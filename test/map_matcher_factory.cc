// -*- mode: c++ -*-
#include <string>

#include "baldr/rapidjson_utils.h"
#include <boost/property_tree/ptree.hpp>

#include "sif/costconstants.h"
#include "sif/costfactory.h"

#include "meili/map_matcher_factory.h"

#include "test.h"

#if !defined(VALHALLA_SOURCE_DIR)
#define VALHALLA_SOURCE_DIR
#endif

namespace {

using namespace valhalla;

using ptree = boost::property_tree::ptree;

void create_costing_options(Costing::Type costing,
                            Options& options,
                            google::protobuf::RepeatedPtrField<CodedDescription>& warnings) {
  const rapidjson::Document doc;
<<<<<<< HEAD
  sif::ParseCosting(doc, "/costing_options", options, warnings);
=======
>>>>>>> 5d250d21
  options.set_costing_type(costing);
  sif::ParseCosting(doc, "/costing_options", options);
}

TEST(MapMatcherFactory, TestMapMatcherFactory) {
  const auto root = test::make_config("/data/valhala");

  // Do it thousand times to check memory leak
  for (size_t i = 0; i < 3000; i++) {

    // Test configuration priority
    {
      // Copy it so we can change it
      Api api;
      Options& options = *api.mutable_options();
      create_costing_options(Costing::auto_, options, *api.mutable_info()->mutable_warnings());
      auto config = root;
      config.put<std::string>("meili.auto.hello", "world");
      config.put<std::string>("meili.default.hello", "default world");
      meili::MapMatcherFactory factory(config);
      auto matcher = factory.Create(options);
      EXPECT_EQ(matcher->travelmode(), sif::TravelMode::kDrive);

      // NOT SURE WHAT THIS IS SUPPOSED TO DO?
      //      EXPECT_EQ(matcher->config().get<std::string>("hello"), "world")
      //                       << "config for auto should override default");
      delete matcher;
    }

    // Test configuration priority
    {
      Api api;
      Options& options = *api.mutable_options();
      create_costing_options(Costing::bicycle, options, *api.mutable_info()->mutable_warnings());
      auto config = root;
      config.put<std::string>("meili.default.hello", "default world");
      meili::MapMatcherFactory factory(config);
      auto matcher = factory.Create(options);
      EXPECT_EQ(matcher->travelmode(), sif::TravelMode::kBicycle);

      // NOT SURE WHAT THIS IS SUPPOSED TO DO?
      //      EXPECT_EQ(matcher->config().get<std::string>("hello"), "default world")
      //                        << "config for bicycle should use default");
      delete matcher;
    }

    // Test configuration priority
    {
      Api api;
      Options& options = *api.mutable_options();
      create_costing_options(Costing::pedestrian, options, *api.mutable_info()->mutable_warnings());
      auto config = root;
      meili::MapMatcherFactory factory(config);
      float preferred_search_radius = 3;
      float incorrect_search_radius = 2;
      float default_search_radius = 1;
      options.set_search_radius(preferred_search_radius);
      config.put<int>("meili.auto.search_radius", incorrect_search_radius);
      config.put<int>("meili.default.search_radius", default_search_radius);
      auto matcher = factory.Create(options);
      EXPECT_EQ(matcher->travelmode(), sif::TravelMode::kPedestrian);
      EXPECT_EQ(matcher->config().candidate_search.search_radius_meters, preferred_search_radius)
          << "preference for pedestrian should override pedestrian config";

      delete matcher;
    }

    // Test configuration priority
    {
      Api api;
      Options& options = *api.mutable_options();
      create_costing_options(Costing::pedestrian, options, *api.mutable_info()->mutable_warnings());
      meili::MapMatcherFactory factory(root);
      float preferred_search_radius = 3;
      options.set_search_radius(preferred_search_radius);
      auto matcher = factory.Create(options);
      EXPECT_EQ(matcher->travelmode(), sif::TravelMode::kPedestrian);
      EXPECT_EQ(matcher->config().candidate_search.search_radius_meters, preferred_search_radius)
          << "preference for universal should override config";
      delete matcher;
    }

    // Test default mode
    {
      Api api;
      Options& options = *api.mutable_options();
      create_costing_options(Costing::auto_, options, *api.mutable_info()->mutable_warnings());
      meili::MapMatcherFactory factory(root);
      auto matcher = factory.Create(options);
      EXPECT_EQ(matcher->travelmode(), sif::TravelMode::kDrive)
          << "should read default mode in the meili.mode correctly";

      delete matcher;
    }

    // Test preferred mode
    {
      Api api;
      Options& options = *api.mutable_options();
      create_costing_options(Costing::pedestrian, options, *api.mutable_info()->mutable_warnings());
      meili::MapMatcherFactory factory(root);
      auto matcher = factory.Create(options);
      EXPECT_EQ(matcher->travelmode(), sif::TravelMode::kPedestrian)
          << "should read costing in options correctly";

      delete matcher;

      create_costing_options(Costing::bicycle, options);
      matcher = factory.Create(options);
      EXPECT_EQ(matcher->travelmode(), sif::TravelMode::kBicycle)
          << "should read costing in options correctly again";

      delete matcher;
    }

    // Test custom costing
    {
      Api api;
      Options& options = *api.mutable_options();
      create_costing_options(Costing::pedestrian, options, *api.mutable_info()->mutable_warnings());
      meili::MapMatcherFactory factory(root);
      options.set_costing_type(Costing::pedestrian);
      auto matcher = factory.Create(options);
      EXPECT_NE(matcher->costing()->travel_type(), (int)sif::PedestrianType::kWheelchair)
          << "should not have custom costing options when not set in preferences";

      delete matcher;

      options.mutable_costings()
          ->find(Costing::pedestrian)
          ->second.mutable_options()
          ->set_transport_type("wheelchair");
      matcher = factory.Create(options);

      EXPECT_EQ(matcher->costing()->travel_type(), (int)sif::PedestrianType::kWheelchair)
          << "should read custom costing options in preferences correctly";

      delete matcher;
    }
  }
}

TEST(MapMatcherFactory, TestMapMatcher) {
  const auto root = test::make_config("/data/valhalla");

  // Nothing special to test for the moment

  meili::MapMatcherFactory factory(root);
  Options options;
  create_costing_options(Costing::auto_, options);
  auto auto_matcher = factory.Create(options);
  create_costing_options(Costing::pedestrian, options);
  auto pedestrian_matcher = factory.Create(options);

  // Share the same pool

  EXPECT_EQ(&auto_matcher->graphreader(), &pedestrian_matcher->graphreader())
      << "graph reader should be shared among matchers";
  EXPECT_EQ(&auto_matcher->candidatequery(), &pedestrian_matcher->candidatequery())
      << "range query should be shared among matchers";

  delete auto_matcher;
  delete pedestrian_matcher;
}

} // namespace

int main(int argc, char* argv[]) {
  testing::InitGoogleTest(&argc, argv);
  return RUN_ALL_TESTS();
}<|MERGE_RESOLUTION|>--- conflicted
+++ resolved
@@ -25,12 +25,8 @@
                             Options& options,
                             google::protobuf::RepeatedPtrField<CodedDescription>& warnings) {
   const rapidjson::Document doc;
-<<<<<<< HEAD
+  options.set_costing_type(costing);
   sif::ParseCosting(doc, "/costing_options", options, warnings);
-=======
->>>>>>> 5d250d21
-  options.set_costing_type(costing);
-  sif::ParseCosting(doc, "/costing_options", options);
 }
 
 TEST(MapMatcherFactory, TestMapMatcherFactory) {
@@ -136,7 +132,7 @@
 
       delete matcher;
 
-      create_costing_options(Costing::bicycle, options);
+      create_costing_options(Costing::bicycle, options, *api.mutable_info()->mutable_warnings());
       matcher = factory.Create(options);
       EXPECT_EQ(matcher->travelmode(), sif::TravelMode::kBicycle)
           << "should read costing in options correctly again";
@@ -177,10 +173,11 @@
   // Nothing special to test for the moment
 
   meili::MapMatcherFactory factory(root);
-  Options options;
-  create_costing_options(Costing::auto_, options);
+  Api api;
+  Options& options = *api.mutable_options();
+  create_costing_options(Costing::auto_, options, *api.mutable_info()->mutable_warnings());
   auto auto_matcher = factory.Create(options);
-  create_costing_options(Costing::pedestrian, options);
+  create_costing_options(Costing::pedestrian, options, *api.mutable_info()->mutable_warnings());
   auto pedestrian_matcher = factory.Create(options);
 
   // Share the same pool
