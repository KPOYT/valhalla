#include "baldr/graphconstants.h"
#include "gurka.h"
#include "test.h"
#include <gtest/gtest.h>

using namespace valhalla;

class TopSpeedTest : public ::testing::Test {
protected:
  static gurka::map speed_map;

  static void SetUpTestSuite() {
    constexpr double gridsize = 10;

    const std::string ascii_map = R"(
      B------C
      |      |
      |      |
      A      D
      |      |
      E------F
    )";

    const gurka::ways ways = {{"ABCD", {{"highway", "residential"}, {"maxspeed", "45"}}},
                              {"AEFD", {{"highway", "residential"}, {"maxspeed", "20"}}}};

    const auto layout = gurka::detail::map_to_coordinates(ascii_map, gridsize);
    speed_map = gurka::buildtiles(layout, ways, {}, {}, "test/data/topspeed");
  }

  inline float getDuration(const valhalla::Api& route) {
    return route.directions().routes(0).legs(0).summary().time();
  }

  void doTests(const std::string& costing,
               const std::unordered_map<std::string, std::string>& options) {

    valhalla::Api default_route =
        gurka::do_action(valhalla::Options::route, speed_map, {"A", "D"}, costing);
    float default_time = getDuration(default_route);

    valhalla::Api capped_route =
        gurka::do_action(valhalla::Options::route, speed_map, {"A", "D"}, costing, options);
    float capped_time = getDuration(capped_route);

    gurka::assert::raw::expect_path(default_route, {"ABCD"});
    gurka::assert::raw::expect_path(capped_route, {"AEFD"});
    gurka::assert::raw::expect_eta(capped_route, 19.8f, 0.001f);
    ASSERT_GT(capped_time, default_time);
  }
};

gurka::map TopSpeedTest::speed_map = {};

TEST_F(TopSpeedTest, AutoTopSpeed) {
  doTests("auto", {{"/costing_options/auto/top_speed", "20"}});
}

TEST_F(TopSpeedTest, TruckTopSpeed) {
  doTests("truck", {{"/costing_options/truck/top_speed", "20"}});
}

TEST_F(TopSpeedTest, ScooterTopSpeed) {
  doTests("motor_scooter", {{"/costing_options/motor_scooter/top_speed", "20"}});
}

TEST_F(TopSpeedTest, MotorcycleTopSpeed) {
  doTests("motorcycle", {{"/costing_options/motorcycle/top_speed", "20"}});
}

TEST_F(TopSpeedTest, BusTopSpeed) {
  doTests("bus", {{"/costing_options/bus/top_speed", "20"}});
}

TEST_F(TopSpeedTest, TaxiTopSpeed) {
  doTests("taxi", {{"/costing_options/taxi/top_speed", "20"}});
}

TEST_F(TopSpeedTest, ClampMaxSpeed) {
  Api api;
  auto& options = *api.mutable_options();
  rapidjson::Document dom;
  rapidjson::SetValueByPointer(dom, "/auto/top_speed", 500);
  Costing co;

  options.set_costing_type(Costing::auto_);
<<<<<<< HEAD
  auto& co = (*options.mutable_costings())[Costing::auto_];
  sif::ParseBaseCostOptions(*rapidjson::GetValueByPointer(dom, ""), &co, {},
                            *api.mutable_info()->mutable_warnings());
=======
  sif::ParseAutoCostOptions(dom, "/auto", &co);
>>>>>>> ee713256

  EXPECT_EQ(co.options().top_speed(), baldr::kMaxAssumedSpeed);
  EXPECT_EQ(api.info().warnings().size(), 1);
  EXPECT_EQ(api.info().warnings(0).code(), 500);
  EXPECT_THAT(api.info().warnings(0).description(), testing::HasSubstr("top_speed"));
}

TEST(TopSpeed, CurrentLayerIsIgnored) {
  constexpr double gridsize = 10;

  const std::string ascii_map = R"(
      A---B----------C--D
          |          |
          E----------F
    )";

  const gurka::ways ways = {{"AB", {{"highway", "residential"}, {"maxspeed", "20"}}},
                            {"CD", {{"highway", "residential"}, {"maxspeed", "20"}}},
                            {"BC", {{"highway", "residential"}, {"maxspeed", "70"}}},
                            {"BEFC", {{"highway", "residential"}, {"maxspeed", "20"}}}};

  const auto layout = gurka::detail::map_to_coordinates(ascii_map, gridsize);
  gurka::map map = gurka::buildtiles(layout, ways, {}, {}, "test/data/topspeed");

  map.config.put("mjolnir.traffic_extract", "test/data/topspeed/traffic.tar");

  // add live traffic
  test::build_live_traffic_data(map.config);
  test::customize_live_traffic_data(map.config, [&](baldr::GraphReader&, baldr::TrafficTile&, int,
                                                    valhalla::baldr::TrafficSpeed* traffic_speed) {
    traffic_speed->overall_encoded_speed = 20 >> 1;
    traffic_speed->encoded_speed1 = 20 >> 1;
    traffic_speed->breakpoint1 = 255;
  });

  valhalla::Api default_route =
      gurka::do_action(valhalla::Options::route, map, {"A", "D"}, "auto",
                       {{"/date_time/type", "0"}, {"/date_time/value", "current"}});
  valhalla::Api capped_route = gurka::do_action(valhalla::Options::route, map, {"A", "D"}, "auto",
                                                {{"/costing_options/auto/top_speed", "20"},
                                                 {"/date_time/type", "0"},
                                                 {"/date_time/value", "current"}});

  // for default route all edges has the same live speed so the shortest path is expected to be
  // returned(ABCD)
  gurka::assert::raw::expect_path(default_route, {"AB", "BC", "CD"});
  // for capped route, the longest route is expected to be returned because for BC edge:
  //  top_speed=20kmh
  //  average_edge_speed=70kmh(current layer is ignored when top_speed option is active)
  // 70 kmh > 20 kmh so BC edge is penalized
  gurka::assert::raw::expect_path(capped_route, {"AB", "BEFC", "CD"});
}<|MERGE_RESOLUTION|>--- conflicted
+++ resolved
@@ -84,13 +84,7 @@
   Costing co;
 
   options.set_costing_type(Costing::auto_);
-<<<<<<< HEAD
-  auto& co = (*options.mutable_costings())[Costing::auto_];
-  sif::ParseBaseCostOptions(*rapidjson::GetValueByPointer(dom, ""), &co, {},
-                            *api.mutable_info()->mutable_warnings());
-=======
-  sif::ParseAutoCostOptions(dom, "/auto", &co);
->>>>>>> ee713256
+  sif::ParseAutoCostOptions(dom, "/auto", &co, *api.mutable_info()->mutable_warnings());
 
   EXPECT_EQ(co.options().top_speed(), baldr::kMaxAssumedSpeed);
   EXPECT_EQ(api.info().warnings().size(), 1);
