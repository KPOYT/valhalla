version: 2.1

executors:
  macos:
    macos:
      xcode: 13.4.1
    environment:
      HOMEBREW_NO_AUTO_UPDATE: 1
      CXXFLAGS: -DGEOS_INLINE

commands:
  mac_deps:
    steps:
      - run: brew install protobuf cmake ccache libtool libspatialite pkg-config luajit curl wget czmq lz4 spatialite-tools unzip
      - run: sudo python3 -m pip install requests shapely "conan<2.0.0"
      - run: git clone https://github.com/kevinkreiser/prime_server --recurse-submodules && cd prime_server && ./autogen.sh && ./configure && make -j8 && make install
  linux_deps:
    steps:
      - run: ./scripts/install-linux-deps.sh
  linux_lint_deps:
    steps:
      - run: |
            apt-get update --assume-yes
            env DEBIAN_FRONTEND=noninteractive apt install --yes --quiet sudo python3-pip python3-requests git curl file
  check_ci_lint:
    steps:
      - run: |
            if [[ $(./scripts/needs_ci_run) == "skip CI" ]]; then
                echo "Changes in last commit do not need CI. Skipping step"
                circleci-agent step halt
            fi
            ./scripts/format.sh && ./scripts/error_on_dirty.sh

jobs:
  lint-build-debug:
    docker:
      - image: ubuntu:23.04
    resource_class: xlarge
    steps:
      - checkout
      - linux_lint_deps
      - check_ci_lint
      - linux_deps
      - run: git submodule sync && git submodule update --init
      - restore_cache:
          keys:
            - ccache-debug-linux-x86_64-v3-{{ .Branch }}-{{ checksum "conanfile.txt" }}
            - ccache-debug-linux-x86_64-v3-{{ checksum "conanfile.txt" }}
      - run: |
          mkdir build
          # NOTE: -Werror disabled in CI, as we currently have >4k warnings.
          cd build
          cmake .. -DCMAKE_BUILD_TYPE=Debug -DENABLE_COVERAGE=On -DCPACK_GENERATOR=DEB \
            -DENABLE_COMPILER_WARNINGS=On -DENABLE_WERROR=Off -DCMAKE_EXPORT_COMPILE_COMMANDS=On \
            -DCMAKE_CXX_FLAGS="-fuse-ld=lld" -DLOGGING_LEVEL=INFO -DENABLE_PYTHON_BINDINGS=On
      - run: python3 ./scripts/valhalla_build_config
      - run: make -C build -j8
      - run: make -C build utrecht_tiles
      - run: make -C build -j8 tests
      - run: make -C build -j8 benchmarks
      - run: make -C build -j8 run-benchmarks
      # Note: we save the cache here before doing linting so that if linting fails, we can rebuild quickly
      # for follow-up fixes
      - save_cache:
          key: ccache-debug-linux-x86_64-v3-{{ .Branch }}-{{ checksum "conanfile.txt" }}-{{ epoch }}
          paths:
            - ~/.ccache
            - ~/.conan
      - run: scripts/clang-tidy-only-diff.sh 4
      - run: sudo make -C build install
      - run: make -C build package
      - run: |
          # Note: run (compile) tests and make code coverage report.
          make -C build -j8 coverage
      - run: .circleci/vendored-codecov.sh || echo "Codecov did not collect coverage reports"

  build-release:
    docker:
      - image: ubuntu:23.04
    resource_class: xlarge
    steps:
      - checkout
      - linux_lint_deps
      - check_ci_lint
      - linux_deps
      - run: git submodule sync && git submodule update --init
      - restore_cache:
          keys:
            - ccache-release-linux-x86_64-v3-{{ .Branch }}-{{ checksum "conanfile.txt" }}
            - ccache-release-linux-x86_64-v3-{{ checksum "conanfile.txt" }}
      - run: |
          mkdir build
          cd build
          cmake .. -DCMAKE_BUILD_TYPE=Release -DBUILD_SHARED_LIBS=On -DENABLE_PYTHON_BINDINGS=On -DLOGGING_LEVEL=TRACE \
            -DCPACK_GENERATOR=DEB -DCPACK_PACKAGE_VERSION_SUFFIX="-0ubuntu1-$(lsb_release -sc)" -DENABLE_SANITIZERS=ON \
            -DBENCHMARK_ENABLE_WERROR=Off -DENABLE_SINGLE_FILES_WERROR=Off
      - run: make -C build -j8
      - run: make -C build utrecht_tiles
      - run: make -C build -j8 tests
      # leaks in glibc we cant control for
      - run: export ASAN_OPTIONS=detect_leaks=0 && make -C build -j8 check
      - run: make -C build -j8 benchmarks
      - run: make -C build -j8 run-benchmarks
      - save_cache:
          key: ccache-release-linux-x86_64-v3-{{ .Branch }}-{{ checksum "conanfile.txt" }}-{{ epoch }}
          paths:
            - ~/.ccache
            - ~/.conan
      - run: sudo make -C build install
      - run: make -C build package

  build-arm-release:
    docker:
      - image: arm64v8/ubuntu:23.04
    resource_class: arm.xlarge
    steps:
      - checkout
      - linux_lint_deps
      - check_ci_lint
      - linux_deps
      - run: git submodule sync && git submodule update --init
      - restore_cache:
          keys:
            - ccache-release-linux-arm_64-v3-{{ .Branch }}-{{ checksum "conanfile.txt" }}
            - ccache-release-linux-arm_64-v3-{{ checksum "conanfile.txt" }}
      - run: |
          mkdir build
          cd build
          cmake .. -DCMAKE_BUILD_TYPE=Release -DBUILD_SHARED_LIBS=On -DENABLE_PYTHON_BINDINGS=On -DCPACK_GENERATOR=DEB \
            -DCPACK_PACKAGE_VERSION_SUFFIX="-0ubuntu1-$(lsb_release -sc)" -DBENCHMARK_ENABLE_WERROR=Off -DENABLE_SINGLE_FILES_WERROR=Off
      - run: make -C build -j8
      - run: make -C build utrecht_tiles
      - run: make -C build -j8 tests
      # leaks in glibc we cant control for
      - run: export ASAN_OPTIONS=detect_leaks=0 && make -C build -j8 check
      - run: make -C build -j8 benchmarks
      - run: make -C build -j8 run-benchmarks
      - save_cache:
          key: ccache-release-linux-arm_64-v3-{{ .Branch }}-{{ checksum "conanfile.txt" }}-{{ epoch }}
          paths:
            - ~/.ccache
            - ~/.conan
      - run: sudo make -C build install
      - run: make -C build package

  build-osx:
    executor: macos
    resource_class: macos.x86.medium.gen2
    steps:
      - checkout
      - check_ci_lint
      - mac_deps
      - run: git submodule sync && git submodule update --init
      - restore_cache:
          keys:
            - ccache-release-macos-{{ .Branch }}-{{ checksum "conanfile.txt" }}
            - ccache-release-macos-{{ checksum "conanfile.txt" }}
      - run: |
          mkdir -p build
          cd build
          cmake ..
      - run: make -C build -j8
      - run: make -C build utrecht_tiles
      - run: make -C build -j8 tests
      - run: make -C build -j8 check
      - run: make -C build -j8 benchmarks
      - run: make -C build run-benchmarks
      - save_cache:
          key: ccache-release-macos-{{ .Branch }}-{{ checksum "conanfile.txt" }}-{{ epoch }}
          paths:
            - ~/.ccache
            - ~/.conan

workflows:
  version: 2
  build_test_publish:
    jobs:
<<<<<<< HEAD
      - build-docker-images:
          filters:
            tags:
              only: /.*/
            branches:
              only: master
=======
>>>>>>> 7eb47846
      - lint-build-debug:
          filters:
            tags:
              ignore: /.*/
      - build-release:
          filters:
            tags:
              ignore: /.*/
      - build-arm-release:
          filters:
            tags:
              ignore: /.*/
      - build-osx:
          filters:
            tags:
              ignore: /.*/<|MERGE_RESOLUTION|>--- conflicted
+++ resolved
@@ -175,15 +175,6 @@
   version: 2
   build_test_publish:
     jobs:
-<<<<<<< HEAD
-      - build-docker-images:
-          filters:
-            tags:
-              only: /.*/
-            branches:
-              only: master
-=======
->>>>>>> 7eb47846
       - lint-build-debug:
           filters:
             tags:
