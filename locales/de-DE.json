--- conflicted
+++ resolved
@@ -673,14 +673,9 @@
     },
     "transit_connection_start": {
       "phrases": {
-<<<<<<< HEAD
         "0": "Bahnhof betreten.",
-        "1": "Bahnhof <TRANSIT_STOP> betreten."
-=======
-        "0": "Bahnhof eintreten.",
-        "1": "<TRANSIT_STOP> eintreten.",
-        "2": "<STATION_LABEL> <TRANSIT_STOP> eintreten."
->>>>>>> fa319622
+        "1": "<TRANSIT_STOP> betreten.",
+        "2": "<STATION_LABEL> <TRANSIT_STOP> betreten."
       },
       "station_label": "Bahnhof",
       "example_phrases": {
@@ -691,14 +686,9 @@
     },
     "transit_connection_start_verbal": {
       "phrases": {
-<<<<<<< HEAD
         "0": "Bahnhof betreten.",
-        "1": "Bahnhof <TRANSIT_STOP> betreten."
-=======
-        "0": "Bahnhof eintreten.",
-        "1": "<TRANSIT_STOP> eintreten.",
-        "2": "<STATION_LABEL> <TRANSIT_STOP> eintreten."
->>>>>>> fa319622
+        "1": "<TRANSIT_STOP> betreten.",
+        "2": "<STATION_LABEL> <TRANSIT_STOP> betreten."
       },
       "station_label": "Bahnhof",
       "example_phrases": {
