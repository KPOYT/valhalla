{
  "posix_locale": "pl_PL.UTF-8",
  "aliases": [
    "pl"
  ],
  "instructions": {
    "arrive": {
      "phrases": {
        "0": "Na miejscu: <TIME>.",
        "1": "Na miejscu: <TIME> w <TRANSIT_STOP>."
      },
      "example_phrases": {
        "0": [
          "Arrive: 8:02 AM."
        ],
        "1": [
          "Arrive: 8:02 AM at 8 St - NYU."
        ]
      }
    },
    "arrive_verbal": {
      "phrases": {
        "0": "Na miejsce dotrzesz o <TIME>.",
        "1": "O <TIME> dotrzesz do <TRANSIT_STOP>."
      },
      "example_phrases": {
        "0": [
          "Arrive at 8:02 AM."
        ],
        "1": [
          "Arrive at 8:02 AM at 8 St - NYU."
        ]
      }
    },
    "bear": {
      "phrases": {
        "0": "Skręć <RELATIVE_DIRECTION>.",
        "1": "Skręć <RELATIVE_DIRECTION> w: <STREET_NAMES>.",
        "2": "Skręć <RELATIVE_DIRECTION> w: <BEGIN_STREET_NAMES>. Kontynuuj wzdłuż: <STREET_NAMES>.",
        "3": "Skręć <RELATIVE_DIRECTION>, pozostając na: <STREET_NAMES>.",
        "4": "Skręć <RELATIVE_DIRECTION> na <JUNCTION_NAME>.",
        "5": "Skręć <RELATIVE_DIRECTION>, kierunek: <TOWARD_SIGN>."
      },
      "empty_street_name_labels": [
        "chodnik",
        "ścieżka rowerowa",
        "górski szlak rowerowy",
<<<<<<< HEAD
        "przejście",
        "schody",
        "most",
        "tunel"
=======
        "przejście dla pieszych"
>>>>>>> 8e5a451f
      ],
      "relative_directions": [
        "w lewo",
        "w prawo"
      ],
      "example_phrases": {
        "0": [
          "Bear right."
        ],
        "1": [
          "Bear left onto Arlen Road."
        ],
        "2": [
          "Bear right onto Belair Road/US 1 Business. Continue on US 1 Business."
        ],
        "3": [
          "Bear left to stay on US 15 South."
        ],
        "4": [
          "Bear right at Mannenbashi East."
        ],
        "5": [
          "Bear left toward Baltimore."
        ]
      }
    },
    "bear_verbal": {
      "phrases": {
        "0": "Skręć <RELATIVE_DIRECTION>.",
        "1": "Skręć <RELATIVE_DIRECTION> w: <STREET_NAMES>.",
        "2": "Skręć <RELATIVE_DIRECTION> w: <BEGIN_STREET_NAMES>.",
        "3": "Skręć <RELATIVE_DIRECTION>, pozostając na: <STREET_NAMES>.",
        "4": "Skręć <RELATIVE_DIRECTION> na <JUNCTION_NAME>.",
        "5": "Skręć <RELATIVE_DIRECTION>, kierunek: <TOWARD_SIGN>."
      },
      "empty_street_name_labels": [
        "chodnik",
        "ścieżka rowerowa",
        "górski szlak rowerowy",
<<<<<<< HEAD
        "przejście",
        "schody",
        "most",
        "tunel"
=======
        "przejście dla pieszych"
>>>>>>> 8e5a451f
      ],
      "relative_directions": [
        "w lewo",
        "w prawo"
      ],
      "example_phrases": {
        "0": [
          "Bear right."
        ],
        "1": [
          "Bear left onto Arlen Road."
        ],
        "2": [
          "Bear right onto Belair Road, U.S. 1 Business."
        ],
        "3": [
          "Bear left to stay on U.S. 15 South."
        ],
        "4": [
          "Bear right at Mannenbashi East."
        ],
        "5": [
          "Bear left toward Baltimore."
        ]
      }
    },
    "becomes": {
      "phrases": {
        "0": "<PREVIOUS_STREET_NAMES> przechodzi w: <STREET_NAMES>."
      },
      "example_phrases": {
        "0": [
          "Vine Street becomes Middletown Road."
        ]
      }
    },
    "becomes_verbal": {
      "phrases": {
        "0": "<PREVIOUS_STREET_NAMES> przechodzi w: <STREET_NAMES>."
      },
      "example_phrases": {
        "0": [
          "Vine Street becomes Middletown Road."
        ]
      }
    },
    "continue": {
      "phrases": {
        "0": "Podążaj prosto.",
        "1": "Kontynuuj wzdłuż: <STREET_NAMES>.",
        "2": "Podążaj prosto przez <JUNCTION_NAME>.",
        "3": "Podążaj prosto, kierunek: <TOWARD_SIGN>."
      },
      "empty_street_name_labels": [
        "chodnik",
        "ścieżka rowerowa",
        "górski szlak rowerowy",
<<<<<<< HEAD
        "przejście",
        "schody",
        "most",
        "tunel"
=======
        "przejście dla pieszych"
>>>>>>> 8e5a451f
      ],
      "example_phrases": {
        "0": [
          "Continue."
        ],
        "1": [
          "Continue on 10th Avenue."
        ],
        "2": [
          "Continue at Mannenbashi East."
        ],
        "3": [
          "Continue toward Baltimore."
        ]
      }
    },
    "continue_verbal": {
      "phrases": {
        "0": "Podążaj prosto.",
        "1": "Podążaj prosto przez <LENGTH>.",
        "2": "Kontynuuj wzdłuż: <STREET_NAMES>.",
        "3": "Kontynuuj wzdłuż: <STREET_NAMES> przez <LENGTH>.",
        "4": "Podążaj prosto przez <JUNCTION_NAME>.",
        "5": "Podążaj prosto przez <JUNCTION_NAME> przez <LENGTH>.",
        "6": "Podążaj prosto, kierunek: <TOWARD_SIGN>.",
        "7": "Podążaj prosto przez <LENGTH>, kierunek: <TOWARD_SIGN>."
      },
      "empty_street_name_labels": [
        "chodnik",
        "ścieżka rowerowa",
        "górski szlak rowerowy",
<<<<<<< HEAD
        "przejście",
        "schody",
        "most",
        "tunel"
=======
        "przejście dla pieszych"
>>>>>>> 8e5a451f
      ],
      "metric_lengths": [
        "<KILOMETERS> km",
        "1 kilometr",
        "<METERS> m",
        "mniej niż 10 metrów"
      ],
      "us_customary_lengths": [
        "<MILES> mi",
        "1 milę",
        "pół mili",
        "ćwierć mili",
        "<FEET> ft",
        "mniej niż 10 stóp"
      ],
      "example_phrases": {
        "0": [
          "Continue."
        ],
        "1": [
          "Continue for 300 feet."
        ],
        "2": [
          "Continue on 10th Avenue."
        ],
        "3": [
          "Continue on 10th Avenue for 3 miles."
        ],
        "4": [
          "Continue at Mannenbashi East."
        ],
        "5": [
          "Continue at Mannenbashi East for 2 miles."
        ],
        "6": [
          "Continue toward Baltimore."
        ],
        "7": [
          "Continue toward Baltimore for 5 miles."
        ]
      }
    },
    "continue_verbal_alert": {
      "phrases": {
        "0": "Podążaj prosto.",
        "1": "Kontynuuj wzdłuż: <STREET_NAMES>.",
        "2": "Podążaj prosto przez <JUNCTION_NAME>.",
        "3": "Podążaj prosto, kierunek: <TOWARD_SIGN>."
      },
      "empty_street_name_labels": [
        "chodnik",
        "ścieżka rowerowa",
        "górski szlak rowerowy",
<<<<<<< HEAD
        "przejście",
        "schody",
        "most",
        "tunel"
=======
        "przejście dla pieszych"
>>>>>>> 8e5a451f
      ],
      "example_phrases": {
        "0": [
          "Continue."
        ],
        "1": [
          "Continue on 10th Avenue."
        ],
        "2": [
          "Continue at Mannenbashi East."
        ],
        "3": [
          "Continue toward Baltimore."
        ]
      }
    },
    "depart": {
      "phrases": {
        "0": "Odjazd: <TIME>.",
        "1": "Odjazd: <TIME> z <TRANSIT_STOP>."
      },
      "example_phrases": {
        "0": [
          "Depart: 8:02 AM."
        ],
        "1": [
          "Depart: 8:02 AM from 8 St - NYU."
        ]
      }
    },
    "depart_verbal": {
      "phrases": {
        "0": "Odjazd o <TIME>.",
        "1": "Odjazd o <TIME> z <TRANSIT_STOP>."
      },
      "example_phrases": {
        "0": [
          "Depart at 8:02 AM."
        ],
        "1": [
          "Depart at 8:02 AM from 8 St - NYU."
        ]
      }
    },
    "destination": {
      "phrases": {
        "0": "Dotarłeś do celu.",
        "1": "Dotarłeś do <DESTINATION>.",
        "2": "Twój cel znajduje się po <RELATIVE_DIRECTION> stronie.",
        "3": "<DESTINATION> znajduje się po <RELATIVE_DIRECTION> stronie."
      },
      "relative_directions": [
        "lewej",
        "prawej"
      ],
      "example_phrases": {
        "0": [
          "You have arrived at your destination."
        ],
        "1": [
          "You have arrived at 3206 Powelton Avenue."
        ],
        "2": [
          "Your destination is on the left.",
          "Your destination is on the right."
        ],
        "3": [
          "Lancaster Brewing Company is on the left."
        ]
      }
    },
    "destination_verbal": {
      "phrases": {
        "0": "Dotarłeś do celu.",
        "1": "Dotarłeś do <DESTINATION>.",
        "2": "Twój cel znajduje się po <RELATIVE_DIRECTION> stronie.",
        "3": "<DESTINATION> znajduje się po <RELATIVE_DIRECTION> stronie."
      },
      "relative_directions": [
        "lewej",
        "prawej"
      ],
      "example_phrases": {
        "0": [
          "You have arrived at your destination."
        ],
        "1": [
          "You have arrived at 32 o6 Powelton Avenue."
        ],
        "2": [
          "Your destination is on the left.",
          "Your destination is on the right."
        ],
        "3": [
          "Lancaster Brewing Company is on the left."
        ]
      }
    },
    "destination_verbal_alert": {
      "phrases": {
        "0": "Dotrzesz do celu.",
        "1": "Dotrzesz do <DESTINATION>.",
        "2": "Twój cel będzie po <RELATIVE_DIRECTION> stronie.",
        "3": "<DESTINATION> będzie po <RELATIVE_DIRECTION> stronie."
      },
      "relative_directions": [
        "lewej",
        "prawej"
      ],
      "example_phrases": {
        "0": [
          "You will arrive at your destination."
        ],
        "1": [
          "You will arrive at 32 o6 Powelton Avenue."
        ],
        "2": [
          "Your destination will be on the left.",
          "Your destination will be on the right."
        ],
        "3": [
          "Lancaster Brewing Company will be on the left."
        ]
      }
    },
    "enter_ferry": {
      "phrases": {
        "0": "Wsiądź na prom.",
        "1": "Wsiądź na: <STREET_NAMES>.",
        "2": "Wsiądź na <FERRY_LABEL> na: <STREET_NAMES>.",
        "3": "Wsiądź na prom, kierunek: <TOWARD_SIGN>."
      },
      "empty_street_name_labels": [
        "chodnik",
        "ścieżka rowerowa",
        "górski szlak rowerowy",
<<<<<<< HEAD
        "przejście",
        "schody",
        "most",
        "tunel"
=======
        "przejście dla pieszych"
>>>>>>> 8e5a451f
      ],
      "ferry_label": "prom",
      "example_phrases": {
        "0": [
          "Take the Ferry."
        ],
        "1": [
          "Take the Millersburg Ferry."
        ],
        "2": [
          "Take the Bridgeport - Port Jefferson Ferry."
        ],
        "3": [
          "Take the ferry toward Cape May."
        ]
      }
    },
    "enter_ferry_verbal": {
      "phrases": {
        "0": "Wsiądź na prom.",
        "1": "Wsiądź na: <STREET_NAMES>.",
        "2": "Wsiądź na <FERRY_LABEL> na: <STREET_NAMES>.",
        "3": "Wsiądź na prom, kierunek: <TOWARD_SIGN>."
      },
      "empty_street_name_labels": [
        "chodnik",
        "ścieżka rowerowa",
        "górski szlak rowerowy",
<<<<<<< HEAD
        "przejście",
        "schody",
        "most",
        "tunel"
=======
        "przejście dla pieszych"
>>>>>>> 8e5a451f
      ],
      "ferry_label": "prom",
      "example_phrases": {
        "0": [
          "Take the Ferry."
        ],
        "1": [
          "Take the Millersburg Ferry."
        ],
        "2": [
          "Take the Bridgeport - Port Jefferson Ferry."
        ],
        "3": [
          "Take the ferry toward Cape May."
        ]
      }
    },
    "enter_roundabout": {
      "phrases": {
        "0": "Wjedź na rondo.",
        "1": "Wjedź na rondo i skorzystaj z <ORDINAL_VALUE> zjazdu.",
        "2": "Wjedź na rondo i skorzystaj z <ORDINAL_VALUE> zjazdu w stronę <ROUNDABOUT_EXIT_STREET_NAMES>.",
        "3": "Wjedź na rondo i skorzystaj z <ORDINAL_VALUE> zjazdu w stronę <ROUNDABOUT_EXIT_BEGIN_STREET_NAMES>. Podążaj prosto na <ROUNDABOUT_EXIT_STREET_NAMES>.",
        "4": "Wjedź na rondo i skorzystaj z <ORDINAL_VALUE> zjazdu, kierunek: <TOWARD_SIGN>.",
        "5": "Wjedź na rondo i skorzystaj ze zjazdu w stronę <ROUNDABOUT_EXIT_STREET_NAMES>.",
        "6": "Wjedź na rondo i skorzystaj ze zjazdu w stronę <ROUNDABOUT_EXIT_BEGIN_STREET_NAMES>. Podążaj prosto na <ROUNDABOUT_EXIT_STREET_NAMES>.",
        "7": "Wjedź na rondo i skorzystaj ze zjazdu, kierunek: <TOWARD_SIGN>.",
        "8": "Wjedź na: <STREET_NAMES>",
        "9": "Wjedź na: <STREET_NAMES> i skorzystaj z <ORDINAL_VALUE> zjazdu.",
        "10": "Wjedź na: <STREET_NAMES> i skorzystaj z <ORDINAL_VALUE> zjazdu w stronę <ROUNDABOUT_EXIT_STREET_NAMES>.",
        "11": "Wjedź na: <STREET_NAMES> i skorzystaj z <ORDINAL_VALUE> zjazdu w stronę <ROUNDABOUT_EXIT_BEGIN_STREET_NAMES>. Podążaj prosto na <ROUNDABOUT_EXIT_STREET_NAMES>.",
        "12": "Wjedź na: <STREET_NAMES> i skorzystaj z <ORDINAL_VALUE> zjazdu, kierunek: <TOWARD_SIGN>.",
        "13": "Wjedź na: <STREET_NAMES> i skorzystaj ze zjazdu w stronę <ROUNDABOUT_EXIT_STREET_NAMES>.",
        "14": "Wjedź na: <STREET_NAMES> i skorzystaj ze zjazdu w stronę <ROUNDABOUT_EXIT_BEGIN_STREET_NAMES>. Podążaj prosto na <ROUNDABOUT_EXIT_STREET_NAMES>.",
        "15": "Wjedź na: <STREET_NAMES> i skorzystaj ze zjazdu, kierunek: <TOWARD_SIGN>."
      },
      "ordinal_values": [
        "pierwszego",
        "drugiego",
        "trzeciego",
        "czwartego",
        "piątego",
        "szóstego",
        "siódmego",
        "ósmego",
        "dziewiątego",
        "dziesiątego"
      ],
      "empty_street_name_labels": [
        "chodnik",
        "ścieżka rowerowa",
        "górski szlak rowerowy",
<<<<<<< HEAD
        "przejście",
        "schody",
        "most",
        "tunel"
=======
        "przejście dla pieszych"
>>>>>>> 8e5a451f
      ],
      "example_phrases": {
        "0": [
          "Enter the roundabout."
        ],
        "1": [
          "Enter the roundabout and take the 1st exit.",
          "Enter the roundabout and take the 2nd exit.",
          "Enter the roundabout and take the 3rd exit.",
          "Enter the roundabout and take the 4th exit.",
          "Enter the roundabout and take the 5th exit.",
          "Enter the roundabout and take the 6th exit.",
          "Enter the roundabout and take the 7th exit.",
          "Enter the roundabout and take the 8th exit.",
          "Enter the roundabout and take the 9th exit.",
          "Enter the roundabout and take the 10th exit."
        ],
        "2": [
          "Enter the roundabout and take the 3rd exit onto Main Street."
        ],
        "3": [
          "Enter the roundabout and take the 3rd exit onto US 322/Main Street. Continue on US 322."
        ],
        "4": [
          "Enter the roundabout and take the 3rd exit toward Baltimore."
        ],
        "5": [
          "Enter the roundabout and take the exit onto Main Street."
        ],
        "6": [
          "Enter the roundabout and take the exit onto US 322/Main Street. Continue on US 322."
        ],
        "7": [
          "Enter the roundabout and take the exit toward Baltimore."
        ],
        "8": [
          "Enter Dupont Circle."
        ],
        "9": [
          "Enter Dupont Circle and take the 1st exit."
        ],
        "10": [
          "Enter Dupont Circle and take the 3rd exit onto Main Street."
        ],
        "11": [
          "Enter Dupont Circle and take the 3rd exit onto US 322/Main Street. Continue on US 322."
        ],
        "12": [
          "Enter Dupont Circle and take the 3rd exit toward Baltimore."
        ],
        "13": [
          "Enter Dupont Circle and take the exit onto Main Street."
        ],
        "14": [
          "Enter Dupont Circle and take the exit onto US 322/Main Street. Continue on US 322."
        ],
        "15": [
          "Enter Dupont Circle and take the exit toward Baltimore."
        ]
      }
    },
    "enter_roundabout_verbal": {
      "phrases": {
        "0": "Wjedź na rondo.",
        "1": "Wjedź na rondo i skorzystaj z <ORDINAL_VALUE> zjazdu.",
        "2": "Wjedź na rondo i skorzystaj z <ORDINAL_VALUE> zjazdu w stronę <ROUNDABOUT_EXIT_STREET_NAMES>.",
        "3": "Wjedź na rondo i skorzystaj z <ORDINAL_VALUE> zjazdu w stronę <ROUNDABOUT_EXIT_BEGIN_STREET_NAMES>.",
        "4": "Wjedź na rondo i skorzystaj z <ORDINAL_VALUE> zjazdu, kierunek: <TOWARD_SIGN>.",
        "5": "Wjedź na rondo i skorzystaj ze zjazdu w stronę <ROUNDABOUT_EXIT_STREET_NAMES>.",
        "6": "Wjedź na rondo i skorzystaj ze zjazdu w stronę <ROUNDABOUT_EXIT_BEGIN_STREET_NAMES>.",
        "7": "Wjedź na rondo i skorzystaj ze zjazdu, kierunek: <TOWARD_SIGN>.",
        "8": "Wjedź na: <STREET_NAMES>",
        "9": "Wjedź na: <STREET_NAMES> i skorzystaj z <ORDINAL_VALUE> zjazdu.",
        "10": "Wjedź na: <STREET_NAMES> i skorzystaj z <ORDINAL_VALUE> zjazdu w stronę <ROUNDABOUT_EXIT_STREET_NAMES>.",
        "11": "Wjedź na: <STREET_NAMES> i skorzystaj z <ORDINAL_VALUE> zjazdu w stronę <ROUNDABOUT_EXIT_BEGIN_STREET_NAMES>.",
        "12": "Wjedź na: <STREET_NAMES> i skorzystaj z <ORDINAL_VALUE> zjazdu, kierunek: <TOWARD_SIGN>.",
        "13": "Wjedź na: <STREET_NAMES> i skorzystaj ze zjazdu w stronę <ROUNDABOUT_EXIT_STREET_NAMES>.",
        "14": "Wjedź na: <STREET_NAMES> i skorzystaj ze zjazdu w stronę <ROUNDABOUT_EXIT_BEGIN_STREET_NAMES>.",
        "15": "Wjedź na: <STREET_NAMES> i skorzystaj ze zjazdu, kierunek: <TOWARD_SIGN>."
      },
      "ordinal_values": [
        "pierwszego",
        "drugiego",
        "trzeciego",
        "czwartego",
        "piątego",
        "szóstego",
        "siódmego",
        "ósmego",
        "dziewiątego",
        "dziesiątego"
      ],
      "empty_street_name_labels": [
        "chodnik",
        "ścieżka rowerowa",
        "górski szlak rowerowy",
<<<<<<< HEAD
        "przejście",
        "schody",
        "most",
        "tunel"
=======
        "przejście dla pieszych"
>>>>>>> 8e5a451f
      ],
      "example_phrases": {
        "0": [
          "Enter the roundabout."
        ],
        "1": [
          "Enter the roundabout and take the 1st exit.",
          "Enter the roundabout and take the 2nd exit.",
          "Enter the roundabout and take the 3rd exit.",
          "Enter the roundabout and take the 4th exit.",
          "Enter the roundabout and take the 5th exit.",
          "Enter the roundabout and take the 6th exit.",
          "Enter the roundabout and take the 7th exit.",
          "Enter the roundabout and take the 8th exit.",
          "Enter the roundabout and take the 9th exit.",
          "Enter the roundabout and take the 10th exit."
        ],
        "2": [
          "Enter the roundabout and take the 3rd exit onto Main Street."
        ],
        "3": [
          "Enter the roundabout and take the 3rd exit onto U.S. 3 22/Main Street."
        ],
        "4": [
          "Enter the roundabout and take the 3rd exit toward Baltimore."
        ],
        "5": [
          "Enter the roundabout and take the exit onto Main Street."
        ],
        "6": [
          "Enter the roundabout and take the exit onto U.S. 3 22/Main Street."
        ],
        "7": [
          "Enter the roundabout and take the exit toward Baltimore."
        ],
        "8": [
          "Enter Dupont Circle."
        ],
        "9": [
          "Enter Dupont Circle and take the 1st exit."
        ],
        "10": [
          "Enter Dupont Circle and take the 3rd exit onto Main Street."
        ],
        "11": [
          "Enter Dupont Circle and take the 3rd exit onto U.S. 3 22/Main Street."
        ],
        "12": [
          "Enter Dupont Circle and take the 3rd exit toward Baltimore."
        ],
        "13": [
          "Enter Dupont Circle and take the exit onto Main Street."
        ],
        "14": [
          "Enter Dupont Circle and take the exit onto U.S. 3 22/Main Street."
        ],
        "15": [
          "Enter Dupont Circle and take the exit toward Baltimore."
        ]
      }
    },
    "exit": {
      "phrases": {
        "0": "Wjedź na zjazd <RELATIVE_DIRECTION>.",
        "1": "Wjedź na zjazd <NUMBER_SIGN> <RELATIVE_DIRECTION>.",
        "2": "Zjedź <RELATIVE_DIRECTION> na <BRANCH_SIGN>.",
        "3": "Wjedź na zjazd <NUMBER_SIGN> <RELATIVE_DIRECTION> w stronę <BRANCH_SIGN>.",
        "4": "Wjedź na zjazd <RELATIVE_DIRECTION>, kierunek: <TOWARD_SIGN>.",
        "5": "Wjedź na zjazd <NUMBER_SIGN> <RELATIVE_DIRECTION>, kierunek: <TOWARD_SIGN>.",
        "6": "Zjedź <RELATIVE_DIRECTION> na <BRANCH_SIGN>, kierunek: <TOWARD_SIGN>.",
        "7": "Wjedź na zjazd <NUMBER_SIGN> <RELATIVE_DIRECTION> w stronę <BRANCH_SIGN>, kierunek: <TOWARD_SIGN>.",
        "8": "Zjedź <RELATIVE_DIRECTION> na <NAME_SIGN>.",
        "10": "Zjedź <RELATIVE_DIRECTION> na <NAME_SIGN> w stronę <BRANCH_SIGN>.",
        "12": "Zjedź <RELATIVE_DIRECTION> na <NAME_SIGN>, kierunek: <TOWARD_SIGN>.",
        "14": "Zjedź <RELATIVE_DIRECTION> na <NAME_SIGN> w stronę <BRANCH_SIGN>, kierunek: <TOWARD_SIGN>.",
        "15": "Wjedź na zjazd.",
        "16": "Wjedź na zjazd <NUMBER_SIGN>.",
        "17": "Zjedź na <BRANCH_SIGN>.",
        "18": "Wjedź na zjazd <NUMBER_SIGN> w stronę <BRANCH_SIGN>.",
        "19": "Wjedź na zjazd, kierunek: <TOWARD_SIGN>.",
        "20": "Wjedź na zjazd <NUMBER_SIGN>, kierunek: <TOWARD_SIGN>.",
        "21": "Zjedź na <BRANCH_SIGN>, kierunek: <TOWARD_SIGN>.",
        "22": "Wjedź na zjazd <NUMBER_SIGN> w stronę <BRANCH_SIGN>, kierunek: <TOWARD_SIGN>.",
        "23": "Zjedź na <NAME_SIGN>.",
        "25": "Zjedź na <NAME_SIGN> w stronę <BRANCH_SIGN>.",
        "27": "Zjedź na <NAME_SIGN>, kierunek: <TOWARD_SIGN>.",
        "29": "Zjedź na <NAME_SIGN> w stronę <BRANCH_SIGN>, kierunek: <TOWARD_SIGN>."
      },
      "relative_directions": [
        "w lewo",
        "w prawo"
      ],
      "example_phrases": {
        "0": [
          "Take the exit on the left.",
          "Take the exit on the right."
        ],
        "1": [
          "Take exit 67 B-A on the right."
        ],
        "2": [
          "Take the US 322 West exit on the right."
        ],
        "3": [
          "Take exit 67 B-A on the right onto US 322 West."
        ],
        "4": [
          "Take the exit on the right toward Lewistown."
        ],
        "5": [
          "Take exit 67 B-A on the right toward Lewistown."
        ],
        "6": [
          "Take the US 322 West exit on the right toward Lewistown."
        ],
        "7": [
          "Take exit 67 B-A on the right onto US 322 West toward Lewistown/State College."
        ],
        "8": [
          "Take the White Marsh Boulevard exit on the left."
        ],
        "10": [
          "Take the White Marsh Boulevard exit on the left onto MD 43 East."
        ],
        "12": [
          "Take the White Marsh Boulevard exit on the left toward White Marsh."
        ],
        "14": [
          "Take the White Marsh Boulevard exit on the left onto MD 43 East toward White Marsh."
        ],
        "15": [
          "Take the exit."
        ],
        "16": [
          "Take exit 67 B-A."
        ],
        "17": [
          "Take the US 322 West exit."
        ],
        "18": [
          "Take exit 67 B-A onto US 322 West."
        ],
        "19": [
          "Take the exit toward Lewistown."
        ],
        "20": [
          "Take exit 67 B-A toward Lewistown."
        ],
        "21": [
          "Take the US 322 West exit toward Lewistown."
        ],
        "22": [
          "Take exit 67 B-A onto US 322 West toward Lewistown/State College."
        ],
        "23": [
          "Take the White Marsh Boulevard exit."
        ],
        "25": [
          "Take the White Marsh Boulevard exit onto MD 43 East."
        ],
        "27": [
          "Take the White Marsh Boulevard exit toward White Marsh."
        ],
        "29": [
          "Take the White Marsh Boulevard exit onto MD 43 East toward White Marsh."
        ]
      }
    },
    "exit_roundabout": {
      "phrases": {
        "0": "Zjedź z ronda.",
        "1": "Zjedź z ronda na: <STREET_NAMES>.",
        "2": "Zjedź z ronda na: <BEGIN_STREET_NAMES>. Kontynuuj wzdłuż: <STREET_NAMES>.",
        "3": "Zjedź z ronda, kierunek: <TOWARD_SIGN>."
      },
      "empty_street_name_labels": [
        "chodnik",
        "ścieżka rowerowa",
        "górski szlak rowerowy",
<<<<<<< HEAD
        "przejście",
        "schody",
        "most",
        "tunel"
=======
        "przejście dla pieszych"
>>>>>>> 8e5a451f
      ],
      "example_phrases": {
        "0": [
          "Exit the roundabout."
        ],
        "1": [
          "Exit the roundabout onto Philadelphia Road/MD 7."
        ],
        "2": [
          "Exit the roundabout onto Catoctin Mountain Highway/US 15. Continue on US 15."
        ],
        "3": [
          "Exit the roundabout toward Baltimore."
        ]
      }
    },
    "exit_roundabout_verbal": {
      "phrases": {
        "0": "Zjedź z ronda.",
        "1": "Zjedź z ronda na: <STREET_NAMES>.",
        "2": "Zjedź z ronda na: <BEGIN_STREET_NAMES>.",
        "3": "Zjedź z ronda, kierunek: <TOWARD_SIGN>."
      },
      "empty_street_name_labels": [
        "chodnik",
        "ścieżka rowerowa",
        "górski szlak rowerowy",
<<<<<<< HEAD
        "przejście",
        "schody",
        "most",
        "tunel"
=======
        "przejście dla pieszych"
>>>>>>> 8e5a451f
      ],
      "example_phrases": {
        "0": [
          "Exit the roundabout."
        ],
        "1": [
          "Exit the roundabout onto Philadelphia Road, Maryland 7."
        ],
        "2": [
          "Exit the roundabout onto Catoctin Mountain Highway, U.S. 15."
        ],
        "3": [
          "Exit the roundabout toward Baltimore."
        ]
      }
    },
    "exit_verbal": {
      "phrases": {
        "0": "Wjedź na zjazd <RELATIVE_DIRECTION>.",
        "1": "Wjedź na zjazd <NUMBER_SIGN> <RELATIVE_DIRECTION>.",
        "2": "Zjedź <RELATIVE_DIRECTION> na <BRANCH_SIGN>.",
        "3": "Wjedź na zjazd <NUMBER_SIGN> <RELATIVE_DIRECTION> w stronę <BRANCH_SIGN>.",
        "4": "Wjedź na zjazd <RELATIVE_DIRECTION>, kierunek: <TOWARD_SIGN>.",
        "5": "Wjedź na zjazd <NUMBER_SIGN> <RELATIVE_DIRECTION>, kierunek: <TOWARD_SIGN>.",
        "6": "Zjedź <RELATIVE_DIRECTION> na <BRANCH_SIGN>, kierunek: <TOWARD_SIGN>.",
        "7": "Wjedź na zjazd <NUMBER_SIGN> <RELATIVE_DIRECTION> w stronę <BRANCH_SIGN>, kierunek: <TOWARD_SIGN>.",
        "8": "Zjedź <RELATIVE_DIRECTION> na <NAME_SIGN>.",
        "10": "Zjedź <RELATIVE_DIRECTION> na <NAME_SIGN> w stronę <BRANCH_SIGN>.",
        "12": "Zjedź <RELATIVE_DIRECTION> na <NAME_SIGN>, kierunek: <TOWARD_SIGN>.",
        "14": "Zjedź <RELATIVE_DIRECTION> na <NAME_SIGN> w stronę <BRANCH_SIGN>, kierunek: <TOWARD_SIGN>.",
        "15": "Wjedź na zjazd.",
        "16": "Wjedź na zjazd <NUMBER_SIGN>.",
        "17": "Zjedź na <BRANCH_SIGN>.",
        "18": "Wjedź na zjazd <NUMBER_SIGN> w stronę <BRANCH_SIGN>.",
        "19": "Wjedź na zjazd, kierunek: <TOWARD_SIGN>.",
        "20": "Wjedź na zjazd <NUMBER_SIGN>, kierunek: <TOWARD_SIGN>.",
        "21": "Zjedź na <BRANCH_SIGN>, kierunek: <TOWARD_SIGN>.",
        "22": "Wjedź na zjazd <NUMBER_SIGN> w stronę <BRANCH_SIGN>, kierunek: <TOWARD_SIGN>.",
        "23": "Zjedź na <NAME_SIGN>.",
        "25": "Zjedź na <NAME_SIGN> w stronę <BRANCH_SIGN>.",
        "27": "Zjedź na <NAME_SIGN>, kierunek: <TOWARD_SIGN>.",
        "29": "Zjedź na <NAME_SIGN> w stronę <BRANCH_SIGN>, kierunek: <TOWARD_SIGN>."
      },
      "relative_directions": [
        "w lewo",
        "w prawo"
      ],
      "example_phrases": {
        "0": [
          "Take the exit on the left.",
          "Take the exit on the right."
        ],
        "1": [
          "Take exit 67 B-A on the right."
        ],
        "2": [
          "Take the U.S. 3 22 West exit on the right."
        ],
        "3": [
          "Take exit 67 B-A on the right onto U.S. 3 22 West."
        ],
        "4": [
          "Take the exit on the right toward Lewistown."
        ],
        "5": [
          "Take exit 67 B-A on the right toward Lewistown."
        ],
        "6": [
          "Take the U.S. 3 22 West exit on the right toward Lewistown."
        ],
        "7": [
          "Take exit 67 B-A on the right onto U.S. 3 22 West toward Lewistown, State College."
        ],
        "8": [
          "Take the White Marsh Boulevard exit on the left."
        ],
        "10": [
          "Take the White Marsh Boulevard exit on the left onto Maryland 43 East."
        ],
        "12": [
          "Take the White Marsh Boulevard exit on the left toward White Marsh."
        ],
        "14": [
          "Take the White Marsh Boulevard exit on the left onto Maryland 43 East toward White Marsh."
        ],
        "15": [
          "Take the exit."
        ],
        "16": [
          "Take exit 67 B-A."
        ],
        "17": [
          "Take the US 322 West exit."
        ],
        "18": [
          "Take exit 67 B-A onto US 322 West."
        ],
        "19": [
          "Take the exit toward Lewistown."
        ],
        "20": [
          "Take exit 67 B-A toward Lewistown."
        ],
        "21": [
          "Take the US 322 West exit toward Lewistown."
        ],
        "22": [
          "Take exit 67 B-A onto US 322 West toward Lewistown/State College."
        ],
        "23": [
          "Take the White Marsh Boulevard exit."
        ],
        "25": [
          "Take the White Marsh Boulevard exit onto MD 43 East."
        ],
        "27": [
          "Take the White Marsh Boulevard exit toward White Marsh."
        ],
        "29": [
          "Take the White Marsh Boulevard exit onto MD 43 East toward White Marsh."
        ]
      }
    },
    "exit_visual": {
      "phrases": {
        "0": "Zjazd <EXIT_NUMBERS>"
      },
      "example_phrases": {
        "0": [
          "Exit 1A"
        ]
      }
    },
    "keep": {
      "phrases": {
        "0": "Na rozwidleniu trzymaj się <RELATIVE_DIRECTION>.",
        "1": "Trzymaj się <RELATIVE_DIRECTION>, aby skorzystać ze zjazdu <NUMBER_SIGN>.",
        "2": "Trzymaj się <RELATIVE_DIRECTION>, aby wjechać w: <STREET_NAMES>.",
        "3": "Trzymaj się <RELATIVE_DIRECTION>, aby skorzystać ze zjazdu <NUMBER_SIGN> w: <STREET_NAMES>.",
        "4": "Trzymaj się <RELATIVE_DIRECTION>, kierunek: <TOWARD_SIGN>.",
        "5": "Trzymaj się <RELATIVE_DIRECTION>, aby skorzystać ze zjazdu <NUMBER_SIGN>, kierunek: <TOWARD_SIGN>.",
        "6": "Trzymaj się <RELATIVE_DIRECTION>, aby wjechać w: <STREET_NAMES>, kierunek: <TOWARD_SIGN>.",
        "7": "Trzymaj się <RELATIVE_DIRECTION>, aby skorzystać ze zjazdu <NUMBER_SIGN> w: <STREET_NAMES>, kierunek: <TOWARD_SIGN>."
      },
      "empty_street_name_labels": [
        "chodnik",
        "ścieżka rowerowa",
        "górski szlak rowerowy",
<<<<<<< HEAD
        "przejście",
        "schody",
        "most",
        "tunel"
=======
        "przejście dla pieszych"
>>>>>>> 8e5a451f
      ],
      "relative_directions": [
        "lewej strony",
        "środka drogi",
        "prawej strony"
      ],
      "example_phrases": {
        "0": [
          "Keep left at the fork.",
          "Keep straight at the fork.",
          "Keep right at the fork."
        ],
        "1": [
          "Keep right to take exit 62."
        ],
        "2": [
          "Keep right to take I 895 South."
        ],
        "3": [
          "Keep right to take exit 62 onto I 895 South."
        ],
        "4": [
          "Keep right toward Annapolis."
        ],
        "5": [
          "Keep right to take exit 62 toward Annapolis."
        ],
        "6": [
          "Keep right to take I 895 South toward Annapolis."
        ],
        "7": [
          "Keep right to take exit 62 onto I 895 South toward Annapolis."
        ]
      }
    },
    "keep_to_stay_on": {
      "phrases": {
        "0": "Trzymaj się <RELATIVE_DIRECTION>, pozostając na: <STREET_NAMES>.",
        "1": "Trzymaj się <RELATIVE_DIRECTION>, aby skorzystać ze zjazdu <NUMBER_SIGN>, pozostając na: <STREET_NAMES>.",
        "2": "Trzymaj się <RELATIVE_DIRECTION>, pozostając na: <STREET_NAMES>, kierunek: <TOWARD_SIGN>.",
        "3": "Trzymaj się <RELATIVE_DIRECTION>, aby skorzystać ze zjazdu <NUMBER_SIGN>, pozostając na: <STREET_NAMES>, kierunek: <TOWARD_SIGN>."
      },
      "empty_street_name_labels": [
        "chodnik",
        "ścieżka rowerowa",
        "górski szlak rowerowy",
<<<<<<< HEAD
        "przejście",
        "schody",
        "most",
        "tunel"
=======
        "przejście dla pieszych"
>>>>>>> 8e5a451f
      ],
      "relative_directions": [
        "lewej strony",
        "środka drogi",
        "prawej strony"
      ],
      "example_phrases": {
        "0": [
          "Keep left to stay on I 95 South.",
          "Keep straight to stay on I 95 South.",
          "Keep right to stay on I 95 South."
        ],
        "1": [
          "Keep left to take exit 62 to stay on I 95 South."
        ],
        "2": [
          "Keep left to stay on I 95 South toward Baltimore."
        ],
        "3": [
          "Keep left to take exit 62 to stay on I 95 South toward Baltimore."
        ]
      }
    },
    "keep_to_stay_on_verbal": {
      "phrases": {
        "0": "Trzymaj się <RELATIVE_DIRECTION>, pozostając na: <STREET_NAMES>.",
        "1": "Trzymaj się <RELATIVE_DIRECTION>, aby skorzystać ze zjazdu <NUMBER_SIGN>, pozostając na: <STREET_NAMES>.",
        "2": "Trzymaj się <RELATIVE_DIRECTION>, pozostając na: <STREET_NAMES>, kierunek: <TOWARD_SIGN>.",
        "3": "Trzymaj się <RELATIVE_DIRECTION>, aby skorzystać ze zjazdu <NUMBER_SIGN>, pozostając na: <STREET_NAMES>, kierunek: <TOWARD_SIGN>."
      },
      "empty_street_name_labels": [
        "chodnik",
        "ścieżka rowerowa",
        "górski szlak rowerowy",
<<<<<<< HEAD
        "przejście",
        "schody",
        "most",
        "tunel"
=======
        "przejście dla pieszych"
>>>>>>> 8e5a451f
      ],
      "relative_directions": [
        "lewej strony",
        "środka drogi",
        "prawej strony"
      ],
      "example_phrases": {
        "0": [
          "Keep left to stay on Interstate 95 South.",
          "Keep straight to stay on Interstate 95 South.",
          "Keep right to stay on Interstate 95 South."
        ],
        "1": [
          "Keep left to take exit 62 to stay on Interstate 95 South."
        ],
        "2": [
          "Keep left to stay on I 95 South toward Baltimore."
        ],
        "3": [
          "Keep left to take exit 62 to stay on Interstate 95 South toward Baltimore."
        ]
      }
    },
    "keep_verbal": {
      "phrases": {
        "0": "Na rozwidleniu trzymaj się <RELATIVE_DIRECTION>.",
        "1": "Trzymaj się <RELATIVE_DIRECTION>, aby skorzystać ze zjazdu <NUMBER_SIGN>.",
        "2": "Trzymaj się <RELATIVE_DIRECTION>, aby wjechać w: <STREET_NAMES>.",
        "3": "Trzymaj się <RELATIVE_DIRECTION>, aby skorzystać ze zjazdu <NUMBER_SIGN> w: <STREET_NAMES>.",
        "4": "Trzymaj się <RELATIVE_DIRECTION>, kierunek: <TOWARD_SIGN>.",
        "5": "Trzymaj się <RELATIVE_DIRECTION>, aby skorzystać ze zjazdu <NUMBER_SIGN>, kierunek: <TOWARD_SIGN>.",
        "6": "Trzymaj się <RELATIVE_DIRECTION>, aby wjechać w: <STREET_NAMES>, kierunek: <TOWARD_SIGN>.",
        "7": "Trzymaj się <RELATIVE_DIRECTION>, aby skorzystać ze zjazdu <NUMBER_SIGN> w: <STREET_NAMES>, kierunek: <TOWARD_SIGN>."
      },
      "empty_street_name_labels": [
        "chodnik",
        "ścieżka rowerowa",
        "górski szlak rowerowy",
<<<<<<< HEAD
        "przejście",
        "schody",
        "most",
        "tunel"
=======
        "przejście dla pieszych"
>>>>>>> 8e5a451f
      ],
      "relative_directions": [
        "lewej strony",
        "środka drogi",
        "prawej strony"
      ],
      "example_phrases": {
        "0": [
          "Keep left at the fork.",
          "Keep straight at the fork.",
          "Keep right at the fork."
        ],
        "1": [
          "Keep right to take exit 62."
        ],
        "2": [
          "Keep right to take Interstate 8 95 South."
        ],
        "3": [
          "Keep right to take exit 62 onto Interstate 8 95 South."
        ],
        "4": [
          "Keep right toward Annapolis."
        ],
        "5": [
          "Keep right to take exit 62 toward Annapolis."
        ],
        "6": [
          "Keep right to take Interstate 8 95 South toward Annapolis."
        ],
        "7": [
          "Keep right to take exit 62 onto Interstate 8 95 South toward Annapolis."
        ]
      }
    },
    "merge": {
      "phrases": {
        "0": "Wjedź.",
        "1": "Wjedź <RELATIVE_DIRECTION>.",
        "2": "Wjedź na: <STREET_NAMES>.",
        "3": "Wjedź <RELATIVE_DIRECTION> na: <STREET_NAMES>.",
        "4": "Wjedź, kierunek: <TOWARD_SIGN>.",
        "5": "Wjedź <RELATIVE_DIRECTION>, kierunek: <TOWARD_SIGN>."
      },
      "relative_directions": [
        "w lewo",
        "w prawo"
      ],
      "empty_street_name_labels": [
        "chodnik",
        "ścieżka rowerowa",
        "górski szlak rowerowy",
<<<<<<< HEAD
        "przejście",
        "schody",
        "most",
        "tunel"
=======
        "przejście dla pieszych"
>>>>>>> 8e5a451f
      ],
      "example_phrases": {
        "0": [
          "Merge."
        ],
        "1": [
          "Merge left."
        ],
        "2": [
          "Merge onto I 76 West/Pennsylvania Turnpike."
        ],
        "3": [
          "Merge right onto I 83 South."
        ],
        "4": [
          "Merge toward Baltimore."
        ],
        "5": [
          "Merge right toward Baltimore."
        ]
      }
    },
    "merge_verbal": {
      "phrases": {
        "0": "Wjedź.",
        "1": "Wjedź <RELATIVE_DIRECTION>.",
        "2": "Wjedź na: <STREET_NAMES>.",
        "3": "Wjedź <RELATIVE_DIRECTION> na: <STREET_NAMES>.",
        "4": "Wjedź, kierunek: <TOWARD_SIGN>.",
        "5": "Wjedź <RELATIVE_DIRECTION>, kierunek: <TOWARD_SIGN>."
      },
      "relative_directions": [
        "w lewo",
        "w prawo"
      ],
      "empty_street_name_labels": [
        "chodnik",
        "ścieżka rowerowa",
        "górski szlak rowerowy",
<<<<<<< HEAD
        "przejście",
        "schody",
        "most",
        "tunel"
=======
        "przejście dla pieszych"
>>>>>>> 8e5a451f
      ],
      "example_phrases": {
        "0": [
          "Merge."
        ],
        "1": [
          "Merge left."
        ],
        "2": [
          "Merge onto I 76 West/Pennsylvania Turnpike."
        ],
        "3": [
          "Merge right onto I 83 South."
        ],
        "4": [
          "Merge toward Baltimore."
        ],
        "5": [
          "Merge right toward Baltimore."
        ]
      }
    },
    "post_transition_transit_verbal": {
      "phrases": {
        "0": "Wysiądź na <TRANSIT_STOP_COUNT>. <TRANSIT_STOP_COUNT_LABEL>."
      },
      "transit_stop_count_labels": {
        "one": "przystanku",
        "other": "przystanku"
      },
      "example_phrases": {
        "0": [
          "Travel 1 stop.",
          "Travel 3 stops."
        ]
      }
    },
    "post_transition_verbal": {
      "phrases": {
        "0": "Podążaj prosto przez <LENGTH>.",
        "1": "Kontynuuj wzdłuż: <STREET_NAMES> przez <LENGTH>."
      },
      "empty_street_name_labels": [
        "chodnik",
        "ścieżka rowerowa",
        "górski szlak rowerowy",
<<<<<<< HEAD
        "przejście",
        "schody",
        "most",
        "tunel"
=======
        "przejście dla pieszych"
>>>>>>> 8e5a451f
      ],
      "metric_lengths": [
        "<KILOMETERS> km",
        "1 km",
        "<METERS> m",
        "mniej niż 10 metrów"
      ],
      "us_customary_lengths": [
        "<MILES> mi",
        "1 milę",
        "pół mili",
        "ćwierć mili",
        "<FEET> stóp",
        "mniej niż 10 stóp"
      ],
      "example_phrases": {
        "0": [
          "Continue for 300 feet.",
          "Continue for 9 miles."
        ],
        "1": [
          "Continue on Pennsylvania 7 43 for 6.2 miles.",
          "Continue on Main Street, Vermont 30 for 1 tenth of a mile."
        ]
      }
    },
    "ramp": {
      "phrases": {
        "0": "Wybierz zjazd <RELATIVE_DIRECTION>.",
        "1": "Wybierz zjazd <BRANCH_SIGN> <RELATIVE_DIRECTION>.",
        "2": "Wybierz zjazd <RELATIVE_DIRECTION>, kierunek: <TOWARD_SIGN>.",
        "3": "Wybierz zjazd <BRANCH_SIGN> <RELATIVE_DIRECTION>, kierunek: <TOWARD_SIGN>.",
        "4": "Wybierz zjazd <NAME_SIGN> <RELATIVE_DIRECTION>.",
        "5": "Skręć <RELATIVE_DIRECTION>, aby skorzystać ze zjazdu.",
        "6": "Skręć <RELATIVE_DIRECTION>, aby skorzystać ze zjazdu <BRANCH_SIGN>.",
        "7": "Skręć <RELATIVE_DIRECTION>, aby skorzystać ze zjazdu, kierunek: <TOWARD_SIGN>.",
        "8": "Skręć <RELATIVE_DIRECTION>, aby skorzystać ze zjazdu <BRANCH_SIGN>, kierunek: <TOWARD_SIGN>.",
        "9": "Skręć <RELATIVE_DIRECTION>, aby skorzystać ze zjazdu <NAME_SIGN>.",
        "10": "Skorzystaj ze zjazdu.",
        "11": "Wybierz zjazd <BRANCH_SIGN>.",
        "12": "Skorzystaj ze zjazdu, kierunek: <TOWARD_SIGN>.",
        "13": "Wybierz zjazd <BRANCH_SIGN>, kierunek: <TOWARD_SIGN>.",
        "14": "Wybierz zjazd <NAME_SIGN>."
      },
      "relative_directions": [
        "w lewo",
        "w prawo"
      ],
      "example_phrases": {
        "0": [
          "Take the ramp on the left.",
          "Take the ramp on the right."
        ],
        "1": [
          "Take the I 95 ramp on the right."
        ],
        "2": [
          "Take the ramp on the left toward JFK."
        ],
        "3": [
          "Take the South Conduit Avenue ramp on the left toward JFK."
        ],
        "4": [
          "Take the Gettysburg Pike ramp on the right."
        ],
        "5": [
          "Turn left to take the ramp.",
          "Turn right to take the ramp."
        ],
        "6": [
          "Turn left to take the PA 283 West ramp."
        ],
        "7": [
          "Turn left to take the ramp toward Harrisburg/Harrisburg International Airport."
        ],
        "8": [
          "Turn left to take the PA 283 West ramp toward Harrisburg/Harrisburg International Airport."
        ],
        "9": [
          "Turn right to take the Gettysburg Pike ramp."
        ],
        "10": [
          "Take the ramp."
        ],
        "11": [
          "Take the I 95 ramp."
        ],
        "12": [
          "Take the ramp toward JFK."
        ],
        "13": [
          "Take the Soutch Conduit Avenue ramp toward JFK."
        ],
        "14": [
          "Take the Gettysburg ramp."
        ]
      }
    },
    "ramp_straight": {
      "phrases": {
        "0": "Jedź prosto, aby skorzystać ze zjazdu.",
        "1": "Jedź prosto, aby skorzystać ze zjazdu <BRANCH_SIGN>.",
        "2": "Jedź prosto, aby skorzystać ze zjazdu, kierunek: <TOWARD_SIGN>.",
        "3": "Jedź prosto, aby skorzystać ze zjazdu <BRANCH_SIGN>, kierunek: <TOWARD_SIGN>.",
        "4": "Jedź prosto, aby skorzystać ze zjazdu <NAME_SIGN>."
      },
      "example_phrases": {
        "0": [
          "Stay straight to take the ramp."
        ],
        "1": [
          "Stay straight to take the US 322 East ramp."
        ],
        "2": [
          "Stay straight to take the ramp toward Hershey."
        ],
        "3": [
          "Stay straight to take the US 322 East/US 422 East/US 522 East/US 622 East ramp toward Hershey/Palmdale/Palmyra/Campbelltown."
        ],
        "4": [
          "Stay straight to take the Gettysburg Pike ramp."
        ]
      }
    },
    "ramp_straight_verbal": {
      "phrases": {
        "0": "Jedź prosto, aby skorzystać ze zjazdu.",
        "1": "Jedź prosto, aby skorzystać ze zjazdu <BRANCH_SIGN>.",
        "2": "Jedź prosto, aby skorzystać ze zjazdu, kierunek: <TOWARD_SIGN>.",
        "3": "Jedź prosto, aby skorzystać ze zjazdu <BRANCH_SIGN>, kierunek: <TOWARD_SIGN>.",
        "4": "Jedź prosto, aby skorzystać ze zjazdu <NAME_SIGN>."
      },
      "example_phrases": {
        "0": [
          "Stay straight to take the ramp."
        ],
        "1": [
          "Stay straight to take the U.S. 3 22 East ramp."
        ],
        "2": [
          "Stay straight to take the ramp toward Hershey."
        ],
        "3": [
          "Stay straight to take the U.S. 3 22 East, U.S. 4 22 East ramp toward Hershey, Palmdale."
        ],
        "4": [
          "Stay straight to take the Gettysburg Pike ramp."
        ]
      }
    },
    "ramp_verbal": {
      "phrases": {
        "0": "Wybierz zjazd <RELATIVE_DIRECTION>.",
        "1": "Wybierz zjazd <BRANCH_SIGN> <RELATIVE_DIRECTION>.",
        "2": "Wybierz zjazd <RELATIVE_DIRECTION>, kierunek: <TOWARD_SIGN>.",
        "3": "Wybierz zjazd <BRANCH_SIGN> <RELATIVE_DIRECTION>, kierunek: <TOWARD_SIGN>.",
        "4": "Wybierz zjazd <NAME_SIGN> <RELATIVE_DIRECTION>.",
        "5": "Skręć <RELATIVE_DIRECTION>, aby skorzystać ze zjazdu.",
        "6": "Skręć <RELATIVE_DIRECTION>, aby skorzystać ze zjazdu <BRANCH_SIGN>.",
        "7": "Skręć <RELATIVE_DIRECTION>, aby skorzystać ze zjazdu, kierunek: <TOWARD_SIGN>.",
        "8": "Skręć <RELATIVE_DIRECTION>, aby skorzystać ze zjazdu <BRANCH_SIGN>, kierunek: <TOWARD_SIGN>.",
        "9": "Skręć <RELATIVE_DIRECTION>, aby skorzystać ze zjazdu <NAME_SIGN>.",
        "10": "Skorzystaj ze zjazdu.",
        "11": "Wybierz zjazd <BRANCH_SIGN>.",
        "12": "Skorzystaj ze zjazdu, kierunek: <TOWARD_SIGN>.",
        "13": "Wybierz zjazd <BRANCH_SIGN>, kierunek: <TOWARD_SIGN>.",
        "14": "Wybierz zjazd <NAME_SIGN>."
      },
      "relative_directions": [
        "w lewo",
        "w prawo"
      ],
      "example_phrases": {
        "0": [
          "Take the ramp on the left.",
          "Take the ramp on the right."
        ],
        "1": [
          "Take the Interstate 95 ramp on the right."
        ],
        "2": [
          "Take the ramp on the left toward JFK."
        ],
        "3": [
          "Take the South Conduit Avenue ramp on the left toward JFK."
        ],
        "4": [
          "Take the Gettysburg Pike ramp on the right."
        ],
        "5": [
          "Turn left to take the ramp.",
          "Turn right to take the ramp."
        ],
        "6": [
          "Turn left to take the Pennsylvania 2 83 West ramp."
        ],
        "7": [
          "Turn left to take the ramp toward Harrisburg/Harrisburg International Airport."
        ],
        "8": [
          "Turn left to take the Pennsylvania 2 83 West ramp toward Harrisburg, Harrisburg International Airport."
        ],
        "9": [
          "Turn right to take the Gettysburg Pike ramp."
        ],
        "10": [
          "Take the ramp."
        ],
        "11": [
          "Take the Interstate 95 ramp."
        ],
        "12": [
          "Take the ramp toward JFK."
        ],
        "13": [
          "Take the South Conduit Avenue ramp toward JFK."
        ],
        "14": [
          "Take the Gettysburg Pike ramp."
        ]
      }
    },
    "sharp": {
      "phrases": {
        "0": "Skręć ostro <RELATIVE_DIRECTION>.",
        "1": "Skręć ostro <RELATIVE_DIRECTION> w stronę: <STREET_NAMES>.",
        "2": "Skręć ostro <RELATIVE_DIRECTION> w stronę: <BEGIN_STREET_NAMES>. Kontynuuj wzdłuż: <STREET_NAMES>.",
        "3": "Skręć ostro <RELATIVE_DIRECTION>, pozostając na: <STREET_NAMES>.",
        "4": "Skręć ostro <RELATIVE_DIRECTION> na <JUNCTION_NAME>.",
        "5": "Skręć ostro <RELATIVE_DIRECTION>, kierunek: <TOWARD_SIGN>."
      },
      "empty_street_name_labels": [
        "chodnik",
        "ścieżka rowerowa",
        "górski szlak rowerowy",
<<<<<<< HEAD
        "przejście",
        "schody",
        "most",
        "tunel"
=======
        "przejście dla pieszych"
>>>>>>> 8e5a451f
      ],
      "relative_directions": [
        "w lewo",
        "w prawo"
      ],
      "example_phrases": {
        "0": [
          "Make a sharp left."
        ],
        "1": [
          "Make a sharp right onto Flatbush Avenue."
        ],
        "2": [
          "Make a sharp left onto North Bond Street/US 1 Business/MD 924. Continue on MD 924."
        ],
        "3": [
          "Make a sharp right to stay on Sunstone Drive."
        ],
        "4": [
          "Make a sharp right at Mannenbashi East."
        ],
        "5": [
          "Make a sharp left toward Baltimore."
        ]
      }
    },
    "sharp_verbal": {
      "phrases": {
        "0": "Skręć ostro <RELATIVE_DIRECTION>.",
        "1": "Skręć ostro <RELATIVE_DIRECTION> w stronę: <STREET_NAMES>.",
        "2": "Skręć ostro <RELATIVE_DIRECTION> w stronę: <BEGIN_STREET_NAMES>.",
        "3": "Skręć ostro <RELATIVE_DIRECTION>, pozostając na: <STREET_NAMES>.",
        "4": "Skręć ostro <RELATIVE_DIRECTION> na <JUNCTION_NAME>.",
        "5": "Skręć ostro <RELATIVE_DIRECTION>, kierunek: <TOWARD_SIGN>."
      },
      "empty_street_name_labels": [
        "chodnik",
        "ścieżka rowerowa",
        "górski szlak rowerowy",
<<<<<<< HEAD
        "przejście",
        "schody",
        "most",
        "tunel"
=======
        "przejście dla pieszych"
>>>>>>> 8e5a451f
      ],
      "relative_directions": [
        "w lewo",
        "w prawo"
      ],
      "example_phrases": {
        "0": [
          "Make a sharp left."
        ],
        "1": [
          "Make a sharp right onto Flatbush Avenue."
        ],
        "2": [
          "Make a sharp left onto North Bond Street, U.S. 1 Business."
        ],
        "3": [
          "Make a sharp right to stay on Sunstone Drive."
        ],
        "4": [
          "Make a sharp right at Mannenbashi East."
        ],
        "5": [
          "Make a sharp left toward Baltimore."
        ]
      }
    },
    "start": {
      "phrases": {
        "0": "Kieruj się <CARDINAL_DIRECTION>.",
        "1": "Kieruj się <CARDINAL_DIRECTION> w stronę: <STREET_NAMES>.",
        "2": "Kieruj się <CARDINAL_DIRECTION> w stronę: <BEGIN_STREET_NAMES>. Kontynuuj wzdłuż: <STREET_NAMES>.",
        "4": "Jedź <CARDINAL_DIRECTION>.",
        "5": "Jedź <CARDINAL_DIRECTION> w stronę: <STREET_NAMES>.",
        "6": "Jedź <CARDINAL_DIRECTION> w stronę: <BEGIN_STREET_NAMES>. Kontynuuj wzdłuż: <STREET_NAMES>.",
        "8": "Idź <CARDINAL_DIRECTION>.",
        "9": "Idź <CARDINAL_DIRECTION> w stronę: <STREET_NAMES>.",
        "10": "Idź <CARDINAL_DIRECTION> w stronę: <BEGIN_STREET_NAMES>. Kontynuuj wzdłuż: <STREET_NAMES>.",
        "16": "Jedź <CARDINAL_DIRECTION>.",
        "17": "Jedź <CARDINAL_DIRECTION> w stronę: <STREET_NAMES>.",
        "18": "Jedź <CARDINAL_DIRECTION> w stronę: <BEGIN_STREET_NAMES>. Kontynuuj wzdłuż: <STREET_NAMES>."
      },
      "cardinal_directions": [
        "na północ",
        "na północny wschód",
        "na wschód",
        "na południowy wschód",
        "na południe",
        "na południowy zachód",
        "na zachód",
        "na północny zachód"
      ],
      "empty_street_name_labels": [
        "chodnik",
        "ścieżka rowerowa",
        "górski szlak rowerowy",
<<<<<<< HEAD
        "przejście",
        "schody",
        "most",
        "tunel"
=======
        "przejście dla pieszych"
>>>>>>> 8e5a451f
      ],
      "example_phrases": {
        "0": [
          "Head east.",
          "Head north."
        ],
        "1": [
          "Head southwest on 5th Avenue.",
          "Head west on the walkway",
          "Head east on the cycleway",
          "Head north on the mountain bike trail"
        ],
        "2": [
          "Head south on North Prince Street/US 222/PA 272. Continue on US 222/PA 272."
        ],
        "4": [
          "Drive east.",
          "Drive north."
        ],
        "5": [
          "Drive southwest on 5th Avenue."
        ],
        "6": [
          "Drive south on North Prince Street/US 222/PA 272. Continue on US 222/PA 272."
        ],
        "8": [
          "Walk east.",
          "Walk north."
        ],
        "9": [
          "Walk southwest on 5th Avenue.",
          "Walk west on the walkway"
        ],
        "10": [
          "Walk south on North Prince Street/US 222/PA 272. Continue on US 222/PA 272."
        ],
        "16": [
          "Bike east.",
          "Bike north."
        ],
        "17": [
          "Bike southwest on 5th Avenue.",
          "Bike east on the cycleway",
          "Bike north on the mountain bike trail"
        ],
        "18": [
          "Bike south on North Prince Street/US 222/PA 272. Continue on US 222/PA 272."
        ]
      }
    },
    "start_verbal": {
      "phrases": {
        "0": "Kieruj się <CARDINAL_DIRECTION>.",
        "1": "Kieruj się <CARDINAL_DIRECTION> przez <LENGTH>.",
        "2": "Kieruj się <CARDINAL_DIRECTION> w stronę: <STREET_NAMES>.",
        "3": "Kieruj się <CARDINAL_DIRECTION> w stronę: <STREET_NAMES> przez <LENGTH>.",
        "4": "Kieruj się <CARDINAL_DIRECTION> w stronę: <BEGIN_STREET_NAMES>.",
        "5": "Jedź <CARDINAL_DIRECTION>.",
        "6": "Jedź <CARDINAL_DIRECTION> przez <LENGTH>.",
        "7": "Jedź <CARDINAL_DIRECTION> w stronę: <STREET_NAMES>.",
        "8": "Jedź <CARDINAL_DIRECTION> w stronę: <STREET_NAMES> przez <LENGTH>.",
        "9": "Jedź <CARDINAL_DIRECTION> w stronę: <BEGIN_STREET_NAMES>.",
        "10": "Idź <CARDINAL_DIRECTION>.",
        "11": "Idź <CARDINAL_DIRECTION> przez <LENGTH>.",
        "12": "Idź <CARDINAL_DIRECTION> w stronę: <STREET_NAMES>.",
        "13": "Idź <CARDINAL_DIRECTION> w stronę: <STREET_NAMES> przez <LENGTH>.",
        "14": "Idź <CARDINAL_DIRECTION> w stronę: <BEGIN_STREET_NAMES>.",
        "15": "Jedź <CARDINAL_DIRECTION>.",
        "16": "Jedź <CARDINAL_DIRECTION> przez <LENGTH>.",
        "17": "Jedź <CARDINAL_DIRECTION> w stronę: <STREET_NAMES>.",
        "18": "Jedź <CARDINAL_DIRECTION> w stronę: <STREET_NAMES> przez <LENGTH>.",
        "19": "Jedź <CARDINAL_DIRECTION> w stronę: <BEGIN_STREET_NAMES>."
      },
      "cardinal_directions": [
        "na północ",
        "na północny wschód",
        "na wschód",
        "na południowy wschód",
        "na południe",
        "na południowy zachód",
        "na zachód",
        "na północny zachód"
      ],
      "empty_street_name_labels": [
        "chodnik",
        "ścieżka rowerowa",
        "górski szlak rowerowy",
<<<<<<< HEAD
        "przejście",
        "schody",
        "most",
        "tunel"
=======
        "przejście dla pieszych"
>>>>>>> 8e5a451f
      ],
      "metric_lengths": [
        "<KILOMETERS> km",
        "1 km",
        "<METERS> m",
        "mniej niż 10 metrów"
      ],
      "us_customary_lengths": [
        "<MILES> mi",
        "1 milę",
        "pół mili",
        "ćwierć mili",
        "<FEET> stóp",
        "mniej niż 10 stóp"
      ],
      "example_phrases": {
        "0": [
          "Head east.",
          "Head north."
        ],
        "1": [
          "Head east for a half mile.",
          "Head north for 1 kilometer."
        ],
        "2": [
          "Head southwest on 5th Avenue."
        ],
        "3": [
          "Head southwest on 5th Avenue for 1 tenth of a mile."
        ],
        "4": [
          "Head south on North Prince Street, U.S. 2 22."
        ],
        "5": [
          "Drive east.",
          "Drive north."
        ],
        "6": [
          "Drive east for a half mile.",
          "Drive north for 1 kilometer."
        ],
        "7": [
          "Drive southwest on 5th Avenue."
        ],
        "8": [
          "Drive southwest on 5th Avenue for 1 tenth of a mile."
        ],
        "9": [
          "Drive south on North Prince Street, U.S. 2 22."
        ],
        "10": [
          "Walk east.",
          "Walk north."
        ],
        "11": [
          "Walk east for a half mile.",
          "Walk north for 1 kilometer."
        ],
        "12": [
          "Walk southwest on 5th Avenue."
        ],
        "13": [
          "Walk southwest on 5th Avenue for 1 tenth of a mile."
        ],
        "14": [
          "Walk south on North Prince Street, U.S. 2 22."
        ],
        "15": [
          "Bike east.",
          "Bike north."
        ],
        "16": [
          "Bike east for a half mile.",
          "Bike north for 1 kilometer."
        ],
        "17": [
          "Bike southwest on 5th Avenue."
        ],
        "18": [
          "Bike southwest on 5th Avenue for 1 tenth of a mile."
        ],
        "19": [
          "Bike south on North Prince Street, U.S. 2 22."
        ]
      }
    },
    "transit": {
      "phrases": {
        "0": "Wybierz <TRANSIT_NAME>. (<TRANSIT_STOP_COUNT_LABEL>: <TRANSIT_STOP_COUNT>)",
        "1": "Wybierz <TRANSIT_NAME>, kierunek: <TRANSIT_HEADSIGN>. (<TRANSIT_STOP_COUNT_LABEL>: <TRANSIT_STOP_COUNT>)"
      },
      "empty_transit_name_labels": [
        "tramwaj",
        "metro",
        "pociąg",
        "autobus",
        "prom",
        "kolejkę linową",
        "gondolę",
        "kolejkę linowo-terenową"
      ],
      "transit_stop_count_labels": {
        "one": "Przystanki",
        "other": "Przystanki"
      },
      "example_phrases": {
        "0": [
          "Take the New Haven. (1 stop)",
          "Take the metro. (2 stops)",
          "Take the bus. (12 stops)"
        ],
        "1": [
          "Take the F toward JAMAICA - 179 ST. (10 stops)",
          "Take the ferry toward Staten Island. (1 stop)"
        ]
      }
    },
    "transit_connection_destination": {
      "phrases": {
        "0": "Opuść stację.",
        "1": "Opuść <TRANSIT_STOP>.",
        "2": "Opuść <STATION_LABEL> <TRANSIT_STOP>."
      },
      "station_label": "stację",
      "example_phrases": {
        "0": [
          "Exit the station."
        ],
        "1": [
          "Exit the Embarcadero Station."
        ],
        "2": [
          "Exit the 8 St - NYU Station."
        ]
      }
    },
    "transit_connection_destination_verbal": {
      "phrases": {
        "0": "Opuść stację.",
        "1": "Opuść <TRANSIT_STOP>.",
        "2": "Opuść <STATION_LABEL> <TRANSIT_STOP>."
      },
      "station_label": "stację",
      "example_phrases": {
        "0": [
          "Exit the station."
        ],
        "1": [
          "Exit the Embarcadero Station."
        ],
        "2": [
          "Exit the 8 St - NYU Station."
        ]
      }
    },
    "transit_connection_start": {
      "phrases": {
        "0": "Wejdź na stację.",
        "1": "Wejdź na <TRANSIT_STOP>.",
        "2": "Wejdź na <STATION_LABEL> <TRANSIT_STOP>."
      },
      "station_label": "stację",
      "example_phrases": {
        "0": [
          "Enter the station."
        ],
        "1": [
          "Enter the Embarcadero Station."
        ],
        "2": [
          "Enter the 8 St - NYU Station."
        ]
      }
    },
    "transit_connection_start_verbal": {
      "phrases": {
        "0": "Wejdź na stację.",
        "1": "Wejdź na <TRANSIT_STOP>.",
        "2": "Wejdź na <STATION_LABEL> <TRANSIT_STOP>."
      },
      "station_label": "stację",
      "example_phrases": {
        "0": [
          "Enter the station."
        ],
        "1": [
          "Enter the Embarcadero Station."
        ],
        "2": [
          "Enter the 8 St - NYU Station."
        ]
      }
    },
    "transit_connection_transfer": {
      "phrases": {
        "0": "Przesiądź się na stacji.",
        "1": "Przesiądź się na <TRANSIT_STOP>.",
        "2": "Przesiądź się na <STATION_LABEL> <TRANSIT_STOP>."
      },
      "station_label": "stacji",
      "example_phrases": {
        "0": [
          "Transfer at the station."
        ],
        "1": [
          "Transfer at the Embarcadero Station."
        ],
        "2": [
          "Transfer at the 8 St - NYU Station."
        ]
      }
    },
    "transit_connection_transfer_verbal": {
      "phrases": {
        "0": "Przesiądź się na stacji.",
        "1": "Przesiądź się na <TRANSIT_STOP>.",
        "2": "Przesiądź się na <STATION_LABEL> <TRANSIT_STOP>."
      },
      "station_label": "stacji",
      "example_phrases": {
        "0": [
          "Transfer at the station."
        ],
        "1": [
          "Transfer at the Embarcadero Station."
        ],
        "2": [
          "Transfer at the 8 St - NYU Station."
        ]
      }
    },
    "transit_remain_on": {
      "phrases": {
        "0": "Pozostań <TRANSIT_NAME>. (<TRANSIT_STOP_COUNT_LABEL>: <TRANSIT_STOP_COUNT>)",
        "1": "Pozostań <TRANSIT_NAME>, kierunek: <TRANSIT_HEADSIGN>. (<TRANSIT_STOP_COUNT_LABEL>: <TRANSIT_STOP_COUNT>)"
      },
      "empty_transit_name_labels": [
        "w tramwaju",
        "w metrze",
        "w pociągu",
        "w autobusie",
        "na promie",
        "w kolejce linowej",
        "w gondoli",
        "w kolejce linowo-terenowej"
      ],
      "transit_stop_count_labels": {
        "one": "Przystanki",
        "other": "Przystanki"
      },
      "example_phrases": {
        "0": [
          "Remain on the New Haven. (1 stop)",
          "Remain on the train. (3 stops)"
        ],
        "1": [
          "Remain on the F toward JAMAICA - 179 ST. (10 stops)"
        ]
      }
    },
    "transit_remain_on_verbal": {
      "phrases": {
        "0": "Pozostań <TRANSIT_NAME>.",
        "1": "Pozostań <TRANSIT_NAME>, kierunek: <TRANSIT_HEADSIGN>."
      },
      "empty_transit_name_labels": [
        "w tramwaju",
        "w metrze",
        "w pociągu",
        "w autobusie",
        "na promie",
        "w kolejce linowej",
        "w gondoli",
        "w kolejce linowo-terenowej"
      ],
      "example_phrases": {
        "0": [
          "Remain on the New Haven."
        ],
        "1": [
          "Remain on the F toward JAMAICA - 179 ST."
        ]
      }
    },
    "transit_transfer": {
      "phrases": {
        "0": "Przesiądź się i wybierz <TRANSIT_NAME>. (<TRANSIT_STOP_COUNT_LABEL>: <TRANSIT_STOP_COUNT>)",
        "1": "Przesiądź się i wybierz <TRANSIT_NAME>, kierunek: <TRANSIT_HEADSIGN>. (<TRANSIT_STOP_COUNT_LABEL>: <TRANSIT_STOP_COUNT>)"
      },
      "empty_transit_name_labels": [
        "tramwaj",
        "metro",
        "pociąg",
        "autobus",
        "prom",
        "kolejkę linową",
        "gondolę",
        "kolejkę linowo-terenową"
      ],
      "transit_stop_count_labels": {
        "one": "Przystanki",
        "other": "Przystanki"
      },
      "example_phrases": {
        "0": [
          "Transfer to take the New Haven. (1 stop)",
          "Transfer to take the tram. (4 stops)"
        ],
        "1": [
          "Transfer to take the F toward JAMAICA - 179 ST. (10 stops)"
        ]
      }
    },
    "transit_transfer_verbal": {
      "phrases": {
        "0": "Przesiądź się i wybierz <TRANSIT_NAME>.",
        "1": "Przesiądź się i wybierz <TRANSIT_NAME>, kierunek: <TRANSIT_HEADSIGN>."
      },
      "empty_transit_name_labels": [
        "tramwaj",
        "metro",
        "pociąg",
        "autobus",
        "prom",
        "kolejkę linową",
        "gondolę",
        "kolejkę linowo-terenową"
      ],
      "example_phrases": {
        "0": [
          "Transfer to take the New Haven."
        ],
        "1": [
          "Transfer to take the F toward JAMAICA - 179 ST."
        ]
      }
    },
    "transit_verbal": {
      "phrases": {
        "0": "Wybierz <TRANSIT_NAME>.",
        "1": "Wybierz <TRANSIT_NAME>, kierunek: <TRANSIT_HEADSIGN>."
      },
      "empty_transit_name_labels": [
        "tramwaj",
        "metro",
        "pociąg",
        "autobus",
        "prom",
        "kolejkę linową",
        "gondolę",
        "kolejkę linowo-terenową"
      ],
      "example_phrases": {
        "0": [
          "Take the New Haven."
        ],
        "1": [
          "Take the F toward JAMAICA - 179 ST."
        ]
      }
    },
    "turn": {
      "phrases": {
        "0": "Skręć <RELATIVE_DIRECTION>.",
        "1": "Skręć <RELATIVE_DIRECTION> w <STREET_NAMES>.",
        "2": "Skręć <RELATIVE_DIRECTION> w <BEGIN_STREET_NAMES>. Kontynuuj wzdłuż: <STREET_NAMES>.",
        "3": "Skręć <RELATIVE_DIRECTION>, pozostając na: <STREET_NAMES>.",
        "4": "Skręć <RELATIVE_DIRECTION> na <JUNCTION_NAME>.",
        "5": "Skręć <RELATIVE_DIRECTION>, kierunek: <TOWARD_SIGN>."
      },
      "empty_street_name_labels": [
        "chodnik",
        "ścieżka rowerowa",
        "górski szlak rowerowy",
<<<<<<< HEAD
        "przejście",
        "schody",
        "most",
        "tunel"
=======
        "przejście dla pieszych"
>>>>>>> 8e5a451f
      ],
      "relative_directions": [
        "w lewo",
        "w prawo"
      ],
      "example_phrases": {
        "0": [
          "Turn left."
        ],
        "1": [
          "Turn right onto Flatbush Avenue."
        ],
        "2": [
          "Turn left onto North Bond Street/US 1 Business/MD 924. Continue on MD 924."
        ],
        "3": [
          "Turn right to stay on Sunstone Drive."
        ],
        "4": [
          "Turn right at Mannenbashi East."
        ],
        "5": [
          "Turn left toward Baltimore."
        ]
      }
    },
    "turn_verbal": {
      "phrases": {
        "0": "Skręć <RELATIVE_DIRECTION>.",
        "1": "Skręć <RELATIVE_DIRECTION> w <STREET_NAMES>.",
        "2": "Skręć <RELATIVE_DIRECTION> w <BEGIN_STREET_NAMES>.",
        "3": "Skręć <RELATIVE_DIRECTION>, pozostając na: <STREET_NAMES>.",
        "4": "Skręć <RELATIVE_DIRECTION> na <JUNCTION_NAME>.",
        "5": "Skręć <RELATIVE_DIRECTION>, kierunek: <TOWARD_SIGN>."
      },
      "empty_street_name_labels": [
        "chodnik",
        "ścieżka rowerowa",
        "górski szlak rowerowy",
<<<<<<< HEAD
        "przejście",
        "schody",
        "most",
        "tunel"
=======
        "przejście dla pieszych"
>>>>>>> 8e5a451f
      ],
      "relative_directions": [
        "w lewo",
        "w prawo"
      ],
      "example_phrases": {
        "0": [
          "Turn left."
        ],
        "1": [
          "Turn right onto Flatbush Avenue."
        ],
        "2": [
          "Turn left onto North Bond Street, U.S. 1 Business."
        ],
        "3": [
          "Turn right to stay on Sunstone Drive."
        ],
        "4": [
          "Turn right at Mannenbashi East."
        ],
        "5": [
          "Turn left toward Baltimore."
        ]
      }
    },
    "uturn": {
      "phrases": {
        "0": "Zawróć <RELATIVE_DIRECTION>.",
        "1": "Zawróć <RELATIVE_DIRECTION> w <STREET_NAMES>.",
        "2": "Zawróć <RELATIVE_DIRECTION>, pozostając na: <STREET_NAMES>.",
        "3": "Zawróć <RELATIVE_DIRECTION> na: <CROSS_STREET_NAMES>.",
        "4": "Zawróć <RELATIVE_DIRECTION> na: <CROSS_STREET_NAMES> w stronę: <STREET_NAMES>.",
        "5": "Zawróć <RELATIVE_DIRECTION> na: <CROSS_STREET_NAMES>, pozostając na: <STREET_NAMES>.",
        "6": "Zawróć <RELATIVE_DIRECTION> na <JUNCTION_NAME>.",
        "7": "Zawróć <RELATIVE_DIRECTION>, kierunek: <TOWARD_SIGN>."
      },
      "empty_street_name_labels": [
        "chodnik",
        "ścieżka rowerowa",
        "górski szlak rowerowy",
<<<<<<< HEAD
        "przejście",
        "schody",
        "most",
        "tunel"
=======
        "przejście dla pieszych"
>>>>>>> 8e5a451f
      ],
      "relative_directions": [
        "w lewo",
        "w prawo"
      ],
      "example_phrases": {
        "0": [
          "Make a left U-turn."
        ],
        "1": [
          "Make a right U-turn onto Bunker Hill Road."
        ],
        "2": [
          "Make a left U-turn to stay on Bunker Hill Road."
        ],
        "3": [
          "Make a left U-turn at Devonshire Road."
        ],
        "4": [
          "Make a left U-turn at Devonshire Road onto Jonestown Road/US 22."
        ],
        "5": [
          "Make a left U-turn at Devonshire Road to stay on Jonestown Road/US 22."
        ],
        "6": [
          "Make a right U-turn at Mannenbashi East."
        ],
        "7": [
          "Make a left U-turn toward Baltimore."
        ]
      }
    },
    "uturn_verbal": {
      "phrases": {
        "0": "Zawróć <RELATIVE_DIRECTION>.",
        "1": "Zawróć <RELATIVE_DIRECTION> w <STREET_NAMES>.",
        "2": "Zawróć <RELATIVE_DIRECTION>, pozostając na: <STREET_NAMES>.",
        "3": "Zawróć <RELATIVE_DIRECTION> na: <CROSS_STREET_NAMES>.",
        "4": "Zawróć <RELATIVE_DIRECTION> na: <CROSS_STREET_NAMES> w stronę: <STREET_NAMES>.",
        "5": "Zawróć <RELATIVE_DIRECTION> na: <CROSS_STREET_NAMES>, pozostając na: <STREET_NAMES>.",
        "6": "Zawróć <RELATIVE_DIRECTION> na <JUNCTION_NAME>.",
        "7": "Zawróć <RELATIVE_DIRECTION>, kierunek: <TOWARD_SIGN>."
      },
      "empty_street_name_labels": [
        "chodnik",
        "ścieżka rowerowa",
        "górski szlak rowerowy",
<<<<<<< HEAD
        "przejście",
        "schody",
        "most",
        "tunel"
=======
        "przejście dla pieszych"
>>>>>>> 8e5a451f
      ],
      "relative_directions": [
        "w lewo",
        "w prawo"
      ],
      "example_phrases": {
        "0": [
          "Make a left U-turn."
        ],
        "1": [
          "Make a right U-turn onto Bunker Hill Road."
        ],
        "2": [
          "Make a left U-turn to stay on Bunker Hill Road."
        ],
        "3": [
          "Make a left U-turn at Devonshire Road."
        ],
        "4": [
          "Make a left U-turn at Devonshire Road onto Jonestown Road, U.S. 22."
        ],
        "5": [
          "Make a left U-turn at Devonshire Road to stay on Jonestown Road, U.S. 22."
        ],
        "6": [
          "Make a right U-turn at Mannenbashi East."
        ],
        "7": [
          "Make a left U-turn toward Baltimore."
        ]
      }
    },
    "verbal_multi_cue": {
      "phrases": {
        "0": "<CURRENT_VERBAL_CUE> Następnie: <NEXT_VERBAL_CUE>",
        "1": "<CURRENT_VERBAL_CUE> Następnie za <LENGTH>: <NEXT_VERBAL_CUE>"
      },
      "metric_lengths": [
        "<KILOMETERS> km",
        "1 km",
        "<METERS> m",
        "mniej niż 10 metrów"
      ],
      "us_customary_lengths": [
        "<MILES> mi",
        "1 milę",
        "pół mili",
        "ćwierć mili",
        "<FEET> ft",
        "mniej niż 10 stóp"
      ],
      "example_phrases": {
        "0": [
          "Bear right onto East Fayette Street. Then Turn right onto North Gay Street."
        ],
        "1": [
          "Bear right onto East Fayette Street. Then, in 500 feet, Turn right onto North Gay Street."
        ]
      }
    },
    "approach_verbal_alert": {
      "phrases": {
        "0": "Za <LENGTH>: <CURRENT_VERBAL_CUE>"
      },
      "metric_lengths": [
        "<KILOMETERS> km",
        "1 km",
        "<METERS> m",
        "mniej niż 10 metrów"
      ],
      "us_customary_lengths": [
        "<MILES> mi",
        "1 milę",
        "pół mili",
        "ćwierć mili",
        "<FEET> ft",
        "mniej niż 10 stóp"
      ],
      "example_phrases": {
        "0": [
          "In a quarter mile, Turn right onto North Gay Street."
        ]
      }
    },
    "pass": {
      "phrases": {
        "0": "Przejdź <object_label>.",
        "1": "Przejdź na światłach <object_label>."
      },
      "object_labels": [
        "bramę",
        "słupki",
        "skrzyżowanie dróg"
      ],
      "example_phrases": {
        "0": [
          "Pass the gate."
        ]
      }
    },
    "elevator": {
      "phrases": {
<<<<<<< HEAD
        "0": "Wsiądź do windy.",
        "1": "Wsiądź do windy i jedź na poziom <LEVEL>."
=======
        "0": "Skorzystaj z windy.",
        "1": "Skorzystaj z windy na <LEVEL>."
>>>>>>> 8e5a451f
      },
      "example_phrases": {
        "0": [
          "Wsiądź do windy."
        ],
        "1": [
          "Wsiądź do windy i jedź na poziom 1."
        ]
      }
    },
    "steps": {
      "phrases": {
<<<<<<< HEAD
        "0": "Wejdź na schody.",
        "1": "Przejdź schodami na poziom <LEVEL>."
=======
        "0": "Użyj schodów.",
        "1": "Skorzystaj ze schodów na <LEVEL>."
>>>>>>> 8e5a451f
      },
      "example_phrases": {
        "0": [
          "Wejdź na schody."
        ],
        "1": [
          "Przejdź schodami na poziom 2."
        ]
      }
    },
    "escalator": {
      "phrases": {
        "0": "Skorzystaj z ruchomych schodów.",
        "1": "Take the escalator to <LEVEL>."
      },
      "example_phrases": {
        "0": [
          "Take the escalator."
        ],
        "1": [
          "Take the escalator to Level 3."
        ]
      }
    },
    "enter_building": {
      "phrases": {
        "0": "Wejdź do budynku.",
        "1": "Enter the building, and continue on <STREET_NAMES>."
      },
      "empty_street_name_labels": [
        "chodnik",
        "ścieżka rowerowa",
        "górski szlak rowerowy",
        "przejście dla pieszych"
      ],
      "example_phrases": {
        "0": [
          "Enter the building."
        ],
        "1": [
          "Enter the building, and continue on the walkway."
        ]
      }
    },
    "exit_building": {
      "phrases": {
        "0": "Opuść budynek.",
        "1": "Exit the building, and continue on <STREET_NAMES>."
      },
      "empty_street_name_labels": [
        "chodnik",
        "ścieżka rowerowa",
        "górski szlak rowerowy",
        "przejście dla pieszych"
      ],
      "example_phrases": {
        "0": [
          "Exit the building."
        ],
        "1": [
          "Exit the building, and continue on the walkway."
        ]
      }
    }
  }
}<|MERGE_RESOLUTION|>--- conflicted
+++ resolved
@@ -45,14 +45,10 @@
         "chodnik",
         "ścieżka rowerowa",
         "górski szlak rowerowy",
-<<<<<<< HEAD
-        "przejście",
-        "schody",
-        "most",
-        "tunel"
-=======
-        "przejście dla pieszych"
->>>>>>> 8e5a451f
+        "przejście dla pieszych",
+        "schody",
+        "most",
+        "tunel"
       ],
       "relative_directions": [
         "w lewo",
@@ -92,14 +88,10 @@
         "chodnik",
         "ścieżka rowerowa",
         "górski szlak rowerowy",
-<<<<<<< HEAD
-        "przejście",
-        "schody",
-        "most",
-        "tunel"
-=======
-        "przejście dla pieszych"
->>>>>>> 8e5a451f
+        "przejście dla pieszych",
+        "schody",
+        "most",
+        "tunel"
       ],
       "relative_directions": [
         "w lewo",
@@ -157,14 +149,10 @@
         "chodnik",
         "ścieżka rowerowa",
         "górski szlak rowerowy",
-<<<<<<< HEAD
-        "przejście",
-        "schody",
-        "most",
-        "tunel"
-=======
-        "przejście dla pieszych"
->>>>>>> 8e5a451f
+        "przejście dla pieszych",
+        "schody",
+        "most",
+        "tunel"
       ],
       "example_phrases": {
         "0": [
@@ -196,14 +184,10 @@
         "chodnik",
         "ścieżka rowerowa",
         "górski szlak rowerowy",
-<<<<<<< HEAD
-        "przejście",
-        "schody",
-        "most",
-        "tunel"
-=======
-        "przejście dla pieszych"
->>>>>>> 8e5a451f
+        "przejście dla pieszych",
+        "schody",
+        "most",
+        "tunel"
       ],
       "metric_lengths": [
         "<KILOMETERS> km",
@@ -257,14 +241,10 @@
         "chodnik",
         "ścieżka rowerowa",
         "górski szlak rowerowy",
-<<<<<<< HEAD
-        "przejście",
-        "schody",
-        "most",
-        "tunel"
-=======
-        "przejście dla pieszych"
->>>>>>> 8e5a451f
+        "przejście dla pieszych",
+        "schody",
+        "most",
+        "tunel"
       ],
       "example_phrases": {
         "0": [
@@ -401,14 +381,10 @@
         "chodnik",
         "ścieżka rowerowa",
         "górski szlak rowerowy",
-<<<<<<< HEAD
-        "przejście",
-        "schody",
-        "most",
-        "tunel"
-=======
-        "przejście dla pieszych"
->>>>>>> 8e5a451f
+        "przejście dla pieszych",
+        "schody",
+        "most",
+        "tunel"
       ],
       "ferry_label": "prom",
       "example_phrases": {
@@ -437,14 +413,10 @@
         "chodnik",
         "ścieżka rowerowa",
         "górski szlak rowerowy",
-<<<<<<< HEAD
-        "przejście",
-        "schody",
-        "most",
-        "tunel"
-=======
-        "przejście dla pieszych"
->>>>>>> 8e5a451f
+        "przejście dla pieszych",
+        "schody",
+        "most",
+        "tunel"
       ],
       "ferry_label": "prom",
       "example_phrases": {
@@ -497,14 +469,10 @@
         "chodnik",
         "ścieżka rowerowa",
         "górski szlak rowerowy",
-<<<<<<< HEAD
-        "przejście",
-        "schody",
-        "most",
-        "tunel"
-=======
-        "przejście dla pieszych"
->>>>>>> 8e5a451f
+        "przejście dla pieszych",
+        "schody",
+        "most",
+        "tunel"
       ],
       "example_phrases": {
         "0": [
@@ -601,14 +569,10 @@
         "chodnik",
         "ścieżka rowerowa",
         "górski szlak rowerowy",
-<<<<<<< HEAD
-        "przejście",
-        "schody",
-        "most",
-        "tunel"
-=======
-        "przejście dla pieszych"
->>>>>>> 8e5a451f
+        "przejście dla pieszych",
+        "schody",
+        "most",
+        "tunel"
       ],
       "example_phrases": {
         "0": [
@@ -788,14 +752,10 @@
         "chodnik",
         "ścieżka rowerowa",
         "górski szlak rowerowy",
-<<<<<<< HEAD
-        "przejście",
-        "schody",
-        "most",
-        "tunel"
-=======
-        "przejście dla pieszych"
->>>>>>> 8e5a451f
+        "przejście dla pieszych",
+        "schody",
+        "most",
+        "tunel"
       ],
       "example_phrases": {
         "0": [
@@ -823,14 +783,10 @@
         "chodnik",
         "ścieżka rowerowa",
         "górski szlak rowerowy",
-<<<<<<< HEAD
-        "przejście",
-        "schody",
-        "most",
-        "tunel"
-=======
-        "przejście dla pieszych"
->>>>>>> 8e5a451f
+        "przejście dla pieszych",
+        "schody",
+        "most",
+        "tunel"
       ],
       "example_phrases": {
         "0": [
@@ -979,14 +935,10 @@
         "chodnik",
         "ścieżka rowerowa",
         "górski szlak rowerowy",
-<<<<<<< HEAD
-        "przejście",
-        "schody",
-        "most",
-        "tunel"
-=======
-        "przejście dla pieszych"
->>>>>>> 8e5a451f
+        "przejście dla pieszych",
+        "schody",
+        "most",
+        "tunel"
       ],
       "relative_directions": [
         "lewej strony",
@@ -1033,14 +985,10 @@
         "chodnik",
         "ścieżka rowerowa",
         "górski szlak rowerowy",
-<<<<<<< HEAD
-        "przejście",
-        "schody",
-        "most",
-        "tunel"
-=======
-        "przejście dla pieszych"
->>>>>>> 8e5a451f
+        "przejście dla pieszych",
+        "schody",
+        "most",
+        "tunel"
       ],
       "relative_directions": [
         "lewej strony",
@@ -1075,14 +1023,10 @@
         "chodnik",
         "ścieżka rowerowa",
         "górski szlak rowerowy",
-<<<<<<< HEAD
-        "przejście",
-        "schody",
-        "most",
-        "tunel"
-=======
-        "przejście dla pieszych"
->>>>>>> 8e5a451f
+        "przejście dla pieszych",
+        "schody",
+        "most",
+        "tunel"
       ],
       "relative_directions": [
         "lewej strony",
@@ -1121,14 +1065,10 @@
         "chodnik",
         "ścieżka rowerowa",
         "górski szlak rowerowy",
-<<<<<<< HEAD
-        "przejście",
-        "schody",
-        "most",
-        "tunel"
-=======
-        "przejście dla pieszych"
->>>>>>> 8e5a451f
+        "przejście dla pieszych",
+        "schody",
+        "most",
+        "tunel"
       ],
       "relative_directions": [
         "lewej strony",
@@ -1181,14 +1121,10 @@
         "chodnik",
         "ścieżka rowerowa",
         "górski szlak rowerowy",
-<<<<<<< HEAD
-        "przejście",
-        "schody",
-        "most",
-        "tunel"
-=======
-        "przejście dla pieszych"
->>>>>>> 8e5a451f
+        "przejście dla pieszych",
+        "schody",
+        "most",
+        "tunel"
       ],
       "example_phrases": {
         "0": [
@@ -1228,14 +1164,10 @@
         "chodnik",
         "ścieżka rowerowa",
         "górski szlak rowerowy",
-<<<<<<< HEAD
-        "przejście",
-        "schody",
-        "most",
-        "tunel"
-=======
-        "przejście dla pieszych"
->>>>>>> 8e5a451f
+        "przejście dla pieszych",
+        "schody",
+        "most",
+        "tunel"
       ],
       "example_phrases": {
         "0": [
@@ -1282,14 +1214,10 @@
         "chodnik",
         "ścieżka rowerowa",
         "górski szlak rowerowy",
-<<<<<<< HEAD
-        "przejście",
-        "schody",
-        "most",
-        "tunel"
-=======
-        "przejście dla pieszych"
->>>>>>> 8e5a451f
+        "przejście dla pieszych",
+        "schody",
+        "most",
+        "tunel"
       ],
       "metric_lengths": [
         "<KILOMETERS> km",
@@ -1525,14 +1453,10 @@
         "chodnik",
         "ścieżka rowerowa",
         "górski szlak rowerowy",
-<<<<<<< HEAD
-        "przejście",
-        "schody",
-        "most",
-        "tunel"
-=======
-        "przejście dla pieszych"
->>>>>>> 8e5a451f
+        "przejście dla pieszych",
+        "schody",
+        "most",
+        "tunel"
       ],
       "relative_directions": [
         "w lewo",
@@ -1572,14 +1496,10 @@
         "chodnik",
         "ścieżka rowerowa",
         "górski szlak rowerowy",
-<<<<<<< HEAD
-        "przejście",
-        "schody",
-        "most",
-        "tunel"
-=======
-        "przejście dla pieszych"
->>>>>>> 8e5a451f
+        "przejście dla pieszych",
+        "schody",
+        "most",
+        "tunel"
       ],
       "relative_directions": [
         "w lewo",
@@ -1635,14 +1555,10 @@
         "chodnik",
         "ścieżka rowerowa",
         "górski szlak rowerowy",
-<<<<<<< HEAD
-        "przejście",
-        "schody",
-        "most",
-        "tunel"
-=======
-        "przejście dla pieszych"
->>>>>>> 8e5a451f
+        "przejście dla pieszych",
+        "schody",
+        "most",
+        "tunel"
       ],
       "example_phrases": {
         "0": [
@@ -1730,14 +1646,10 @@
         "chodnik",
         "ścieżka rowerowa",
         "górski szlak rowerowy",
-<<<<<<< HEAD
-        "przejście",
-        "schody",
-        "most",
-        "tunel"
-=======
-        "przejście dla pieszych"
->>>>>>> 8e5a451f
+        "przejście dla pieszych",
+        "schody",
+        "most",
+        "tunel"
       ],
       "metric_lengths": [
         "<KILOMETERS> km",
@@ -2112,14 +2024,10 @@
         "chodnik",
         "ścieżka rowerowa",
         "górski szlak rowerowy",
-<<<<<<< HEAD
-        "przejście",
-        "schody",
-        "most",
-        "tunel"
-=======
-        "przejście dla pieszych"
->>>>>>> 8e5a451f
+        "przejście dla pieszych",
+        "schody",
+        "most",
+        "tunel"
       ],
       "relative_directions": [
         "w lewo",
@@ -2159,14 +2067,10 @@
         "chodnik",
         "ścieżka rowerowa",
         "górski szlak rowerowy",
-<<<<<<< HEAD
-        "przejście",
-        "schody",
-        "most",
-        "tunel"
-=======
-        "przejście dla pieszych"
->>>>>>> 8e5a451f
+        "przejście dla pieszych",
+        "schody",
+        "most",
+        "tunel"
       ],
       "relative_directions": [
         "w lewo",
@@ -2208,14 +2112,10 @@
         "chodnik",
         "ścieżka rowerowa",
         "górski szlak rowerowy",
-<<<<<<< HEAD
-        "przejście",
-        "schody",
-        "most",
-        "tunel"
-=======
-        "przejście dla pieszych"
->>>>>>> 8e5a451f
+        "przejście dla pieszych",
+        "schody",
+        "most",
+        "tunel"
       ],
       "relative_directions": [
         "w lewo",
@@ -2263,14 +2163,10 @@
         "chodnik",
         "ścieżka rowerowa",
         "górski szlak rowerowy",
-<<<<<<< HEAD
-        "przejście",
-        "schody",
-        "most",
-        "tunel"
-=======
-        "przejście dla pieszych"
->>>>>>> 8e5a451f
+        "przejście dla pieszych",
+        "schody",
+        "most",
+        "tunel"
       ],
       "relative_directions": [
         "w lewo",
@@ -2373,13 +2269,8 @@
     },
     "elevator": {
       "phrases": {
-<<<<<<< HEAD
-        "0": "Wsiądź do windy.",
-        "1": "Wsiądź do windy i jedź na poziom <LEVEL>."
-=======
         "0": "Skorzystaj z windy.",
         "1": "Skorzystaj z windy na <LEVEL>."
->>>>>>> 8e5a451f
       },
       "example_phrases": {
         "0": [
@@ -2392,13 +2283,8 @@
     },
     "steps": {
       "phrases": {
-<<<<<<< HEAD
-        "0": "Wejdź na schody.",
-        "1": "Przejdź schodami na poziom <LEVEL>."
-=======
         "0": "Użyj schodów.",
         "1": "Skorzystaj ze schodów na <LEVEL>."
->>>>>>> 8e5a451f
       },
       "example_phrases": {
         "0": [
