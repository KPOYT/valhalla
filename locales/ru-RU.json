{
  "posix_locale": "ru_RU.UTF-8",
  "aliases": [
    "ru"
  ],
  "instructions": {
    "arrive": {
      "phrases": {
        "0": "Прибытие: <TIME>.",
        "1": "Прибытие: <TIME> в <TRANSIT_STOP>."
      },
      "example_phrases": {
        "0": [
          "Arrive: 8:02 AM."
        ],
        "1": [
          "Arrive: 8:02 AM at 8 St - NYU."
        ]
      }
    },
    "arrive_verbal": {
      "phrases": {
        "0": "Прибытие к <TIME>.",
        "1": "Прибытие к <TIME> в <TRANSIT_STOP>."
      },
      "example_phrases": {
        "0": [
          "Arrive at 8:02 AM."
        ],
        "1": [
          "Arrive at 8:02 AM at 8 St - NYU."
        ]
      }
    },
    "bear": {
      "phrases": {
        "0": "Поверните <RELATIVE_DIRECTION>.",
        "1": "Поверните <RELATIVE_DIRECTION> на <STREET_NAMES>.",
        "2": "Поверните <RELATIVE_DIRECTION> на <BEGIN_STREET_NAMES>. Затем двигайтесь по <STREET_NAMES>.",
        "3": "Поверните <RELATIVE_DIRECTION>, оставаясь на <STREET_NAMES>.",
        "4": "Поверните <RELATIVE_DIRECTION> на <JUNCTION_NAME>.",
        "5": "Поверните <RELATIVE_DIRECTION> к <TOWARD_SIGN>."
      },
      "empty_street_name_labels": [
        "пешеходную дорожку",
        "велосипедную дорожку",
        "дорожку для горных велосипедов",
        "пешеходный переход",
        "the stairs",
        "the bridge",
        "the tunnel"
      ],
      "relative_directions": [
        "налево",
        "направо"
      ],
      "example_phrases": {
        "0": [
          "Bear right."
        ],
        "1": [
          "Bear left onto Arlen Road."
        ],
        "2": [
          "Bear right onto Belair Road/US 1 Business. Continue on US 1 Business."
        ],
        "3": [
          "Bear left to stay on US 15 South."
        ],
        "4": [
          "Bear right at Mannenbashi East."
        ],
        "5": [
          "Bear left toward Baltimore."
        ]
      }
    },
    "bear_verbal": {
      "phrases": {
        "0": "Поверните <RELATIVE_DIRECTION>.",
        "1": "Поверните <RELATIVE_DIRECTION> на <STREET_NAMES>.",
        "2": "Поверните <RELATIVE_DIRECTION> на <BEGIN_STREET_NAMES>.",
        "3": "Поверните <RELATIVE_DIRECTION>, оставаясь на <STREET_NAMES>.",
        "4": "Поверните <RELATIVE_DIRECTION> на <JUNCTION_NAME>.",
        "5": "Поверните <RELATIVE_DIRECTION> к <TOWARD_SIGN>."
      },
      "empty_street_name_labels": [
        "пешеходную дорожку",
        "велосипедную дорожку",
        "дорожку для горных велосипедов",
        "пешеходный переход",
        "the stairs",
        "the bridge",
        "the tunnel"
      ],
      "relative_directions": [
        "налево",
        "направо"
      ],
      "example_phrases": {
        "0": [
          "Bear right."
        ],
        "1": [
          "Bear left onto Arlen Road."
        ],
        "2": [
          "Bear right onto Belair Road, U.S. 1 Business."
        ],
        "3": [
          "Bear left to stay on U.S. 15 South."
        ],
        "4": [
          "Bear right at Mannenbashi East."
        ],
        "5": [
          "Bear left toward Baltimore."
        ]
      }
    },
    "becomes": {
      "phrases": {
        "0": "<PREVIOUS_STREET_NAMES> переходит в <STREET_NAMES>."
      },
      "example_phrases": {
        "0": [
          "Vine Street becomes Middletown Road."
        ]
      }
    },
    "becomes_verbal": {
      "phrases": {
        "0": "<PREVIOUS_STREET_NAMES> переходит в <STREET_NAMES>."
      },
      "example_phrases": {
        "0": [
          "Vine Street becomes Middletown Road."
        ]
      }
    },
    "continue": {
      "phrases": {
        "0": "Продолжайте движение.",
        "1": "Продолжайте движение по <STREET_NAMES>.",
        "2": "Продолжайте движение через <JUNCTION_NAME>.",
        "3": "Продолжайте движение на <TOWARD_SIGN>."
      },
      "empty_street_name_labels": [
        "пешеходной дорожке",
        "велосипедной дорожке",
        "дорожке для горных велосипедов",
        "пешеходному переходу",
        "the stairs",
        "the bridge",
        "the tunnel"
      ],
      "example_phrases": {
        "0": [
          "Continue."
        ],
        "1": [
          "Continue on 10th Avenue."
        ],
        "2": [
          "Continue at Mannenbashi East."
        ],
        "3": [
          "Continue toward Baltimore."
        ]
      }
    },
    "continue_verbal": {
      "phrases": {
        "0": "Продолжайте движение.",
        "1": "Продолжайте движение еще <LENGTH>.",
        "2": "Продолжайте движение по <STREET_NAMES>.",
        "3": "Продолжайте движение по <STREET_NAMES> еще <LENGTH>.",
        "4": "Продолжайте движение через <JUNCTION_NAME>.",
        "5": "Продолжайте движение через <JUNCTION_NAME> еще <LENGTH>.",
        "6": "Продолжайте движение <TOWARD_SIGN>.",
        "7": "Продолжайте движение <TOWARD_SIGN> еще <LENGTH>."
      },
      "empty_street_name_labels": [
        "пешеходной дорожке",
        "велосипедной дорожке",
        "дорожке для горных велосипедов",
<<<<<<< HEAD
        "пешеходному переходу",
        "the stairs",
        "the bridge",
        "the tunnel"
=======
        "пешеходный переход"
>>>>>>> 8e5a451f
      ],
      "metric_lengths": [
        "<KILOMETERS> километров",
        "один километр",
        "<METERS> метров",
        "менее десяти метров"
      ],
      "us_customary_lengths": [
        "<MILES> миль",
        "одну милю",
        "полмили",
        "четверть мили",
        "<FEET> футов",
        "менее десяти футов"
      ],
      "example_phrases": {
        "0": [
          "Continue."
        ],
        "1": [
          "Continue for 300 feet."
        ],
        "2": [
          "Continue on 10th Avenue."
        ],
        "3": [
          "Continue on 10th Avenue for 3 miles."
        ],
        "4": [
          "Continue at Mannenbashi East."
        ],
        "5": [
          "Continue at Mannenbashi East for 2 miles."
        ],
        "6": [
          "Continue toward Baltimore."
        ],
        "7": [
          "Continue toward Baltimore for 5 miles."
        ]
      }
    },
    "continue_verbal_alert": {
      "phrases": {
        "0": "Продолжайте движение.",
        "1": "Продолжайте движение по <STREET_NAMES>.",
        "2": "Продолжайте движение через <JUNCTION_NAME>.",
        "3": "Продолжайте движение <TOWARD_SIGN>."
      },
      "empty_street_name_labels": [
<<<<<<< HEAD
        "пешеходной дорожке",
        "велосипедной дорожке",
        "дорожке для горных велосипедов",
        "пешеходному переходу",
        "the stairs",
        "the bridge",
        "the tunnel"
=======
        "пешеходная дорожка",
        "велосипедная дорожка",
        "дорожка для горных велосипедов",
        "пешеходный переход"
>>>>>>> 8e5a451f
      ],
      "example_phrases": {
        "0": [
          "Continue."
        ],
        "1": [
          "Continue on 10th Avenue."
        ],
        "2": [
          "Continue at Mannenbashi East."
        ],
        "3": [
          "Continue toward Baltimore."
        ]
      }
    },
    "depart": {
      "phrases": {
        "0": "Отправление: <TIME>.",
        "1": "Отправление: <TIME> из <TRANSIT_STOP>."
      },
      "example_phrases": {
        "0": [
          "Depart: 8:02 AM."
        ],
        "1": [
          "Depart: 8:02 AM from 8 St - NYU."
        ]
      }
    },
    "depart_verbal": {
      "phrases": {
        "0": "Отправление в <TIME>.",
        "1": "Отправление в <TIME> из <TRANSIT_STOP>."
      },
      "example_phrases": {
        "0": [
          "Depart at 8:02 AM."
        ],
        "1": [
          "Depart at 8:02 AM from 8 St - NYU."
        ]
      }
    },
    "destination": {
      "phrases": {
        "0": "Вы прибыли в пункт назначения.",
        "1": "Вы прибыли в <DESTINATION>.",
        "2": "Пункт назначения <RELATIVE_DIRECTION>.",
        "3": "<DESTINATION> <RELATIVE_DIRECTION>."
      },
      "relative_directions": [
        "слева",
        "справа"
      ],
      "example_phrases": {
        "0": [
          "You have arrived at your destination."
        ],
        "1": [
          "You have arrived at 3206 Powelton Avenue."
        ],
        "2": [
          "Your destination is on the left.",
          "Your destination is on the right."
        ],
        "3": [
          "Lancaster Brewing Company is on the left."
        ]
      }
    },
    "destination_verbal": {
      "phrases": {
        "0": "Вы прибыли в пункт назначения.",
        "1": "Вы прибыли в <DESTINATION>.",
        "2": "Пункт назначения <RELATIVE_DIRECTION>.",
        "3": "<DESTINATION> <RELATIVE_DIRECTION>."
      },
      "relative_directions": [
        "слева",
        "справа"
      ],
      "example_phrases": {
        "0": [
          "You have arrived at your destination."
        ],
        "1": [
          "You have arrived at 32 o6 Powelton Avenue."
        ],
        "2": [
          "Your destination is on the left.",
          "Your destination is on the right."
        ],
        "3": [
          "Lancaster Brewing Company is on the left."
        ]
      }
    },
    "destination_verbal_alert": {
      "phrases": {
        "0": "Вы прибудете в пункт назначения.",
        "1": "Вы прибудете в <DESTINATION>.",
        "2": "Пункт назначения будет <RELATIVE_DIRECTION>.",
        "3": "<DESTINATION> будет <RELATIVE_DIRECTION>."
      },
      "relative_directions": [
        "слева",
        "справа"
      ],
      "example_phrases": {
        "0": [
          "You will arrive at your destination."
        ],
        "1": [
          "You will arrive at 32 o6 Powelton Avenue."
        ],
        "2": [
          "Your destination will be on the left.",
          "Your destination will be on the right."
        ],
        "3": [
          "Lancaster Brewing Company will be on the left."
        ]
      }
    },
    "enter_ferry": {
      "phrases": {
        "0": "Садитесь на паром.",
        "1": "Двигайтесь по <STREET_NAMES>.",
        "2": "Двигайтесь по <STREET_NAMES> <FERRY_LABEL>.",
        "3": "Садитесь на паром в направлении <TOWARD_SIGN>."
      },
      "empty_street_name_labels": [
        "пешеходной дорожке",
        "велосипедной дорожки",
        "дорожки для горных велосипедов",
<<<<<<< HEAD
        "пешеходному переходу",
        "the stairs",
        "the bridge",
        "the tunnel"
=======
        "пешеходный переход"
>>>>>>> 8e5a451f
      ],
      "ferry_label": "Паром",
      "example_phrases": {
        "0": [
          "Take the Ferry."
        ],
        "1": [
          "Take the Millersburg Ferry."
        ],
        "2": [
          "Take the Bridgeport - Port Jefferson Ferry."
        ],
        "3": [
          "Take the ferry toward Cape May."
        ]
      }
    },
    "enter_ferry_verbal": {
      "phrases": {
        "0": "Садитесь на паром.",
        "1": "Двигайтесь по <STREET_NAMES>.",
        "2": "Двигайтесь по <STREET_NAMES> <FERRY_LABEL>.",
        "3": "Садитесь на паром в направлении <TOWARD_SIGN>."
      },
      "empty_street_name_labels": [
        "пешеходной дорожке",
        "велосипедной дорожки",
        "дорожки для горных велосипедов",
<<<<<<< HEAD
        "пешеходному переходу",
        "the stairs",
        "the bridge",
        "the tunnel"
=======
        "пешеходный переход"
>>>>>>> 8e5a451f
      ],
      "ferry_label": "Паром",
      "example_phrases": {
        "0": [
          "Take the Ferry."
        ],
        "1": [
          "Take the Millersburg Ferry."
        ],
        "2": [
          "Take the Bridgeport - Port Jefferson Ferry."
        ],
        "3": [
          "Take the ferry toward Cape May."
        ]
      }
    },
    "enter_roundabout": {
      "phrases": {
        "0": "Выезжайте на кольцевую развязку.",
        "1": "На кольцевой развязке сверните на <ORDINAL_VALUE> съезде.",
        "2": "На кольцевой развязке сверните на <ORDINAL_VALUE> съезде на <ROUNDABOUT_EXIT_STREET_NAMES>.",
        "3": "На кольцевой развязке сверните на <ORDINAL_VALUE> съезде на <ROUNDABOUT_EXIT_BEGIN_STREET_NAMES>. Продолжите движение по <ROUNDABOUT_EXIT_STREET_NAMES>.",
        "4": "На кольцевой развязке сверните на <ORDINAL_VALUE> съезде в направлении <TOWARD_SIGN>.",
        "5": "На кольцевой развязке сверните на <ROUNDABOUT_EXIT_STREET_NAMES>.",
        "6": "На кольцевой развязке сверните на <ROUNDABOUT_EXIT_BEGIN_STREET_NAMES>. Продолжите движение по <ROUNDABOUT_EXIT_STREET_NAMES>.",
        "7": "На кольцевой развязке сверните в направлении <TOWARD_SIGN>.",
        "8": "Сверните на <STREET_NAMES>",
        "9": "Сверните на <STREET_NAMES> и сверните на <ORDINAL_VALUE> съезде.",
        "10": "Сверните на <STREET_NAMES> и сверните на <ORDINAL_VALUE> съезде на <ROUNDABOUT_EXIT_STREET_NAMES>.",
        "11": "Сверните на <STREET_NAMES> и сверните на <ORDINAL_VALUE> съезде на <ROUNDABOUT_EXIT_BEGIN_STREET_NAMES>. Продолжайте движение по <ROUNDABOUT_EXIT_STREET_NAMES>.",
        "12": "Сверните на <STREET_NAMES> и сверните на <ORDINAL_VALUE> съезде в сторону <TOWARD_SIGN>.",
        "13": "Сверните на <STREET_NAMES> и сверните на <ROUNDABOUT_EXIT_STREET_NAMES>.",
        "14": "Сверните на <STREET_NAMES> и сверните на <ROUNDABOUT_EXIT_BEGIN_STREET_NAMES>. Продолжите движение по <ROUNDABOUT_EXIT_STREET_NAMES>.",
        "15": "Сверните на <STREET_NAMES> и сверните в направлении<TOWARD_SIGN>."
      },
      "ordinal_values": [
        "1-м",
        "2-м",
        "3-м",
        "4-м",
        "5-м",
        "6-м",
        "7-м",
        "8-м",
        "9-м",
        "10-м"
      ],
      "empty_street_name_labels": [
        "пешеходную дорожку",
        "велосипедную дорожку",
        "дорожку для горных велосипедов",
        "пешеходный переход",
        "the stairs",
        "the bridge",
        "the tunnel"
      ],
      "example_phrases": {
        "0": [
          "Enter the roundabout."
        ],
        "1": [
          "Enter the roundabout and take the 1st exit.",
          "Enter the roundabout and take the 2nd exit.",
          "Enter the roundabout and take the 3rd exit.",
          "Enter the roundabout and take the 4th exit.",
          "Enter the roundabout and take the 5th exit.",
          "Enter the roundabout and take the 6th exit.",
          "Enter the roundabout and take the 7th exit.",
          "Enter the roundabout and take the 8th exit.",
          "Enter the roundabout and take the 9th exit.",
          "Enter the roundabout and take the 10th exit."
        ],
        "2": [
          "Enter the roundabout and take the 3rd exit onto Main Street."
        ],
        "3": [
          "Enter the roundabout and take the 3rd exit onto US 322/Main Street. Continue on US 322."
        ],
        "4": [
          "Enter the roundabout and take the 3rd exit toward Baltimore."
        ],
        "5": [
          "Enter the roundabout and take the exit onto Main Street."
        ],
        "6": [
          "Enter the roundabout and take the exit onto US 322/Main Street. Continue on US 322."
        ],
        "7": [
          "Enter the roundabout and take the exit toward Baltimore."
        ],
        "8": [
          "Enter Dupont Circle."
        ],
        "9": [
          "Enter Dupont Circle and take the 1st exit."
        ],
        "10": [
          "Enter Dupont Circle and take the 3rd exit onto Main Street."
        ],
        "11": [
          "Enter Dupont Circle and take the 3rd exit onto US 322/Main Street. Continue on US 322."
        ],
        "12": [
          "Enter Dupont Circle and take the 3rd exit toward Baltimore."
        ],
        "13": [
          "Enter Dupont Circle and take the exit onto Main Street."
        ],
        "14": [
          "Enter Dupont Circle and take the exit onto US 322/Main Street. Continue on US 322."
        ],
        "15": [
          "Enter Dupont Circle and take the exit toward Baltimore."
        ]
      }
    },
    "enter_roundabout_verbal": {
      "phrases": {
        "0": "Выезжайте на кольцевую развязку.",
        "1": "На кольцевой развязке сверните на <ORDINAL_VALUE> съезде.",
        "2": "На кольцевой развязке сверните на <ORDINAL_VALUE> съезде на <ROUNDABOUT_EXIT_STREET_NAMES>.",
        "3": "На кольцевой развязке сверните на <ORDINAL_VALUE> съезде на <ROUNDABOUT_EXIT_BEGIN_STREET_NAMES>.",
        "4": "На кольцевой развязке сверните на <ORDINAL_VALUE> съезде <TOWARD_SIGN>.",
        "5": "На кольцевой развязке сверните на <ROUNDABOUT_EXIT_STREET_NAMES>.",
        "6": "На кольцевой развязке сверните на <ROUNDABOUT_EXIT_BEGIN_STREET_NAMES>.",
        "7": "На кольцевой развязке сверните <TOWARD_SIGN>.",
        "8": "Сверните на <STREET_NAMES>",
        "9": "Сверните на <STREET_NAMES> и сверните на <ORDINAL_VALUE> съезде.",
        "10": "Сверните на <STREET_NAMES> и сверните на <ORDINAL_VALUE> съезде на <ROUNDABOUT_EXIT_STREET_NAMES>.",
        "11": "Сверните на <STREET_NAMES> и сверните на <ORDINAL_VALUE> съезде на <ROUNDABOUT_EXIT_BEGIN_STREET_NAMES>.",
        "12": "Сверните на <STREET_NAMES> и сверните на <ORDINAL_VALUE> съезде <TOWARD_SIGN>.",
        "13": "Сверните на <STREET_NAMES> и сверните на <ROUNDABOUT_EXIT_STREET_NAMES>.",
        "14": "Сверните на <STREET_NAMES> и сверните на <ROUNDABOUT_EXIT_BEGIN_STREET_NAMES>.",
        "15": "Сверните на <STREET_NAMES> и сверните <TOWARD_SIGN>."
      },
      "ordinal_values": [
        "первом",
        "втором",
        "третьем",
        "четвёртом",
        "пятом",
        "шестом",
        "седьмом",
        "восьмом",
        "девятом",
        "десятом"
      ],
      "empty_street_name_labels": [
        "пешеходную дорожку",
        "велосипедную дорожку",
        "дорожку для горных велосипедов",
        "пешеходный переход",
        "the stairs",
        "the bridge",
        "the tunnel"
      ],
      "example_phrases": {
        "0": [
          "Enter the roundabout."
        ],
        "1": [
          "Enter the roundabout and take the 1st exit.",
          "Enter the roundabout and take the 2nd exit.",
          "Enter the roundabout and take the 3rd exit.",
          "Enter the roundabout and take the 4th exit.",
          "Enter the roundabout and take the 5th exit.",
          "Enter the roundabout and take the 6th exit.",
          "Enter the roundabout and take the 7th exit.",
          "Enter the roundabout and take the 8th exit.",
          "Enter the roundabout and take the 9th exit.",
          "Enter the roundabout and take the 10th exit."
        ],
        "2": [
          "Enter the roundabout and take the 3rd exit onto Main Street."
        ],
        "3": [
          "Enter the roundabout and take the 3rd exit onto U.S. 3 22/Main Street."
        ],
        "4": [
          "Enter the roundabout and take the 3rd exit toward Baltimore."
        ],
        "5": [
          "Enter the roundabout and take the exit onto Main Street."
        ],
        "6": [
          "Enter the roundabout and take the exit onto U.S. 3 22/Main Street."
        ],
        "7": [
          "Enter the roundabout and take the exit toward Baltimore."
        ],
        "8": [
          "Enter Dupont Circle."
        ],
        "9": [
          "Enter Dupont Circle and take the 1st exit."
        ],
        "10": [
          "Enter Dupont Circle and take the 3rd exit onto Main Street."
        ],
        "11": [
          "Enter Dupont Circle and take the 3rd exit onto U.S. 3 22/Main Street."
        ],
        "12": [
          "Enter Dupont Circle and take the 3rd exit toward Baltimore."
        ],
        "13": [
          "Enter Dupont Circle and take the exit onto Main Street."
        ],
        "14": [
          "Enter Dupont Circle and take the exit onto U.S. 3 22/Main Street."
        ],
        "15": [
          "Enter Dupont Circle and take the exit toward Baltimore."
        ]
      }
    },
    "exit": {
      "phrases": {
        "0": "Сверните на съезде <RELATIVE_DIRECTION>.",
        "1": "Сверните на съезде <NUMBER_SIGN> <RELATIVE_DIRECTION>.",
        "2": "Сверните на съезде на <BRANCH_SIGN> <RELATIVE_DIRECTION>.",
        "3": "Сверните на съезде <NUMBER_SIGN> <RELATIVE_DIRECTION> на <BRANCH_SIGN>.",
        "4": "Сверните на съезде <RELATIVE_DIRECTION> к <TOWARD_SIGN>.",
        "5": "Сверните на съезде <NUMBER_SIGN> <RELATIVE_DIRECTION> к <TOWARD_SIGN>.",
        "6": "Сверните на съезде на <BRANCH_SIGN> <RELATIVE_DIRECTION> к <TOWARD_SIGN>.",
        "7": "Сверните на съезде <NUMBER_SIGN> <RELATIVE_DIRECTION> на <BRANCH_SIGN> к <TOWARD_SIGN>.",
        "8": "Сверните на съезде на <NAME_SIGN> <RELATIVE_DIRECTION>.",
        "10": "Сверните на съезде на <NAME_SIGN> <RELATIVE_DIRECTION> на <BRANCH_SIGN>.",
        "12": "Сверните на съезде на <NAME_SIGN> <RELATIVE_DIRECTION> к <TOWARD_SIGN>.",
        "14": "Сверните на съезде на <NAME_SIGN> <RELATIVE_DIRECTION> на <BRANCH_SIGN> к <TOWARD_SIGN>.",
        "15": "Сверните на съезде.",
        "16": "Сверните на съезде <NUMBER_SIGN>.",
        "17": "Сверните на съезде на <BRANCH_SIGN>.",
        "18": "Сверните на съезде <NUMBER_SIGN> к <BRANCH_SIGN>.",
        "19": "Сверните на съезде к <TOWARD_SIGN>.",
        "20": "Сверните на съезде <NUMBER_SIGN> к <TOWARD_SIGN>.",
        "21": "Сверните на съезде <BRANCH_SIGN> к <TOWARD_SIGN>.",
        "22": "Сверните на съезде <NUMBER_SIGN> на <BRANCH_SIGN> к <TOWARD_SIGN>.",
        "23": "Сверните на съезде <NAME_SIGN>.",
        "25": "Сверните на съезде <NAME_SIGN> к <BRANCH_SIGN>.",
        "27": "Сверните на съезде <NAME_SIGN> к <TOWARD_SIGN>.",
        "29": "Сверните на съезде <NAME_SIGN> на <BRANCH_SIGN> к <TOWARD_SIGN>."
      },
      "relative_directions": [
        "слева",
        "справа"
      ],
      "example_phrases": {
        "0": [
          "Take the exit on the left.",
          "Take the exit on the right."
        ],
        "1": [
          "Take exit 67 B-A on the right."
        ],
        "2": [
          "Take the US 322 West exit on the right."
        ],
        "3": [
          "Take exit 67 B-A on the right onto US 322 West."
        ],
        "4": [
          "Take the exit on the right toward Lewistown."
        ],
        "5": [
          "Take exit 67 B-A on the right toward Lewistown."
        ],
        "6": [
          "Take the US 322 West exit on the right toward Lewistown."
        ],
        "7": [
          "Take exit 67 B-A on the right onto US 322 West toward Lewistown/State College."
        ],
        "8": [
          "Take the White Marsh Boulevard exit on the left."
        ],
        "10": [
          "Take the White Marsh Boulevard exit on the left onto MD 43 East."
        ],
        "12": [
          "Take the White Marsh Boulevard exit on the left toward White Marsh."
        ],
        "14": [
          "Take the White Marsh Boulevard exit on the left onto MD 43 East toward White Marsh."
        ],
        "15": [
          "Take the exit."
        ],
        "16": [
          "Take exit 67 B-A."
        ],
        "17": [
          "Take the US 322 West exit."
        ],
        "18": [
          "Take exit 67 B-A onto US 322 West."
        ],
        "19": [
          "Take the exit toward Lewistown."
        ],
        "20": [
          "Take exit 67 B-A toward Lewistown."
        ],
        "21": [
          "Take the US 322 West exit toward Lewistown."
        ],
        "22": [
          "Take exit 67 B-A onto US 322 West toward Lewistown/State College."
        ],
        "23": [
          "Take the White Marsh Boulevard exit."
        ],
        "25": [
          "Take the White Marsh Boulevard exit onto MD 43 East."
        ],
        "27": [
          "Take the White Marsh Boulevard exit toward White Marsh."
        ],
        "29": [
          "Take the White Marsh Boulevard exit onto MD 43 East toward White Marsh."
        ]
      }
    },
    "exit_roundabout": {
      "phrases": {
        "0": "Сверните с кольцевой развязки.",
        "1": "Сверните с кольцевой развязки на <STREET_NAMES>.",
        "2": "Сверните с кольцевой развязки на <BEGIN_STREET_NAMES>. Продолжите движение по <STREET_NAMES>.",
        "3": "Сверните с кольцевой развязки к <TOWARD_SIGN>."
      },
      "empty_street_name_labels": [
        "пешеходную дорожку",
        "велосипедную дорожку",
        "дорожку для горных велосипедов",
        "пешеходный переход",
        "the stairs",
        "the bridge",
        "the tunnel"
      ],
      "example_phrases": {
        "0": [
          "Exit the roundabout."
        ],
        "1": [
          "Exit the roundabout onto Philadelphia Road/MD 7."
        ],
        "2": [
          "Exit the roundabout onto Catoctin Mountain Highway/US 15. Continue on US 15."
        ],
        "3": [
          "Exit the roundabout toward Baltimore."
        ]
      }
    },
    "exit_roundabout_verbal": {
      "phrases": {
        "0": "Сверните с кольцевой развязки.",
        "1": "Сверните с кольцевой развязки на <STREET_NAMES>.",
        "2": "Сверните с кольцевой развязки на <BEGIN_STREET_NAMES>.",
        "3": "Сверните с кольцевой развязки к <TOWARD_SIGN>."
      },
      "empty_street_name_labels": [
        "пешеходную дорожку",
        "велосипедную дорожку",
        "дорожку для горных велосипедов",
        "пешеходный переход",
        "the stairs",
        "the bridge",
        "the tunnel"
      ],
      "example_phrases": {
        "0": [
          "Exit the roundabout."
        ],
        "1": [
          "Exit the roundabout onto Philadelphia Road, Maryland 7."
        ],
        "2": [
          "Exit the roundabout onto Catoctin Mountain Highway, U.S. 15."
        ],
        "3": [
          "Exit the roundabout toward Baltimore."
        ]
      }
    },
    "exit_verbal": {
      "phrases": {
        "0": "Сверните на съезд <RELATIVE_DIRECTION>.",
        "1": "Сверните на съезд <NUMBER_SIGN> <RELATIVE_DIRECTION>.",
        "2": "Сверните на съезд <BRANCH_SIGN> <RELATIVE_DIRECTION>.",
        "3": "Сверните на съезд <NUMBER_SIGN> <RELATIVE_DIRECTION> на <BRANCH_SIGN>.",
        "4": "Сверните на съезд <RELATIVE_DIRECTION> к <TOWARD_SIGN>.",
        "5": "Сверните на съезд <NUMBER_SIGN> <RELATIVE_DIRECTION> к <TOWARD_SIGN>.",
        "6": "Сверните на съезд на <BRANCH_SIGN> <RELATIVE_DIRECTION> к <TOWARD_SIGN>.",
        "7": "Сверните на съезд <NUMBER_SIGN> <RELATIVE_DIRECTION> на <BRANCH_SIGN> к <TOWARD_SIGN>.",
        "8": "Сверните на съезд на <NAME_SIGN> <RELATIVE_DIRECTION>.",
        "10": "Сверните на съезд на <NAME_SIGN> <RELATIVE_DIRECTION> на <BRANCH_SIGN>.",
        "12": "Сверните на съезд на <NAME_SIGN> <RELATIVE_DIRECTION> к <TOWARD_SIGN>.",
        "14": "Сверните на съезд на <NAME_SIGN> <RELATIVE_DIRECTION> на <BRANCH_SIGN> к <TOWARD_SIGN>.",
        "15": "Сверните на съезд.",
        "16": "Сверните на съезд <NUMBER_SIGN>.",
        "17": "Сверните на съезд на <BRANCH_SIGN>.",
        "18": "Сверните на съезд <NUMBER_SIGN> к <BRANCH_SIGN>.",
        "19": "Сверните на съезд к <TOWARD_SIGN>.",
        "20": "Сверните на съезд <NUMBER_SIGN> к <TOWARD_SIGN>.",
        "21": "Сверните на съезд <BRANCH_SIGN> к <TOWARD_SIGN>.",
        "22": "Сверните на съезд <NUMBER_SIGN> на <BRANCH_SIGN> к <TOWARD_SIGN>.",
        "23": "Сверните на съезд на <NAME_SIGN>.",
        "25": "Сверните на съезд на <NAME_SIGN> к <BRANCH_SIGN>.",
        "27": "Сверните на съезд на <NAME_SIGN> к <TOWARD_SIGN>.",
        "29": "Сверните на съезд на <NAME_SIGN> на <BRANCH_SIGN> к <TOWARD_SIGN>."
      },
      "relative_directions": [
        "слева",
        "справа"
      ],
      "example_phrases": {
        "0": [
          "Take the exit on the left.",
          "Take the exit on the right."
        ],
        "1": [
          "Take exit 67 B-A on the right."
        ],
        "2": [
          "Take the U.S. 3 22 West exit on the right."
        ],
        "3": [
          "Take exit 67 B-A on the right onto U.S. 3 22 West."
        ],
        "4": [
          "Take the exit on the right toward Lewistown."
        ],
        "5": [
          "Take exit 67 B-A on the right toward Lewistown."
        ],
        "6": [
          "Take the U.S. 3 22 West exit on the right toward Lewistown."
        ],
        "7": [
          "Take exit 67 B-A on the right onto U.S. 3 22 West toward Lewistown, State College."
        ],
        "8": [
          "Take the White Marsh Boulevard exit on the left."
        ],
        "10": [
          "Take the White Marsh Boulevard exit on the left onto Maryland 43 East."
        ],
        "12": [
          "Take the White Marsh Boulevard exit on the left toward White Marsh."
        ],
        "14": [
          "Take the White Marsh Boulevard exit on the left onto Maryland 43 East toward White Marsh."
        ],
        "15": [
          "Take the exit."
        ],
        "16": [
          "Take exit 67 B-A."
        ],
        "17": [
          "Take the US 322 West exit."
        ],
        "18": [
          "Take exit 67 B-A onto US 322 West."
        ],
        "19": [
          "Take the exit toward Lewistown."
        ],
        "20": [
          "Take exit 67 B-A toward Lewistown."
        ],
        "21": [
          "Take the US 322 West exit toward Lewistown."
        ],
        "22": [
          "Take exit 67 B-A onto US 322 West toward Lewistown/State College."
        ],
        "23": [
          "Take the White Marsh Boulevard exit."
        ],
        "25": [
          "Take the White Marsh Boulevard exit onto MD 43 East."
        ],
        "27": [
          "Take the White Marsh Boulevard exit toward White Marsh."
        ],
        "29": [
          "Take the White Marsh Boulevard exit onto MD 43 East toward White Marsh."
        ]
      }
    },
    "exit_visual": {
      "phrases": {
        "0": "Сверните на съезд <EXIT_NUMBERS>"
      },
      "example_phrases": {
        "0": [
          "Exit 1A"
        ]
      }
    },
    "keep": {
      "phrases": {
        "0": "Держитесь <RELATIVE_DIRECTION> на развилке.",
        "1": "Держитесь <RELATIVE_DIRECTION>, чтобы свернуть на съезд <NUMBER_SIGN>.",
        "2": "Держитесь <RELATIVE_DIRECTION>, чтобы свернуть на <STREET_NAMES>.",
        "3": "Держитесь <RELATIVE_DIRECTION>, чтобы свернуть на съезд <NUMBER_SIGN> на <STREET_NAMES>.",
        "4": "Держитесь <RELATIVE_DIRECTION> к <TOWARD_SIGN>.",
        "5": "Держитесь <RELATIVE_DIRECTION>, чтобы свернуть на съезд <NUMBER_SIGN> к <TOWARD_SIGN>.",
        "6": "Держитесь <RELATIVE_DIRECTION>, чтобы свернуть на <STREET_NAMES> к <TOWARD_SIGN>.",
        "7": "Держитесь <RELATIVE_DIRECTION>, чтобы свернуть на съезд <NUMBER_SIGN> на <STREET_NAMES> к <TOWARD_SIGN>."
      },
      "empty_street_name_labels": [
        "пешеходную дорожку",
        "велосипедную дорожку",
        "дорожку для горных велосипедов",
        "пешеходный переход",
        "the stairs",
        "the bridge",
        "the tunnel"
      ],
      "relative_directions": [
        "левее",
        "прямо",
        "правее"
      ],
      "example_phrases": {
        "0": [
          "Keep left at the fork.",
          "Keep straight at the fork.",
          "Keep right at the fork."
        ],
        "1": [
          "Keep right to take exit 62."
        ],
        "2": [
          "Keep right to take I 895 South."
        ],
        "3": [
          "Keep right to take exit 62 onto I 895 South."
        ],
        "4": [
          "Keep right toward Annapolis."
        ],
        "5": [
          "Keep right to take exit 62 toward Annapolis."
        ],
        "6": [
          "Keep right to take I 895 South toward Annapolis."
        ],
        "7": [
          "Keep right to take exit 62 onto I 895 South toward Annapolis."
        ]
      }
    },
    "keep_to_stay_on": {
      "phrases": {
        "0": "Держитесь <RELATIVE_DIRECTION>, чтобы остаться на <STREET_NAMES>.",
        "1": "Держитесь <RELATIVE_DIRECTION>, чтобы свернуть на съезд <NUMBER_SIGN> и остаться на <STREET_NAMES>.",
        "2": "Держитесь <RELATIVE_DIRECTION>, чтобы остаться на <STREET_NAMES> к <TOWARD_SIGN>.",
        "3": "Держитесь <RELATIVE_DIRECTION>, чтобы свернуть на съезд <NUMBER_SIGN> и остаться на <STREET_NAMES> к <TOWARD_SIGN>."
      },
      "empty_street_name_labels": [
        "пешеходную дорожку",
        "велосипедную дорожку",
        "дорожку для горных велосипедов",
        "пешеходный переход",
        "the stairs",
        "the bridge",
        "the tunnel"
      ],
      "relative_directions": [
        "левее",
        "прямо",
        "правее"
      ],
      "example_phrases": {
        "0": [
          "Keep left to stay on I 95 South.",
          "Keep straight to stay on I 95 South.",
          "Keep right to stay on I 95 South."
        ],
        "1": [
          "Keep left to take exit 62 to stay on I 95 South."
        ],
        "2": [
          "Keep left to stay on I 95 South toward Baltimore."
        ],
        "3": [
          "Keep left to take exit 62 to stay on I 95 South toward Baltimore."
        ]
      }
    },
    "keep_to_stay_on_verbal": {
      "phrases": {
        "0": "Держитесь <RELATIVE_DIRECTION>, чтобы остаться на <STREET_NAMES>.",
        "1": "Держитесь <RELATIVE_DIRECTION>, чтобы свернуть на съезд <NUMBER_SIGN> и остаться на <STREET_NAMES>.",
        "2": "Держитесь <RELATIVE_DIRECTION>, чтобы остаться на <STREET_NAMES> к <TOWARD_SIGN>.",
        "3": "Держитесь <RELATIVE_DIRECTION>, чтобы свернуть на съезд <NUMBER_SIGN> и остаться на <STREET_NAMES> к <TOWARD_SIGN>."
      },
      "empty_street_name_labels": [
        "пешеходную дорожку",
        "велосипедную дорожку",
        "дорожку для горных велосипедов",
        "пешеходный переход",
        "the stairs",
        "the bridge",
        "the tunnel"
      ],
      "relative_directions": [
        "левее",
        "прямо",
        "правее"
      ],
      "example_phrases": {
        "0": [
          "Keep left to stay on Interstate 95 South.",
          "Keep straight to stay on Interstate 95 South.",
          "Keep right to stay on Interstate 95 South."
        ],
        "1": [
          "Keep left to take exit 62 to stay on Interstate 95 South."
        ],
        "2": [
          "Keep left to stay on I 95 South toward Baltimore."
        ],
        "3": [
          "Keep left to take exit 62 to stay on Interstate 95 South toward Baltimore."
        ]
      }
    },
    "keep_verbal": {
      "phrases": {
        "0": "Держитесь <RELATIVE_DIRECTION> на развилке.",
        "1": "Держитесь <RELATIVE_DIRECTION>, чтобы свернуть на съезд <NUMBER_SIGN>.",
        "2": "Держитесь <RELATIVE_DIRECTION>, чтобы свернуть на <STREET_NAMES>.",
        "3": "Держитесь <RELATIVE_DIRECTION>, чтобы свернуть на съезд <NUMBER_SIGN> на <STREET_NAMES>.",
        "4": "Держитесь <RELATIVE_DIRECTION> к <TOWARD_SIGN>.",
        "5": "Держитесь <RELATIVE_DIRECTION>, чтобы свернуть на съезд <NUMBER_SIGN> к <TOWARD_SIGN>.",
        "6": "Держитесь <RELATIVE_DIRECTION>, чтобы свернуть на <STREET_NAMES> к <TOWARD_SIGN>.",
        "7": "Держитесь <RELATIVE_DIRECTION>, чтобы свернуть на съезд <NUMBER_SIGN> на <STREET_NAMES> к <TOWARD_SIGN>."
      },
      "empty_street_name_labels": [
        "пешеходную дорожку",
        "велосипедную дорожку",
        "дорожку для горных велосипедов",
        "пешеходный переход",
        "the stairs",
        "the bridge",
        "the tunnel"
      ],
      "relative_directions": [
        "левой стороны",
        "прямо",
        "правой стороны"
      ],
      "example_phrases": {
        "0": [
          "Keep left at the fork.",
          "Keep straight at the fork.",
          "Keep right at the fork."
        ],
        "1": [
          "Keep right to take exit 62."
        ],
        "2": [
          "Keep right to take Interstate 8 95 South."
        ],
        "3": [
          "Keep right to take exit 62 onto Interstate 8 95 South."
        ],
        "4": [
          "Keep right toward Annapolis."
        ],
        "5": [
          "Keep right to take exit 62 toward Annapolis."
        ],
        "6": [
          "Keep right to take Interstate 8 95 South toward Annapolis."
        ],
        "7": [
          "Keep right to take exit 62 onto Interstate 8 95 South toward Annapolis."
        ]
      }
    },
    "merge": {
      "phrases": {
        "0": "Выезжайте.",
        "1": "Выезжайте <RELATIVE_DIRECTION>.",
        "2": "Выезжайте на <STREET_NAMES>.",
        "3": "Выезжайте <RELATIVE_DIRECTION> на <STREET_NAMES>.",
        "4": "Выезжайте к <TOWARD_SIGN>.",
        "5": "Выезжайте <RELATIVE_DIRECTION> к <TOWARD_SIGN>."
      },
      "relative_directions": [
        "налево",
        "направо"
      ],
      "empty_street_name_labels": [
        "пешеходную дорожку",
        "велосипедную дорожку",
        "дорожку для горных велосипедов",
        "пешеходный переход",
        "the stairs",
        "the bridge",
        "the tunnel"
      ],
      "example_phrases": {
        "0": [
          "Merge."
        ],
        "1": [
          "Merge left."
        ],
        "2": [
          "Merge onto I 76 West/Pennsylvania Turnpike."
        ],
        "3": [
          "Merge right onto I 83 South."
        ],
        "4": [
          "Merge toward Baltimore."
        ],
        "5": [
          "Merge right toward Baltimore."
        ]
      }
    },
    "merge_verbal": {
      "phrases": {
        "0": "Выезжайте.",
        "1": "Выезжайте <RELATIVE_DIRECTION>.",
        "2": "Выезжайте на <STREET_NAMES>.",
        "3": "Выезжайте <RELATIVE_DIRECTION> на <STREET_NAMES>.",
        "4": "Выезжайте к <TOWARD_SIGN>.",
        "5": "Выезжайте <RELATIVE_DIRECTION> к <TOWARD_SIGN>."
      },
      "relative_directions": [
        "налево",
        "направо"
      ],
      "empty_street_name_labels": [
        "пешеходную дорожку",
        "велосипедную дорожку",
        "дорожку для горных велосипедов",
        "пешеходный переход",
        "the stairs",
        "the bridge",
        "the tunnel"
      ],
      "example_phrases": {
        "0": [
          "Merge."
        ],
        "1": [
          "Merge left."
        ],
        "2": [
          "Merge onto I 76 West/Pennsylvania Turnpike."
        ],
        "3": [
          "Merge right onto I 83 South."
        ],
        "4": [
          "Merge toward Baltimore."
        ],
        "5": [
          "Merge right toward Baltimore."
        ]
      }
    },
    "post_transition_transit_verbal": {
      "phrases": {
        "0": "Проезжайте <TRANSIT_STOP_COUNT> <TRANSIT_STOP_COUNT_LABEL>."
      },
      "transit_stop_count_labels": {
        "one": "остановку",
        "other": "остановок"
      },
      "example_phrases": {
        "0": [
          "Travel 1 stop.",
          "Travel 3 stops."
        ]
      }
    },
    "post_transition_verbal": {
      "phrases": {
        "0": "Продолжайте движение еще <LENGTH>.",
        "1": "Продолжайте движение по <STREET_NAMES> еще <LENGTH>."
      },
      "empty_street_name_labels": [
        "пешеходной дорожке",
        "велосипедной дорожке",
        "дорожке для горных велосипедов",
<<<<<<< HEAD
        "пешеходному переходу",
        "the stairs",
        "the bridge",
        "the tunnel"
=======
        "пешеходный переход"
>>>>>>> 8e5a451f
      ],
      "metric_lengths": [
        "<KILOMETERS> километров",
        "один километр",
        "<METERS> метров",
        "менее десяти метров"
      ],
      "us_customary_lengths": [
        "<MILES> миль",
        "одну милю",
        "полмили",
        "четверть мили",
        "<FEET> футов",
        "менее десяти футов"
      ],
      "example_phrases": {
        "0": [
          "Continue for 300 feet.",
          "Continue for 9 miles."
        ],
        "1": [
          "Continue on Pennsylvania 7 43 for 6.2 miles.",
          "Continue on Main Street, Vermont 30 for 1 tenth of a mile."
        ]
      }
    },
    "ramp": {
      "phrases": {
        "0": "Сверните на въезд <RELATIVE_DIRECTION>.",
        "1": "Сверните на въезд на <BRANCH_SIGN> <RELATIVE_DIRECTION>.",
        "2": "Сверните на въезд <RELATIVE_DIRECTION> к <TOWARD_SIGN>.",
        "3": "Сверните на въезд на <BRANCH_SIGN> <RELATIVE_DIRECTION> к <TOWARD_SIGN>.",
        "4": "Сверните на въезд на <NAME_SIGN> <RELATIVE_DIRECTION>.",
        "5": "Сверните <RELATIVE_DIRECTION> на въезд.",
        "6": "Сверните <RELATIVE_DIRECTION> на въезд на <BRANCH_SIGN>.",
        "7": "Сверните <RELATIVE_DIRECTION> на въезд к <TOWARD_SIGN>.",
        "8": "Сверните <RELATIVE_DIRECTION> на въезд <BRANCH_SIGN> к <TOWARD_SIGN>.",
        "9": "Сверните <RELATIVE_DIRECTION> на въезд на <NAME_SIGN>.",
        "10": "Сверните на въезд.",
        "11": "Сверните на въезд на <BRANCH_SIGN>.",
        "12": "Сверните на въезд к <TOWARD_SIGN>.",
        "13": "Сверните на въезд на <BRANCH_SIGN> к <TOWARD_SIGN>.",
        "14": "Сверните на въезд на <NAME_SIGN>."
      },
      "relative_directions": [
        "слева",
        "справа"
      ],
      "example_phrases": {
        "0": [
          "Take the ramp on the left.",
          "Take the ramp on the right."
        ],
        "1": [
          "Take the I 95 ramp on the right."
        ],
        "2": [
          "Take the ramp on the left toward JFK."
        ],
        "3": [
          "Take the South Conduit Avenue ramp on the left toward JFK."
        ],
        "4": [
          "Take the Gettysburg Pike ramp on the right."
        ],
        "5": [
          "Turn left to take the ramp.",
          "Turn right to take the ramp."
        ],
        "6": [
          "Turn left to take the PA 283 West ramp."
        ],
        "7": [
          "Turn left to take the ramp toward Harrisburg/Harrisburg International Airport."
        ],
        "8": [
          "Turn left to take the PA 283 West ramp toward Harrisburg/Harrisburg International Airport."
        ],
        "9": [
          "Turn right to take the Gettysburg Pike ramp."
        ],
        "10": [
          "Take the ramp."
        ],
        "11": [
          "Take the I 95 ramp."
        ],
        "12": [
          "Take the ramp toward JFK."
        ],
        "13": [
          "Take the Soutch Conduit Avenue ramp toward JFK."
        ],
        "14": [
          "Take the Gettysburg ramp."
        ]
      }
    },
    "ramp_straight": {
      "phrases": {
        "0": "Держитесь прямо, чтобы заехать на въезд.",
        "1": "Держитесь прямо, чтобы заехать на въезд на <BRANCH_SIGN>.",
        "2": "Держитесь прямо, чтобы заехать на въезд к <TOWARD_SIGN>.",
        "3": "Держитесь прямо, чтобы заехать на въезд на <BRANCH_SIGN> к <TOWARD_SIGN>.",
        "4": "Держитесь прямо, чтобы заехать на въезд на <NAME_SIGN>."
      },
      "example_phrases": {
        "0": [
          "Stay straight to take the ramp."
        ],
        "1": [
          "Stay straight to take the US 322 East ramp."
        ],
        "2": [
          "Stay straight to take the ramp toward Hershey."
        ],
        "3": [
          "Stay straight to take the US 322 East/US 422 East/US 522 East/US 622 East ramp toward Hershey/Palmdale/Palmyra/Campbelltown."
        ],
        "4": [
          "Stay straight to take the Gettysburg Pike ramp."
        ]
      }
    },
    "ramp_straight_verbal": {
      "phrases": {
        "0": "Держитесь прямо, чтобы заехать на въезд.",
        "1": "Держитесь прямо, чтобы заехать на въезд на <BRANCH_SIGN>.",
        "2": "Держитесь прямо, чтобы заехать на въезд к <TOWARD_SIGN>.",
        "3": "Держитесь прямо, чтобы заехать на въезд на <BRANCH_SIGN> к <TOWARD_SIGN>.",
        "4": "Держитесь прямо, чтобы заехать на въезд на <NAME_SIGN>."
      },
      "example_phrases": {
        "0": [
          "Stay straight to take the ramp."
        ],
        "1": [
          "Stay straight to take the U.S. 3 22 East ramp."
        ],
        "2": [
          "Stay straight to take the ramp toward Hershey."
        ],
        "3": [
          "Stay straight to take the U.S. 3 22 East, U.S. 4 22 East ramp toward Hershey, Palmdale."
        ],
        "4": [
          "Stay straight to take the Gettysburg Pike ramp."
        ]
      }
    },
    "ramp_verbal": {
      "phrases": {
        "0": "Сверните на въезд <RELATIVE_DIRECTION>.",
        "1": "Сверните на въезд на <BRANCH_SIGN> <RELATIVE_DIRECTION>.",
        "2": "Сверните на въезд <RELATIVE_DIRECTION> к <TOWARD_SIGN>.",
        "3": "Сверните на въезд на <BRANCH_SIGN> <RELATIVE_DIRECTION> к <TOWARD_SIGN>.",
        "4": "Сверните на въезд на <NAME_SIGN> <RELATIVE_DIRECTION>.",
        "5": "Сверните <RELATIVE_DIRECTION> на въезд.",
        "6": "Сверните <RELATIVE_DIRECTION> на въезд на <BRANCH_SIGN>.",
        "7": "Сверните <RELATIVE_DIRECTION> на въезд к <TOWARD_SIGN>.",
        "8": "Сверните <RELATIVE_DIRECTION> на въезд <BRANCH_SIGN> к <TOWARD_SIGN>.",
        "9": "Сверните <RELATIVE_DIRECTION> на въезд на <NAME_SIGN>.",
        "10": "Сверните на въезд.",
        "11": "Сверните на въезд на <BRANCH_SIGN>.",
        "12": "Сверните на въезд к <TOWARD_SIGN>.",
        "13": "Сверните на въезд на <BRANCH_SIGN> к <TOWARD_SIGN>.",
        "14": "Сверните на въезд на <NAME_SIGN>."
      },
      "relative_directions": [
        "слева",
        "справа"
      ],
      "example_phrases": {
        "0": [
          "Take the ramp on the left.",
          "Take the ramp on the right."
        ],
        "1": [
          "Take the Interstate 95 ramp on the right."
        ],
        "2": [
          "Take the ramp on the left toward JFK."
        ],
        "3": [
          "Take the South Conduit Avenue ramp on the left toward JFK."
        ],
        "4": [
          "Take the Gettysburg Pike ramp on the right."
        ],
        "5": [
          "Turn left to take the ramp.",
          "Turn right to take the ramp."
        ],
        "6": [
          "Turn left to take the Pennsylvania 2 83 West ramp."
        ],
        "7": [
          "Turn left to take the ramp toward Harrisburg/Harrisburg International Airport."
        ],
        "8": [
          "Turn left to take the Pennsylvania 2 83 West ramp toward Harrisburg, Harrisburg International Airport."
        ],
        "9": [
          "Turn right to take the Gettysburg Pike ramp."
        ],
        "10": [
          "Take the ramp."
        ],
        "11": [
          "Take the Interstate 95 ramp."
        ],
        "12": [
          "Take the ramp toward JFK."
        ],
        "13": [
          "Take the South Conduit Avenue ramp toward JFK."
        ],
        "14": [
          "Take the Gettysburg Pike ramp."
        ]
      }
    },
    "sharp": {
      "phrases": {
        "0": "Круто поверните <RELATIVE_DIRECTION>.",
        "1": "Круто поверните <RELATIVE_DIRECTION> на <STREET_NAMES>.",
        "2": "Круто поверните <RELATIVE_DIRECTION> на <BEGIN_STREET_NAMES>. Следуйте далее по <STREET_NAMES>.",
        "3": "Круто поверните <RELATIVE_DIRECTION>, оставаясь на <STREET_NAMES>.",
        "4": "Круто поверните <RELATIVE_DIRECTION> через <JUNCTION_NAME>.",
        "5": "Круто поверните <RELATIVE_DIRECTION> к <TOWARD_SIGN>."
      },
      "empty_street_name_labels": [
        "пешеходной дорожке",
        "велосипедной дорожке",
        "дорожке для горных велосипедов",
<<<<<<< HEAD
        "пешеходному переходу",
        "the stairs",
        "the bridge",
        "the tunnel"
=======
        "пешеходный переход"
>>>>>>> 8e5a451f
      ],
      "relative_directions": [
        "налево",
        "направо"
      ],
      "example_phrases": {
        "0": [
          "Make a sharp left."
        ],
        "1": [
          "Make a sharp right onto Flatbush Avenue."
        ],
        "2": [
          "Make a sharp left onto North Bond Street/US 1 Business/MD 924. Continue on MD 924."
        ],
        "3": [
          "Make a sharp right to stay on Sunstone Drive."
        ],
        "4": [
          "Make a sharp right at Mannenbashi East."
        ],
        "5": [
          "Make a sharp left toward Baltimore."
        ]
      }
    },
    "sharp_verbal": {
      "phrases": {
        "0": "Круто поверните <RELATIVE_DIRECTION>.",
        "1": "Круто поверните <RELATIVE_DIRECTION> на <STREET_NAMES>.",
        "2": "Круто поверните <RELATIVE_DIRECTION> на <BEGIN_STREET_NAMES>.",
        "3": "Круто поверните <RELATIVE_DIRECTION>, оставаясь на <STREET_NAMES>.",
        "4": "Круто поверните <RELATIVE_DIRECTION> через <JUNCTION_NAME>.",
        "5": "Круто поверните <RELATIVE_DIRECTION> к <TOWARD_SIGN>."
      },
      "empty_street_name_labels": [
        "пешеходной дорожке",
        "велосипедной дорожке",
        "дорожке для горных велосипедов",
<<<<<<< HEAD
        "пешеходному переходу",
        "the stairs",
        "the bridge",
        "the tunnel"
=======
        "пешеходный переход"
>>>>>>> 8e5a451f
      ],
      "relative_directions": [
        "налево",
        "направо"
      ],
      "example_phrases": {
        "0": [
          "Make a sharp left."
        ],
        "1": [
          "Make a sharp right onto Flatbush Avenue."
        ],
        "2": [
          "Make a sharp left onto North Bond Street, U.S. 1 Business."
        ],
        "3": [
          "Make a sharp right to stay on Sunstone Drive."
        ],
        "4": [
          "Make a sharp right at Mannenbashi East."
        ],
        "5": [
          "Make a sharp left toward Baltimore."
        ]
      }
    },
    "start": {
      "phrases": {
        "0": "Двигайтесь на <CARDINAL_DIRECTION>.",
        "1": "Двигайтесь на <CARDINAL_DIRECTION> по <STREET_NAMES>.",
        "2": "Двигайтесь на <CARDINAL_DIRECTION> по <BEGIN_STREET_NAMES>. Следуйте далее по <STREET_NAMES>.",
        "4": "Двигайтесь на <CARDINAL_DIRECTION>.",
        "5": "Двигайтесь на <CARDINAL_DIRECTION> по <STREET_NAMES>.",
        "6": "Двигайтесь на <CARDINAL_DIRECTION> по <BEGIN_STREET_NAMES>. Следуйте далее по <STREET_NAMES>.",
        "8": "Идите <CARDINAL_DIRECTION>.",
        "9": "Идите <CARDINAL_DIRECTION> по <STREET_NAMES>.",
        "10": "Идите <CARDINAL_DIRECTION> по <BEGIN_STREET_NAMES>. Следуйте далее по <STREET_NAMES>.",
        "16": "Двигайтесь по <CARDINAL_DIRECTION>.",
        "17": "Двигайтесь по <CARDINAL_DIRECTION> по <STREET_NAMES>.",
        "18": "Двигайтесь по <CARDINAL_DIRECTION> по <BEGIN_STREET_NAMES>. Следуйте далее по <STREET_NAMES>."
      },
      "cardinal_directions": [
        "север",
        "северо-восток",
        "восток",
        "юго-восток",
        "юг",
        "юго-запад",
        "запад",
        "северо-запад"
      ],
      "empty_street_name_labels": [
        "пешеходной дорожке",
        "велосипедной дорожке",
        "дорожке для горных велосипедов",
        "пешеходному переходу",
        "the stairs",
        "the bridge",
        "the tunnel"
      ],
      "example_phrases": {
        "0": [
          "Head east.",
          "Head north."
        ],
        "1": [
          "Head southwest on 5th Avenue.",
          "Head west on the walkway",
          "Head east on the cycleway",
          "Head north on the mountain bike trail"
        ],
        "2": [
          "Head south on North Prince Street/US 222/PA 272. Continue on US 222/PA 272."
        ],
        "4": [
          "Drive east.",
          "Drive north."
        ],
        "5": [
          "Drive southwest on 5th Avenue."
        ],
        "6": [
          "Drive south on North Prince Street/US 222/PA 272. Continue on US 222/PA 272."
        ],
        "8": [
          "Walk east.",
          "Walk north."
        ],
        "9": [
          "Walk southwest on 5th Avenue.",
          "Walk west on the walkway"
        ],
        "10": [
          "Walk south on North Prince Street/US 222/PA 272. Continue on US 222/PA 272."
        ],
        "16": [
          "Bike east.",
          "Bike north."
        ],
        "17": [
          "Bike southwest on 5th Avenue.",
          "Bike east on the cycleway",
          "Bike north on the mountain bike trail"
        ],
        "18": [
          "Bike south on North Prince Street/US 222/PA 272. Continue on US 222/PA 272."
        ]
      }
    },
    "start_verbal": {
      "phrases": {
        "0": "Двигайтесь на <CARDINAL_DIRECTION>.",
        "1": "Двигайтесь на <CARDINAL_DIRECTION> <LENGTH>.",
        "2": "Двигайтесь на <CARDINAL_DIRECTION> по <STREET_NAMES>.",
        "3": "Двигайтесь на <CARDINAL_DIRECTION> по <STREET_NAMES> <LENGTH>.",
        "4": "Двигайтесь на <CARDINAL_DIRECTION> по <BEGIN_STREET_NAMES>.",
        "5": "Двигайтесь на <CARDINAL_DIRECTION>.",
        "6": "Двигайтесь на <CARDINAL_DIRECTION> <LENGTH>.",
        "7": "Двигайтесь на <CARDINAL_DIRECTION> по <STREET_NAMES>.",
        "8": "Двигайтесь на <CARDINAL_DIRECTION> по <STREET_NAMES> <LENGTH>.",
        "9": "Двигайтесь на <CARDINAL_DIRECTION> по <BEGIN_STREET_NAMES>.",
        "10": "Идите на <CARDINAL_DIRECTION>.",
        "11": "Идите на <CARDINAL_DIRECTION> <LENGTH>.",
        "12": "Идите на <CARDINAL_DIRECTION> по <STREET_NAMES>.",
        "13": "Идите на <CARDINAL_DIRECTION> по <STREET_NAMES> <LENGTH>.",
        "14": "Идите на <CARDINAL_DIRECTION> по <BEGIN_STREET_NAMES>.",
        "15": "Двигайтесь на <CARDINAL_DIRECTION>.",
        "16": "Двигайтесь на <CARDINAL_DIRECTION> <LENGTH>.",
        "17": "Двигайтесь на <CARDINAL_DIRECTION> по <STREET_NAMES>.",
        "18": "Двигайтесь на <CARDINAL_DIRECTION> по <STREET_NAMES> <LENGTH>.",
        "19": "Двигайтесь на <CARDINAL_DIRECTION> по <BEGIN_STREET_NAMES>."
      },
      "cardinal_directions": [
        "север",
        "северо-запад",
        "восток",
        "юго-восток",
        "юг",
        "юго-запад",
        "запад",
        "северо-запад"
      ],
      "empty_street_name_labels": [
        "пешеходной дорожке",
        "велосипедной дорожке",
        "дорожке для горных велосипедов",
        "пешеходному переходу",
        "the stairs",
        "the bridge",
        "the tunnel"
      ],
      "metric_lengths": [
        "<KILOMETERS> километров",
        "один километр",
        "<METERS> метров",
        "менее десяти метров"
      ],
      "us_customary_lengths": [
        "<MILES> миль",
        "одну милю",
        "полмили",
        "четверть мили",
        "<FEET> футов",
        "менее десяти футов"
      ],
      "example_phrases": {
        "0": [
          "Head east.",
          "Head north."
        ],
        "1": [
          "Head east for a half mile.",
          "Head north for 1 kilometer."
        ],
        "2": [
          "Head southwest on 5th Avenue."
        ],
        "3": [
          "Head southwest on 5th Avenue for 1 tenth of a mile."
        ],
        "4": [
          "Head south on North Prince Street, U.S. 2 22."
        ],
        "5": [
          "Drive east.",
          "Drive north."
        ],
        "6": [
          "Drive east for a half mile.",
          "Drive north for 1 kilometer."
        ],
        "7": [
          "Drive southwest on 5th Avenue."
        ],
        "8": [
          "Drive southwest on 5th Avenue for 1 tenth of a mile."
        ],
        "9": [
          "Drive south on North Prince Street, U.S. 2 22."
        ],
        "10": [
          "Walk east.",
          "Walk north."
        ],
        "11": [
          "Walk east for a half mile.",
          "Walk north for 1 kilometer."
        ],
        "12": [
          "Walk southwest on 5th Avenue."
        ],
        "13": [
          "Walk southwest on 5th Avenue for 1 tenth of a mile."
        ],
        "14": [
          "Walk south on North Prince Street, U.S. 2 22."
        ],
        "15": [
          "Bike east.",
          "Bike north."
        ],
        "16": [
          "Bike east for a half mile.",
          "Bike north for 1 kilometer."
        ],
        "17": [
          "Bike southwest on 5th Avenue."
        ],
        "18": [
          "Bike southwest on 5th Avenue for 1 tenth of a mile."
        ],
        "19": [
          "Bike south on North Prince Street, U.S. 2 22."
        ]
      }
    },
    "transit": {
      "phrases": {
        "0": "Садитесь на <TRANSIT_NAME>. (<TRANSIT_STOP_COUNT> <TRANSIT_STOP_COUNT_LABEL>)",
        "1": "Садитесь на <TRANSIT_NAME> по направлению к <TRANSIT_HEADSIGN>. (<TRANSIT_STOP_COUNT> <TRANSIT_STOP_COUNT_LABEL>)"
      },
      "empty_transit_name_labels": [
        "трамвай",
        "метро",
        "поезд",
        "автобус",
        "паром",
        "канатная дорога",
        "гондола",
        "фуникулер"
      ],
      "transit_stop_count_labels": {
        "one": "остановка",
        "other": "остановки"
      },
      "example_phrases": {
        "0": [
          "Take the New Haven. (1 stop)",
          "Take the metro. (2 stops)",
          "Take the bus. (12 stops)"
        ],
        "1": [
          "Take the F toward JAMAICA - 179 ST. (10 stops)",
          "Take the ferry toward Staten Island. (1 stop)"
        ]
      }
    },
    "transit_connection_destination": {
      "phrases": {
        "0": "Сойдите со станции.",
        "1": "Сойдите со станции <TRANSIT_STOP>.",
        "2": "Сойдите со станции <TRANSIT_STOP> <STATION_LABEL>."
      },
      "station_label": "Станция",
      "example_phrases": {
        "0": [
          "Exit the station."
        ],
        "1": [
          "Exit the Embarcadero Station."
        ],
        "2": [
          "Exit the 8 St - NYU Station."
        ]
      }
    },
    "transit_connection_destination_verbal": {
      "phrases": {
        "0": "Сойдите со станции.",
        "1": "Сойдите со станции <TRANSIT_STOP>.",
        "2": "Сойдите со станции <TRANSIT_STOP> <STATION_LABEL>."
      },
      "station_label": "Станция",
      "example_phrases": {
        "0": [
          "Exit the station."
        ],
        "1": [
          "Exit the Embarcadero Station."
        ],
        "2": [
          "Exit the 8 St - NYU Station."
        ]
      }
    },
    "transit_connection_start": {
      "phrases": {
        "0": "Войдите на станцию.",
        "1": "Войдите на станцию <TRANSIT_STOP>.",
        "2": "Войдите на станцию <TRANSIT_STOP> <STATION_LABEL>."
      },
      "station_label": "Станция",
      "example_phrases": {
        "0": [
          "Enter the station."
        ],
        "1": [
          "Enter the Embarcadero Station."
        ],
        "2": [
          "Enter the 8 St - NYU Station."
        ]
      }
    },
    "transit_connection_start_verbal": {
      "phrases": {
        "0": "Войдите на станцию.",
        "1": "Войдите на станцию <TRANSIT_STOP>.",
        "2": "Войдите на станцию <TRANSIT_STOP> <STATION_LABEL>."
      },
      "station_label": "Станция",
      "example_phrases": {
        "0": [
          "Enter the station."
        ],
        "1": [
          "Enter the Embarcadero Station."
        ],
        "2": [
          "Enter the 8 St - NYU Station."
        ]
      }
    },
    "transit_connection_transfer": {
      "phrases": {
        "0": "Сделайте пересадку на станции",
        "1": "Сделайте пересадку на станции <TRANSIT_STOP>.",
        "2": "Сделайте пересадку на станции <TRANSIT_STOP> <STATION_LABEL>."
      },
      "station_label": "Станция",
      "example_phrases": {
        "0": [
          "Transfer at the station."
        ],
        "1": [
          "Transfer at the Embarcadero Station."
        ],
        "2": [
          "Transfer at the 8 St - NYU Station."
        ]
      }
    },
    "transit_connection_transfer_verbal": {
      "phrases": {
        "0": "Сделайте пересадку на станции.",
        "1": "Сделайте пересадку на станции <TRANSIT_STOP>.",
        "2": "Сделайте пересадку на станции <TRANSIT_STOP> <STATION_LABEL>."
      },
      "station_label": "Станция",
      "example_phrases": {
        "0": [
          "Transfer at the station."
        ],
        "1": [
          "Transfer at the Embarcadero Station."
        ],
        "2": [
          "Transfer at the 8 St - NYU Station."
        ]
      }
    },
    "transit_remain_on": {
      "phrases": {
        "0": "Оставайтесь на <TRANSIT_NAME>. (<TRANSIT_STOP_COUNT> <TRANSIT_STOP_COUNT_LABEL>)",
        "1": "Оставайтесь на <TRANSIT_NAME> по направлению к <TRANSIT_HEADSIGN>. (<TRANSIT_STOP_COUNT> <TRANSIT_STOP_COUNT_LABEL>)"
      },
      "empty_transit_name_labels": [
        "трамвай",
        "метро",
        "поезд",
        "автобус",
        "паром",
        "канатная дорога",
        "гондола",
        "фуникулер"
      ],
      "transit_stop_count_labels": {
        "one": "остановка",
        "other": "остановок"
      },
      "example_phrases": {
        "0": [
          "Remain on the New Haven. (1 stop)",
          "Remain on the train. (3 stops)"
        ],
        "1": [
          "Remain on the F toward JAMAICA - 179 ST. (10 stops)"
        ]
      }
    },
    "transit_remain_on_verbal": {
      "phrases": {
        "0": "Оставайтесь на <TRANSIT_NAME>.",
        "1": "Оставайтесь на <TRANSIT_NAME> по направлению к <TRANSIT_HEADSIGN>."
      },
      "empty_transit_name_labels": [
        "трамвай",
        "метро",
        "поезд",
        "автобус",
        "паром",
        "канатная дорога",
        "гондола",
        "фуникулер"
      ],
      "example_phrases": {
        "0": [
          "Remain on the New Haven."
        ],
        "1": [
          "Remain on the F toward JAMAICA - 179 ST."
        ]
      }
    },
    "transit_transfer": {
      "phrases": {
        "0": "Пересаживайтесь на <TRANSIT_NAME>. (<TRANSIT_STOP_COUNT> <TRANSIT_STOP_COUNT_LABEL>)",
        "1": "Пересаживайтесь на <TRANSIT_NAME> по направлению к <TRANSIT_HEADSIGN>. (<TRANSIT_STOP_COUNT> <TRANSIT_STOP_COUNT_LABEL>)"
      },
      "empty_transit_name_labels": [
        "трамвай",
        "метро",
        "поезд",
        "автобус",
        "паром",
        "канатная дорога",
        "гондола",
        "фуникулер"
      ],
      "transit_stop_count_labels": {
        "one": "остановка",
        "other": "остановки"
      },
      "example_phrases": {
        "0": [
          "Transfer to take the New Haven. (1 stop)",
          "Transfer to take the tram. (4 stops)"
        ],
        "1": [
          "Transfer to take the F toward JAMAICA - 179 ST. (10 stops)"
        ]
      }
    },
    "transit_transfer_verbal": {
      "phrases": {
        "0": "Пересаживайтесь на <TRANSIT_NAME>.",
        "1": "Пересаживайтесь на <TRANSIT_NAME> по направлению к <TRANSIT_HEADSIGN>."
      },
      "empty_transit_name_labels": [
        "трамвай",
        "метро",
        "поезд",
        "автобус",
        "паром",
        "канатная дорога",
        "гондола",
        "фуникулер"
      ],
      "example_phrases": {
        "0": [
          "Transfer to take the New Haven."
        ],
        "1": [
          "Transfer to take the F toward JAMAICA - 179 ST."
        ]
      }
    },
    "transit_verbal": {
      "phrases": {
        "0": "Садитесь на <TRANSIT_NAME>.",
        "1": "Садитесь на <TRANSIT_NAME> по направлению к <TRANSIT_HEADSIGN>."
      },
      "empty_transit_name_labels": [
        "трамвай",
        "метро",
        "поезд",
        "автобус",
        "паром",
        "канатная дорога",
        "гондола",
        "фуникулер"
      ],
      "example_phrases": {
        "0": [
          "Take the New Haven."
        ],
        "1": [
          "Take the F toward JAMAICA - 179 ST."
        ]
      }
    },
    "turn": {
      "phrases": {
        "0": "Поверните <RELATIVE_DIRECTION>.",
        "1": "Поверните <RELATIVE_DIRECTION> на <STREET_NAMES>.",
        "2": "Поверните <RELATIVE_DIRECTION> на <BEGIN_STREET_NAMES>. Продолжайте движение по <STREET_NAMES>.",
        "3": "Поверните <RELATIVE_DIRECTION>, чтобы остаться на <STREET_NAMES>.",
        "4": "Поверните <RELATIVE_DIRECTION> на <JUNCTION_NAME>.",
        "5": "Поверните <RELATIVE_DIRECTION> к <TOWARD_SIGN>."
      },
      "empty_street_name_labels": [
        "пешеходную дорожку",
        "велосипедную дорожку",
        "дорожку для горных велосипедов",
<<<<<<< HEAD
        "пешеходному переходу",
        "the stairs",
        "the bridge",
        "the tunnel"
=======
        "пешеходный переход"
>>>>>>> 8e5a451f
      ],
      "relative_directions": [
        "налево",
        "направо"
      ],
      "example_phrases": {
        "0": [
          "Turn left."
        ],
        "1": [
          "Turn right onto Flatbush Avenue."
        ],
        "2": [
          "Turn left onto North Bond Street/US 1 Business/MD 924. Continue on MD 924."
        ],
        "3": [
          "Turn right to stay on Sunstone Drive."
        ],
        "4": [
          "Turn right at Mannenbashi East."
        ],
        "5": [
          "Turn left toward Baltimore."
        ]
      }
    },
    "turn_verbal": {
      "phrases": {
        "0": "Поверните <RELATIVE_DIRECTION>.",
        "1": "Поверните <RELATIVE_DIRECTION> на <STREET_NAMES>.",
        "2": "Поверните <RELATIVE_DIRECTION> на <BEGIN_STREET_NAMES>.",
        "3": "Поверните <RELATIVE_DIRECTION>, чтобы остаться на <STREET_NAMES>.",
        "4": "Поверните <RELATIVE_DIRECTION> на <JUNCTION_NAME>.",
        "5": "Поверните <RELATIVE_DIRECTION> к <TOWARD_SIGN>."
      },
      "empty_street_name_labels": [
        "пешеходную дорожку",
        "велосипедную дорожку",
        "дорожку для горных велосипедов",
<<<<<<< HEAD
        "пешеходному переходу",
        "the stairs",
        "the bridge",
        "the tunnel"
=======
        "пешеходный переход"
>>>>>>> 8e5a451f
      ],
      "relative_directions": [
        "налево",
        "направо"
      ],
      "example_phrases": {
        "0": [
          "Turn left."
        ],
        "1": [
          "Turn right onto Flatbush Avenue."
        ],
        "2": [
          "Turn left onto North Bond Street, U.S. 1 Business."
        ],
        "3": [
          "Turn right to stay on Sunstone Drive."
        ],
        "4": [
          "Turn right at Mannenbashi East."
        ],
        "5": [
          "Turn left toward Baltimore."
        ]
      }
    },
    "uturn": {
      "phrases": {
        "0": "Развернитесь <RELATIVE_DIRECTION>.",
        "1": "Развернитесь <RELATIVE_DIRECTION> на <STREET_NAMES>.",
        "2": "Развернитесь <RELATIVE_DIRECTION>, чтобы остаться на <STREET_NAMES>.",
        "3": "Развернитесь <RELATIVE_DIRECTION> на <CROSS_STREET_NAMES>.",
        "4": "Развернитесь <RELATIVE_DIRECTION> на <CROSS_STREET_NAMES> на <STREET_NAMES>.",
        "5": "Развернитесь <RELATIVE_DIRECTION> на <CROSS_STREET_NAMES>, чтобы остаться на <STREET_NAMES>.",
        "6": "Развернитесь <RELATIVE_DIRECTION> на <JUNCTION_NAME>.",
        "7": "Развернитесь <RELATIVE_DIRECTION> в сторону <TOWARD_SIGN>."
      },
      "empty_street_name_labels": [
        "пешеходной дорожке",
        "велосипедной дорожке",
        "дорожке для горных велосипедов",
<<<<<<< HEAD
        "пешеходному переходу",
        "the stairs",
        "the bridge",
        "the tunnel"
=======
        "пешеходный переход"
>>>>>>> 8e5a451f
      ],
      "relative_directions": [
        "налево",
        "направо"
      ],
      "example_phrases": {
        "0": [
          "Make a left U-turn."
        ],
        "1": [
          "Make a right U-turn onto Bunker Hill Road."
        ],
        "2": [
          "Make a left U-turn to stay on Bunker Hill Road."
        ],
        "3": [
          "Make a left U-turn at Devonshire Road."
        ],
        "4": [
          "Make a left U-turn at Devonshire Road onto Jonestown Road/US 22."
        ],
        "5": [
          "Make a left U-turn at Devonshire Road to stay on Jonestown Road/US 22."
        ],
        "6": [
          "Make a right U-turn at Mannenbashi East."
        ],
        "7": [
          "Make a left U-turn toward Baltimore."
        ]
      }
    },
    "uturn_verbal": {
      "phrases": {
        "0": "Развернитесь <RELATIVE_DIRECTION>.",
        "1": "Развернитесь <RELATIVE_DIRECTION> на <STREET_NAMES>.",
        "2": "Развернитесь <RELATIVE_DIRECTION>, чтобы остаться на <STREET_NAMES>.",
        "3": "Развернитесь <RELATIVE_DIRECTION> на <CROSS_STREET_NAMES>.",
        "4": "Развернитесь <RELATIVE_DIRECTION> на <CROSS_STREET_NAMES> на <STREET_NAMES>.",
        "5": "Развернитесь <RELATIVE_DIRECTION> на <CROSS_STREET_NAMES>, чтобы остаться на <STREET_NAMES>.",
        "6": "Развернитесь <RELATIVE_DIRECTION> на <JUNCTION_NAME>.",
        "7": "Развернитесь <RELATIVE_DIRECTION> в сторону <TOWARD_SIGN>."
      },
      "empty_street_name_labels": [
        "пешеходной дорожке",
        "велосипедной дорожке",
        "дорожке для горных велосипедов",
<<<<<<< HEAD
        "пешеходному переходу",
        "the stairs",
        "the bridge",
        "the tunnel"
=======
        "пешеходный переход"
>>>>>>> 8e5a451f
      ],
      "relative_directions": [
        "налево",
        "направо"
      ],
      "example_phrases": {
        "0": [
          "Make a left U-turn."
        ],
        "1": [
          "Make a right U-turn onto Bunker Hill Road."
        ],
        "2": [
          "Make a left U-turn to stay on Bunker Hill Road."
        ],
        "3": [
          "Make a left U-turn at Devonshire Road."
        ],
        "4": [
          "Make a left U-turn at Devonshire Road onto Jonestown Road, U.S. 22."
        ],
        "5": [
          "Make a left U-turn at Devonshire Road to stay on Jonestown Road, U.S. 22."
        ],
        "6": [
          "Make a right U-turn at Mannenbashi East."
        ],
        "7": [
          "Make a left U-turn toward Baltimore."
        ]
      }
    },
    "verbal_multi_cue": {
      "phrases": {
        "0": "<CURRENT_VERBAL_CUE>, затем <NEXT_VERBAL_CUE>",
        "1": "<CURRENT_VERBAL_CUE>, затем через <LENGTH>, <NEXT_VERBAL_CUE>"
      },
      "metric_lengths": [
        "<KILOMETERS> километров",
        "один километр",
        "<METERS> метров",
        "менее десяти метров"
      ],
      "us_customary_lengths": [
        "<MILES> миль",
        "одну милю",
        "полмили",
        "четверть мили",
        "<FEET> футов",
        "менее десяти футов"
      ],
      "example_phrases": {
        "0": [
          "Bear right onto East Fayette Street. Then Turn right onto North Gay Street."
        ],
        "1": [
          "Bear right onto East Fayette Street. Then, in 500 feet, Turn right onto North Gay Street."
        ]
      }
    },
    "approach_verbal_alert": {
      "phrases": {
        "0": "Через <LENGTH>, <CURRENT_VERBAL_CUE>"
      },
      "metric_lengths": [
        "<KILOMETERS> километров",
        "один километр",
        "<METERS> метров",
        "менее десяти метров"
      ],
      "us_customary_lengths": [
        "<MILES> миль",
        "одну милю",
        "полмили",
        "четверть мили",
        "<FEET> футов",
        "менее десяти футов"
      ],
      "example_phrases": {
        "0": [
          "In a quarter mile, Turn right onto North Gay Street."
        ]
      }
    },
    "pass": {
      "phrases": {
        "0": "Pass <object_label>.",
        "1": "Pass traffic signals on <object_label>."
      },
      "object_labels": [
        "the gate",
        "the bollards",
        "ways intersection"
      ],
      "example_phrases": {
        "0": [
          "Pass the gate."
        ]
      }
    },
    "elevator": {
      "phrases": {
        "0": "Take the elevator.",
        "1": "Take the elevator to <LEVEL>."
      },
      "example_phrases": {
        "0": [
          "Take the elevator."
        ],
        "1": [
          "Take the elevator to Level 1."
        ]
      }
    },
    "steps": {
      "phrases": {
        "0": "Take the stairs.",
        "1": "Take the stairs to <LEVEL>."
      },
      "example_phrases": {
        "0": [
          "Take the stairs."
        ],
        "1": [
          "Take the stairs to Level 2."
        ]
      }
    },
    "escalator": {
      "phrases": {
        "0": "Take the escalator.",
        "1": "Take the escalator to <LEVEL>."
      },
      "example_phrases": {
        "0": [
          "Take the escalator."
        ],
        "1": [
          "Take the escalator to Level 3."
        ]
      }
    },
    "enter_building": {
      "phrases": {
        "0": "Enter the building.",
        "1": "Enter the building, and continue on <STREET_NAMES>."
      },
      "empty_street_name_labels": [
        "пешеходной дорожке",
        "велосипедную дорожку",
        "дорожка для горных велосипедов",
        "пешеходному переходу"
      ],
      "example_phrases": {
        "0": [
          "Enter the building."
        ],
        "1": [
          "Enter the building, and continue on the walkway."
        ]
      }
    },
    "exit_building": {
      "phrases": {
        "0": "Exit the building.",
        "1": "Exit the building, and continue on <STREET_NAMES>."
      },
      "empty_street_name_labels": [
        "пешеходной дорожке",
        "велосипедную дорожку",
        "дорожка для горных велосипедов",
        "пешеходному переходу"
      ],
      "example_phrases": {
        "0": [
          "Exit the building."
        ],
        "1": [
          "Exit the building, and continue on the walkway."
        ]
      }
    }
  }
}<|MERGE_RESOLUTION|>--- conflicted
+++ resolved
@@ -149,7 +149,7 @@
         "пешеходной дорожке",
         "велосипедной дорожке",
         "дорожке для горных велосипедов",
-        "пешеходному переходу",
+        "пешеходный переход",
         "the stairs",
         "the bridge",
         "the tunnel"
@@ -184,14 +184,10 @@
         "пешеходной дорожке",
         "велосипедной дорожке",
         "дорожке для горных велосипедов",
-<<<<<<< HEAD
-        "пешеходному переходу",
-        "the stairs",
-        "the bridge",
-        "the tunnel"
-=======
-        "пешеходный переход"
->>>>>>> 8e5a451f
+        "пешеходный переход",
+        "the stairs",
+        "the bridge",
+        "the tunnel"
       ],
       "metric_lengths": [
         "<KILOMETERS> километров",
@@ -242,20 +238,13 @@
         "3": "Продолжайте движение <TOWARD_SIGN>."
       },
       "empty_street_name_labels": [
-<<<<<<< HEAD
-        "пешеходной дорожке",
-        "велосипедной дорожке",
-        "дорожке для горных велосипедов",
-        "пешеходному переходу",
-        "the stairs",
-        "the bridge",
-        "the tunnel"
-=======
         "пешеходная дорожка",
         "велосипедная дорожка",
         "дорожка для горных велосипедов",
-        "пешеходный переход"
->>>>>>> 8e5a451f
+        "пешеходный переход",
+        "the stairs",
+        "the bridge",
+        "the tunnel"
       ],
       "example_phrases": {
         "0": [
@@ -392,14 +381,10 @@
         "пешеходной дорожке",
         "велосипедной дорожки",
         "дорожки для горных велосипедов",
-<<<<<<< HEAD
-        "пешеходному переходу",
-        "the stairs",
-        "the bridge",
-        "the tunnel"
-=======
-        "пешеходный переход"
->>>>>>> 8e5a451f
+        "пешеходный переход",
+        "the stairs",
+        "the bridge",
+        "the tunnel"
       ],
       "ferry_label": "Паром",
       "example_phrases": {
@@ -428,14 +413,10 @@
         "пешеходной дорожке",
         "велосипедной дорожки",
         "дорожки для горных велосипедов",
-<<<<<<< HEAD
-        "пешеходному переходу",
-        "the stairs",
-        "the bridge",
-        "the tunnel"
-=======
-        "пешеходный переход"
->>>>>>> 8e5a451f
+        "пешеходный переход",
+        "the stairs",
+        "the bridge",
+        "the tunnel"
       ],
       "ferry_label": "Паром",
       "example_phrases": {
@@ -1233,14 +1214,10 @@
         "пешеходной дорожке",
         "велосипедной дорожке",
         "дорожке для горных велосипедов",
-<<<<<<< HEAD
-        "пешеходному переходу",
-        "the stairs",
-        "the bridge",
-        "the tunnel"
-=======
-        "пешеходный переход"
->>>>>>> 8e5a451f
+        "пешеходный переход",
+        "the stairs",
+        "the bridge",
+        "the tunnel"
       ],
       "metric_lengths": [
         "<KILOMETERS> километров",
@@ -1476,14 +1453,10 @@
         "пешеходной дорожке",
         "велосипедной дорожке",
         "дорожке для горных велосипедов",
-<<<<<<< HEAD
-        "пешеходному переходу",
-        "the stairs",
-        "the bridge",
-        "the tunnel"
-=======
-        "пешеходный переход"
->>>>>>> 8e5a451f
+        "пешеходный переход",
+        "the stairs",
+        "the bridge",
+        "the tunnel"
       ],
       "relative_directions": [
         "налево",
@@ -1523,14 +1496,10 @@
         "пешеходной дорожке",
         "велосипедной дорожке",
         "дорожке для горных велосипедов",
-<<<<<<< HEAD
-        "пешеходному переходу",
-        "the stairs",
-        "the bridge",
-        "the tunnel"
-=======
-        "пешеходный переход"
->>>>>>> 8e5a451f
+        "пешеходный переход",
+        "the stairs",
+        "the bridge",
+        "the tunnel"
       ],
       "relative_directions": [
         "налево",
@@ -1586,7 +1555,7 @@
         "пешеходной дорожке",
         "велосипедной дорожке",
         "дорожке для горных велосипедов",
-        "пешеходному переходу",
+        "пешеходный переход",
         "the stairs",
         "the bridge",
         "the tunnel"
@@ -1677,7 +1646,7 @@
         "пешеходной дорожке",
         "велосипедной дорожке",
         "дорожке для горных велосипедов",
-        "пешеходному переходу",
+        "пешеходный переход",
         "the stairs",
         "the bridge",
         "the tunnel"
@@ -2055,14 +2024,10 @@
         "пешеходную дорожку",
         "велосипедную дорожку",
         "дорожку для горных велосипедов",
-<<<<<<< HEAD
-        "пешеходному переходу",
-        "the stairs",
-        "the bridge",
-        "the tunnel"
-=======
-        "пешеходный переход"
->>>>>>> 8e5a451f
+        "пешеходный переход",
+        "the stairs",
+        "the bridge",
+        "the tunnel"
       ],
       "relative_directions": [
         "налево",
@@ -2102,14 +2067,10 @@
         "пешеходную дорожку",
         "велосипедную дорожку",
         "дорожку для горных велосипедов",
-<<<<<<< HEAD
-        "пешеходному переходу",
-        "the stairs",
-        "the bridge",
-        "the tunnel"
-=======
-        "пешеходный переход"
->>>>>>> 8e5a451f
+        "пешеходный переход",
+        "the stairs",
+        "the bridge",
+        "the tunnel"
       ],
       "relative_directions": [
         "налево",
@@ -2151,14 +2112,10 @@
         "пешеходной дорожке",
         "велосипедной дорожке",
         "дорожке для горных велосипедов",
-<<<<<<< HEAD
-        "пешеходному переходу",
-        "the stairs",
-        "the bridge",
-        "the tunnel"
-=======
-        "пешеходный переход"
->>>>>>> 8e5a451f
+        "пешеходный переход",
+        "the stairs",
+        "the bridge",
+        "the tunnel"
       ],
       "relative_directions": [
         "налево",
@@ -2206,14 +2163,10 @@
         "пешеходной дорожке",
         "велосипедной дорожке",
         "дорожке для горных велосипедов",
-<<<<<<< HEAD
-        "пешеходному переходу",
-        "the stairs",
-        "the bridge",
-        "the tunnel"
-=======
-        "пешеходный переход"
->>>>>>> 8e5a451f
+        "пешеходный переход",
+        "the stairs",
+        "the bridge",
+        "the tunnel"
       ],
       "relative_directions": [
         "налево",
@@ -2365,7 +2318,7 @@
         "пешеходной дорожке",
         "велосипедную дорожку",
         "дорожка для горных велосипедов",
-        "пешеходному переходу"
+        "пешеходный переход"
       ],
       "example_phrases": {
         "0": [
@@ -2385,7 +2338,7 @@
         "пешеходной дорожке",
         "велосипедную дорожку",
         "дорожка для горных велосипедов",
-        "пешеходному переходу"
+        "пешеходный переход"
       ],
       "example_phrases": {
         "0": [
