--- conflicted
+++ resolved
@@ -5,11 +5,8 @@
 * **Enhancement**
    * CHANGED: voice instructions for OSRM serializer to work better in real-world environment [#4756](https://github.com/valhalla/valhalla/pull/4756)
    * ADDED: Add option `edge.forward` to trace attributes [#4876](https://github.com/valhalla/valhalla/pull/4876)
-<<<<<<< HEAD
+   * ADDED: Provide conditional speed limits from "maxspeed:conditional" in `/locate` and proto `/route` responses [#4851](https://github.com/valhalla/valhalla/pull/4851)
    * ADDED: Support multiple levels and level ranges [#4879](https://github.com/valhalla/valhalla/pull/4879)
-=======
-   * ADDED: Provide conditional speed limits from "maxspeed:conditional" in `/locate` and proto `/route` responses [#4851](https://github.com/valhalla/valhalla/pull/4851)
->>>>>>> ac0cc3d9
 
 ## Release Date: 2024-08-21 Valhalla 3.5.0
 * **Removed**
