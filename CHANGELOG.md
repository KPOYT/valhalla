## Release Date: 2023-??-?? Valhalla 3.4.1
* **Removed**
   * REMOVED: needs_ci_run script [#4423](https://github.com/valhalla/valhalla/pull/4423)
   * REMOVED: unused vehicle types in AutoCost and segway; renamed kTruck to "truck" instead of "tractor_trailer" [#4430](https://github.com/valhalla/valhalla/pull/4430)
* **Bug Fix**
   * FIXED: gcc13 was missing some std header includes [#4154](https://github.com/valhalla/valhalla/pull/4154)
   * FIXED: when reclassifying ferry edges, remove destonly from ways only if the connecting way was destonly [#4118](https://github.com/valhalla/valhalla/pull/4118)
   * FIXED: typo in use value of map matching API (`platform_connection` was misspelled) [#4174](https://github.com/valhalla/valhalla/pull/4174)
   * FIXED: fix crash in timedistancebssmatrix.cc  [#4244](https://github.com/valhalla/valhalla/pull/4244)
   * FIXED: missing protobuf CMake configuration to link abseil for protobuf >= 3.22.0 [#4207](https://github.com/valhalla/valhalla/pull/4207)
   * FIXED: broken links on the optimized route API page [#4260](https://github.com/valhalla/valhalla/pull/4260)
   * FIXED: remove clearing of headings while calculating a matrix [#4288](https://github.com/valhalla/valhalla/pull/4288)
   * FIXED: only recost matrix pairs which have connections found [#4344](https://github.com/valhalla/valhalla/pull/4344)
   * FIXED: arm builds. tons of errors due to floating point issues mostly [#4213](https://github.com/valhalla/valhalla/pull/4213)
   * FIXED: respond with correlated edges for format=valhalla and matrix [#4335](https://github.com/valhalla/valhalla/pull/4335)
   * FIXED: `sources` & `targets` for verbose matrix response was kinda broken due to #4335 above [#4366](https://github.com/valhalla/valhalla/pull/4366)
   * FIXED: recover proper shortest path to ferry connections (when multiple edges exist between node pair) [#4361](https://github.com/valhalla/valhalla/pull/4361)
   * FIXED: recover proper shortest path to ferry connections (make sure correct label index is used) [#4378](https://github.com/valhalla/valhalla/pull/4378)
   * FIXED: Allow all roads for motorcycles [#4348](https://github.com/valhalla/valhalla/pull/4348)
   * FIXED: motorcar:conditional should not apply to motorcycle and moped [#4359](https://github.com/valhalla/valhalla/pull/4359)
   * FIXED: break shortcuts when there are different restrictions on base edges [#4326](https://github.com/valhalla/valhalla/pull/4326)
   * FIXED: Incorrect `edge_index` assignment in `thor_worker_t::build_trace` [#4413](https://github.com/valhalla/valhalla/pull/4413)
   * FIXED: lots of issues with CostMatrix (primarily deadend logic) with a complete refactor modeling things very close to bidir A*, also to prepare for a unification of the two [#4372](https://github.com/valhalla/valhalla/pull/4372)
   * FIXED: diff_names check was missing for Graphfilter and Shortcutbuilder for AddEdgeInfo call.  [#4436](https://github.com/valhalla/valhalla/pull/4436)
   * FIXED: updated timezone database and added code to keep compatibility with old servers/new data and vice versa [#4446](https://github.com/valhalla/valhalla/pull/4446)
   * FIXED: retry elevation tile download if the download failed for some reason or the downloaded tile was corrupt [#4461](https://github.com/valhalla/valhalla/pull/4461)
   * FIXED: base transition costs were getting overridden by osrm car turn duration [#4463](https://github.com/valhalla/valhalla/pull/4463)
   * FIXED: insane ETAs for `motor_scooter` on `track`s [#4468](https://github.com/valhalla/valhalla/pull/4468)
   * FIXED: -j wasn't taken into account anymore [#4483](https://github.com/valhalla/valhalla/pull/4483)
* **Enhancement**
   * UPDATED: French translations, thanks to @xlqian [#4159](https://github.com/valhalla/valhalla/pull/4159)
   * CHANGED: -j flag for multithreaded executables to override mjolnir.concurrency [#4168](https://github.com/valhalla/valhalla/pull/4168)
   * CHANGED: moved the argparse boilerplate code to a private header which all programs can share [#4169](https://github.com/valhalla/valhalla/pull/4169)
   * ADDED: CI runs a spell check on the PR to detect spelling mistakes [#4179](https://github.com/valhalla/valhalla/pull/4179)
   * ADDED: `preferred_side_cutoff` parameter for locations [#4182](https://github.com/valhalla/valhalla/pull/4182)
   * ADDED: PBF output for matrix endpoint [#4121](https://github.com/valhalla/valhalla/pull/4121)
   * CHANGED: sped up the transit gtfs ingestion process by sorting the feeds before querying them and avoiding copying their structures. forked just_gtfs into the valhalla org to accomplish it [#4167](https://github.com/valhalla/valhalla/pull/4167)
   * CHANGED: write traffic tile headers in `valhalla_build_extract` [#4195](https://github.com/valhalla/valhalla/pull/4195)
   * ADDED: `source_percent_along` & `target_percent_along` to /trace_attributes JSON response [#4199](https://github.com/valhalla/valhalla/pull/4199)
   * ADDED: sqlite database to store landmarks along with interfaces of insert and bounding box queries [#4189](https://github.com/valhalla/valhalla/pull/4189)
   * CHANGED: refactor landmark database interface to use a pimpl [#4202](https://github.com/valhalla/valhalla/pull/4202)
   * ADDED: support for `:forward` and `:backward` for `motor_vehicle`, `vehicle`, `foot` and `bicycle` tag prefixes [#4204](https://github.com/valhalla/valhalla/pull/4204)
   * ADDED: add `valhalla_build_landmarks` to parse POIs from osm pbfs and store them as landmarks in the landmark sqlite database [#4201](https://github.com/valhalla/valhalla/pull/4201)
   * ADDED: add primary key in the landmark sqlite database and a method to retrieve landmarks via their primary keys [#4224](https://github.com/valhalla/valhalla/pull/4224)
   * ADDED: update graph tile to allow adding landmarks to edge info, and refactor edgeinfo.cc [#4233](https://github.com/valhalla/valhalla/pull/4233)
   * ADDED: `sources_to_targets` action for `/expansion` [#4263](https://github.com/valhalla/valhalla/pull/4263)
   * ADDED: option `--extract-tar` to `valhalla_build_extract` to create extracts from .tar files instead of tile directory [#4255](https://github.com/valhalla/valhalla/pull/4255)
   * ADDED: Support for `bannerInstructions` attribute in OSRM serializer via `banner_instructions` request parameter [#4093](https://github.com/valhalla/valhalla/pull/4093)
   * UPDATED: submodules which had new releases, unless it was a major version change [#4231](https://github.com/valhalla/valhalla/pull/4231)
   * ADDED: Support for elevation along a route. Add elevation to EdgeInfo within Valhalla tiles [#4279](https://github.com/valhalla/valhalla/pull/4279)
   * ADDED: the workflow to find landmarks in a graph tile, associate them with nearby edges, and update the graph tile to store the associations [#4278](https://github.com/valhalla/valhalla/pull/4278)
   * ADDED: update maneuver generation to add nearby landmarks to maneuvers as direction support [#4293](https://github.com/valhalla/valhalla/pull/4293)
   * CHANGED: the boost property tree config is now read into a singleton that doesn't need to be passed around anymore [#4220](https://github.com/valhalla/valhalla/pull/4220)
   * ADDED: Update the street name and sign data processing include language and pronunciations [#4268](https://github.com/valhalla/valhalla/pull/4268)
   * CHANGED: more sustainable way to work with protobuf in cmake [#4334](https://github.com/valhalla/valhalla/pull/4334)
   * CHANGED: use date_time API to retrieve timezone aliases instead of our own curated list [#4382](https://github.com/valhalla/valhalla/pull/4382)
<<<<<<< HEAD
   * ADDED: Make livespeed fading time configurable in valhalla.json [#4177](https://github.com/valhalla/valhalla/pull/4177)
=======
   * CHANGED: less aggressive logging for nodes' headings & ferry connections [#4420][https://github.com/valhalla/valhalla/pull/4420]
   * ADDED: add documentation about historical traffic [#4259](https://github.com/valhalla/valhalla/pull/4259)
   * ADDED: config option to control how much memory we'll reserve for CostMatrix locations [#4424](https://github.com/valhalla/valhalla/pull/4424)
   * CHANGED: refactor EdgeLabel (and derived classes) to reduce memory use. [#4439](https://github.com/valhalla/valhalla/pull/4439)
   * ADDED: "shape" field to matrix response for CostMatrix only [#4432](https://github.com/valhalla/valhalla/pull/4432)
   * CHANGED: `/expansion`: add field `prev_edge_id`, make the GeoJSON features `LineString`s [#4275](https://github.com/valhalla/valhalla/issues/4275)
   * ADDED: --optimize & --log-details to valhalla_run_matrix [#4355](https://github.com/valhalla/valhalla/pull/4334)
   * ADDED: most access restrictions to /locate response [#4431](https://github.com/valhalla/valhalla/pull/4431)
   * ADDED: hgv=destination and friends for truck-specific "destination_only" logic [#4450](https://github.com/valhalla/valhalla/issues/4450)
   * UPDATED: updated country access overrides [#4460](https://github.com/valhalla/valhalla/pull/4460)
   * CHANGED: date_time refactor as a preparation to return DST/timezone related offset in the response [#4365](https://github.com/valhalla/valhalla/pull/4365)
   * ADDED: find connection on backward search for bidir matrix algo [#4329](https://github.com/valhalla/valhalla/pull/4329)
   * FIXED: Fix segfault in OSRM serializer with bannerInstructions when destination is on roundabout [#4480](https://github.com/valhalla/valhalla/pull/4481)
   * CHANGED: Adujustment of walk speed when walking on slight downhill [#4302](https://github.com/valhalla/valhalla/pull/4302)
>>>>>>> 7eb47846

## Release Date: 2023-05-11 Valhalla 3.4.0
* **Removed**
   * REMOVED: Docker image pushes to Dockerhub [#4033](https://github.com/valhalla/valhalla/pull/4033)
   * REMOVED: transitland references and scripts and replace with info for raw GTFS feeds [#4033](https://github.com/valhalla/valhalla/pull/3906)
* **Bug Fix**
   * FIXED: underflow of uint64_t cast for matrix time results [#3906](https://github.com/valhalla/valhalla/pull/3906)
   * FIXED: update vcpkg commit for Azure pipelines to fix libtool mirrors [#3915](https://github.com/valhalla/valhalla/pull/3915)
   * FIXED: fix CHANGELOG release year (2022->2023) [#3927](https://github.com/valhalla/valhalla/pull/3927)
   * FIXED: avoid segfault on invalid exclude_polygons input [#3907](https://github.com/valhalla/valhalla/pull/3907)
   * FIXED: allow \_WIN32_WINNT to be defined by build system [#3933](https://github.com/valhalla/valhalla/issues/3933)
   * FIXED: disconnected stop pairs in gtfs import [#3943](https://github.com/valhalla/valhalla/pull/3943)
   * FIXED: in/egress traversability in gtfs ingestion is now defaulted to kBoth to enable pedestrian access on transit connect edges and through the in/egress node [#3948](https://github.com/valhalla/valhalla/pull/3948)
   * FIXED: parsing logic needed implicit order of stations/egresses/platforms in the GTFS feeds [#3949](https://github.com/valhalla/valhalla/pull/3949)
   * FIXED: segfault in TimeDistanceMatrix [#3964](https://github.com/valhalla/valhalla/pull/3949)
   * FIXED: write multiple PBFs if the protobuf object gets too big [#3954](https://github.com/valhalla/valhalla/pull/3954)
   * FIXED: pin conan version to latest 1.x for now [#3990](https://github.com/valhalla/valhalla/pull/3990)
   * FIXED: Fix matrix_locations when used in pbf request [#3997](https://github.com/valhalla/valhalla/pull/3997)
   * FIXED: got to the point where the basic transit routing test works [#3988](https://github.com/valhalla/valhalla/pull/3988)
   * FIXED: fix build with LOGGING_LEVEL=ALL [#3992](https://github.com/valhalla/valhalla/pull/3992)
   * FIXED: transit stitching when determining whether a platform was generated [#4020](https://github.com/valhalla/valhalla/pull/4020)
   * FIXED: multimodal isochrones [#4030](https://github.com/valhalla/valhalla/pull/4030)
   * FIXED: duplicated recosting names should throw [#4042](https://github.com/valhalla/valhalla/pull/4042)
   * FIXED: Remove arch specificity from strip command of Python bindings to make it more compatible with other archs [#4040](https://github.com/valhalla/valhalla/pull/4040)
   * FIXED: GraphReader::GetShortcut no longer returns false positives or false negatives [#4019](https://github.com/valhalla/valhalla/pull/4019)
   * FIXED: Tagging with bus=permit or taxi=permit did not override access=no [#4045](https://github.com/valhalla/valhalla/pull/4045)
   * FIXED: Upgrade RapidJSON to address undefined behavior [#4051](https://github.com/valhalla/valhalla/pull/4051)
   * FIXED: time handling for transit service [#4052](https://github.com/valhalla/valhalla/pull/4052)
   * FIXED: multiple smaller bugs while testing more multimodal /route & /isochrones [#4055](https://github.com/valhalla/valhalla/pull/4055)
   * FIXED: `FindLuaJit.cmake` to include Windows paths/library names [#4067](https://github.com/valhalla/valhalla/pull/4067)
   * FIXED: Move complex turn restriction check out of can_form_shortcut() [#4047](https://github.com/valhalla/valhalla/pull/4047)
   * FIXED: fix `clear` methods on matrix algorithms and reserve some space for labels with a new config [#4075](https://github.com/valhalla/valhalla/pull/4075)
   * FIXED: fix `valhalla_build_admins` & `valhalla_ways_to_edges` argument parsing [#4097](https://github.com/valhalla/valhalla/pull/4097)
   * FIXED: fail early in `valhalla_build_admins` if parent directory can't be created, also exit with failure [#4099](https://github.com/valhalla/valhalla/pull/4099)
* **Enhancement**
   * CHANGED: replace boost::optional with C++17's std::optional where possible [#3890](https://github.com/valhalla/valhalla/pull/3890)
   * ADDED: parse `lit` tag on ways and add it to graph [#3893](https://github.com/valhalla/valhalla/pull/3893)
   * ADDED: log lat/lon of node where children link edges exceed the configured maximum [#3911](https://github.com/valhalla/valhalla/pull/3911)
   * ADDED: log matrix algorithm which was used [#3916](https://github.com/valhalla/valhalla/pull/3916)
   * UPDATED: docker base image to Ubuntu 22.04 [#3912](https://github.com/valhalla/valhalla/pull/3912)
   * CHANGED: Unify handling of single-file -Werror in all modules [#3910](https://github.com/valhalla/valhalla/pull/3910)
   * CHANGED: Build skadi with -Werror [#3935](https://github.com/valhalla/valhalla/pull/3935)
   * ADDED: Connect transit tiles to the graph [#3700](https://github.com/valhalla/valhalla/pull/3700)
   * CHANGED: switch to C++17 master branch of `just_gtfs` [#3947](https://github.com/valhalla/valhalla/pull/3947)
   * ADDED: Support for configuring a universal request timeout [#3966](https://github.com/valhalla/valhalla/pull/3966)
   * ADDED: optionally include highway=platform edges for pedestrian access [#3971](https://github.com/valhalla/valhalla/pull/3971)
   * ADDED: `use_lit` costing option for pedestrian costing [#3957](https://github.com/valhalla/valhalla/pull/3957)
   * CHANGED: Removed stray NULL values in log output[#3974](https://github.com/valhalla/valhalla/pull/3974)
   * CHANGED: More conservative estimates for cost of walking slopes [#3982](https://github.com/valhalla/valhalla/pull/3982)
   * ADDED: An option to slim down matrix response [#3987](https://github.com/valhalla/valhalla/pull/3987)
   * CHANGED: Updated url for just_gtfs library [#3994](https://github.com/valhalla/valhalla/pull/3995)
   * ADDED: Docker image pushes to Github's docker registry [#4033](https://github.com/valhalla/valhalla/pull/4033)
   * ADDED: `disable_hierarchy_pruning` costing option to find the actual optimal route for motorized costing modes, i.e `auto`, `motorcycle`, `motor_scooter`, `bus`, `truck` & `taxi`. [#4000](https://github.com/valhalla/valhalla/pull/4000)
   * CHANGED: baldr directory: remove warnings and C++17 adjustments [#4011](https://github.com/valhalla/valhalla/pull/4011)
   * UPDATED: `vcpkg` to latest master, iconv wasn't building anymore [#4066](https://github.com/valhalla/valhalla/pull/4066)
   * CHANGED: pybind11 upgrade for python 3.11 [#4067](https://github.com/valhalla/valhalla/pull/4067)
   * CHANGED: added transit level to connectivity map [#4082](https://github.com/valhalla/valhalla/pull/4082)
   * ADDED: "has_transit_tiles" & "osm_changeset" to verbose status response [#4062](https://github.com/valhalla/valhalla/pull/4062)
   * ADDED: time awareness to CostMatrix for e.g. traffic support [#4071](https://github.com/valhalla/valhalla/pull/4071)
   * UPDATED: transifex translations [#4102](https://github.com/valhalla/valhalla/pull/4102)

## Release Date: 2023-01-03 Valhalla 3.3.0
* **Removed**
* **Bug Fix**
* **Enhancement**
  * CHANGED: Upgraded from C++14 to C++17. [#3878](https://github.com/valhalla/valhalla/pull/3878)

## Release Date: 2023-01-03 Valhalla 3.2.1
* **Removed**
* **Bug Fix**
   * FIXED: valhalla_run_route was missing config logic.[#3824](https://github.com/valhalla/valhalla/pull/3824)
   * FIXED: Added missing ferry tag if manoeuver uses a ferry. It's supposed to be there according to the docs. [#3815](https://github.com/valhalla/valhalla/issues/3815)
   * FIXED: Handle hexlifying strings with unsigned chars [#3842](https://github.com/valhalla/valhalla/pull/3842)
   * FIXED: Newer clang warns on `sprintf` which becomes a compilation error (due to `Werror`) so we use `snprintf` instead [#3846](https://github.com/valhalla/valhalla/issues/3846)
   * FIXED: Build all of Mjolnir with -Werror [#3845](https://github.com/valhalla/valhalla/pull/3845)
   * FIXED: Only set most destination information once for all origins in timedistancematrix [#3830](https://github.com/valhalla/valhalla/pull/3830)
   * FIXED: Integers to expansion JSON output were cast wrongly [#3857](https://github.com/valhalla/valhalla/pull/3857)
   * FIXED: hazmat=destination should be hazmat=false and fix the truckcost usage of hazmat [#3865](https://github.com/valhalla/valhalla/pull/3865)
   * FIXED: Make sure there is at least one path which is accessible for all vehicular modes when reclassifying ferry edges [#3860](https://github.com/valhalla/valhalla/pull/3860)
   * FIXED: valhalla_build_extract was failing to determine the tile ID to include in the extract [#3864](https://github.com/valhalla/valhalla/pull/3864)
   * FIXED: valhalla_ways_to_edges missed trimming the cache when overcommitted [#3872](https://github.com/valhalla/valhalla/pull/3864)
   * FIXED: Strange detours with multi-origin/destination unidirectional A* [#3585](https://github.com/valhalla/valhalla/pull/3585)
* **Enhancement**
   * ADDED: Added has_toll, has_highway, has_ferry tags to summary field of a leg and route and a highway tag to a maneuver if it includes a highway. [#3815](https://github.com/valhalla/valhalla/issues/3815)
   * ADDED: Add time info to sources_to_targets [#3795](https://github.com/valhalla/valhalla/pull/3795)
   * ADDED: "available_actions" to the /status response [#3836](https://github.com/valhalla/valhalla/pull/3836)
   * ADDED: "waiting" field on input/output intermediate break(\_through) locations to respect services times [#3849](https://github.com/valhalla/valhalla/pull/3849)
   * ADDED: --bbox & --geojson-dir options to valhalla_build_extract to only archive a subset of tiles [#3856](https://github.com/valhalla/valhalla/pull/3856)
   * CHANGED: Replace unstable c++ geos API with a mix of geos' c api and boost::geometry for admin building [#3683](https://github.com/valhalla/valhalla/pull/3683)
   * ADDED: optional write-access to traffic extract from GraphReader [#3876](https://github.com/valhalla/valhalla/pull/3876)
   * UPDATED: locales from Transifex [#3879](https://github.com/valhalla/valhalla/pull/3879)
   * CHANGED: Build most of Baldr with -Werror [#3885](https://github.com/valhalla/valhalla/pull/3885)
   * UPDATED: some documentation overhaul to slim down root's README [#3881](https://github.com/valhalla/valhalla/pull/3881)
   * CHANGED: move documentation hosting to Github Pages from readthedocs.io [#3884](https://github.com/valhalla/valhalla/pull/3884)
   * ADDED: inline config arguments to some more executables [#3873](https://github.com/valhalla/valhalla/pull/3873)

## Release Date: 2022-10-26 Valhalla 3.2.0
* **Removed**
   * REMOVED: "build-\*" docker image to decrease complexity [#3689](https://github.com/valhalla/valhalla/pull/3541)

* **Bug Fix**
   * FIXED: Fix precision losses while encoding-decoding distance parameter in openlr [#3374](https://github.com/valhalla/valhalla/pull/3374)
   * FIXED: Fix bearing calculation for openlr records [#3379](https://github.com/valhalla/valhalla/pull/3379)
   * FIXED: Some refactoring that was proposed for the PR 3379 [3381](https://github.com/valhalla/valhalla/pull/3381)
   * FIXED: Avoid calling out "keep left/right" when passing an exit [3349](https://github.com/valhalla/valhalla/pull/3349)
   * FIXED: Fix iterator decrement beyond begin() in GeoPoint::HeadingAtEndOfPolyline() method [#3393](https://github.com/valhalla/valhalla/pull/3393)
   * FIXED: Add string for Use:kPedestrianCrossing to fix null output in to_string(Use). [#3416](https://github.com/valhalla/valhalla/pull/3416)
   * FIXED: Remove simple restrictions check for pedestrian cost calculation. [#3423](https://github.com/valhalla/valhalla/pull/3423)
   * FIXED: Parse "highway=busway" OSM tag: https://wiki.openstreetmap.org/wiki/Tag:highway%3Dbusway [#3413](https://github.com/valhalla/valhalla/pull/3413)
   * FIXED: Process int_ref irrespective of `use_directions_on_ways_` [#3446](https://github.com/valhalla/valhalla/pull/3446)
   * FIXED: workaround python's ArgumentParser bug to not accept negative numbers as arguments [#3443](https://github.com/valhalla/valhalla/pull/3443)
   * FIXED: Undefined behaviour on some platforms due to unaligned reads [#3447](https://github.com/valhalla/valhalla/pull/3447)
   * FIXED: Fixed undefined behavior due to invalid shift exponent when getting edge's heading [#3450](https://github.com/valhalla/valhalla/pull/3450)
   * FIXED: Use midgard::unaligned_read in GraphTileBuilder::AddSigns [#3456](https://github.com/valhalla/valhalla/pull/3456)
   * FIXED: Relax test margin for time dependent traffic test [#3467](https://github.com/valhalla/valhalla/pull/3467)
   * FIXED: Fixed missed intersection heading [#3463](https://github.com/valhalla/valhalla/pull/3463)
   * FIXED: Stopped putting binary bytes into a string field of the protobuf TaggedValue since proto3 protects against that for cross language support [#3468](https://github.com/valhalla/valhalla/pull/3468)
   * FIXED: valhalla_service uses now loki logging config instead of deprecated tyr logging [#3481](https://github.com/valhalla/valhalla/pull/3481)
   * FIXED: Docker image `valhalla/valhalla:run-latest`: conan error + python integration [#3485](https://github.com/valhalla/valhalla/pull/3485)
   * FIXED: fix more protobuf unstable 3.x API [#3494](https://github.com/valhalla/valhalla/pull/3494)
   * FIXED: fix one more protobuf unstable 3.x API [#3501](https://github.com/valhalla/valhalla/pull/3501)
   * FIXED: Fix valhalla_build_tiles imports only bss from last osm file [#3503](https://github.com/valhalla/valhalla/pull/3503)
   * FIXED: Fix total_run_stat.sh script. [#3511](https://github.com/valhalla/valhalla/pull/3511)
   * FIXED: Both `hov:designated` and `hov:minimum` have to be correctly set for the way to be considered hov-only [#3526](https://github.com/valhalla/valhalla/pull/3526)
   * FIXED: Wrong out index in route intersections [#3541](https://github.com/valhalla/valhalla/pull/3541)
   * FIXED: fix valhalla_export_edges: missing null columns separator [#3543](https://github.com/valhalla/valhalla/pull/3543)
   * FIXED: Removed/updated narrative language aliases that are not IETF BCP47 compliant [#3546](https://github.com/valhalla/valhalla/pull/3546)
   * FIXED: Wrong predecessor opposing edge in dijkstra's expansion [#3528](https://github.com/valhalla/valhalla/pull/3528)
   * FIXED: exit and exit_verbal in Russian locale should be same [#3545](https://github.com/valhalla/valhalla/pull/3545)
   * FIXED: Skip transit tiles in hierarchy builder [#3559](https://github.com/valhalla/valhalla/pull/3559)
   * FIXED: Fix some country overrides in adminconstants and add a couple new countries. [#3578](https://github.com/valhalla/valhalla/pull/3578)
   * FIXED: Improve build errors reporting [#3579](https://github.com/valhalla/valhalla/pull/3579)
   * FIXED: Fix "no elevation" values and /locate elevation response [#3571](https://github.com/valhalla/valhalla/pull/3571)
   * FIXED: Build tiles with admin/timezone support on Windows [#3580](https://github.com/valhalla/valhalla/pull/3580)
   * FIXED: admin "Saint-Martin" changed name to "Saint-Martin (France)" [#3619](https://github.com/valhalla/valhalla/pull/3619)
   * FIXED: openstreetmapspeeds global config with `null`s now supported [#3621](https://github.com/valhalla/valhalla/pull/3621)
   * FIXED: valhalla_run_matrix was failing (could not find proper max_matrix_distance) [#3635](https://github.com/valhalla/valhalla/pull/3635)
   * FIXED: Removed duplicate degrees/radians constants [#3642](https://github.com/valhalla/valhalla/pull/3642)
   * FIXED: Forgot to adapt driving side and country access rules in [#3619](https://github.com/valhalla/valhalla/pull/3619) [#3652](https://github.com/valhalla/valhalla/pull/3652)
   * FIXED: DateTime::is_conditional_active(...) incorrect end week handling [#3655](https://github.com/valhalla/valhalla/pull/3655)
   * FIXED: TimeDistanceBSSMatrix: incorrect initialization for destinations[#3659](https://github.com/valhalla/valhalla/pull/3659)
   * FIXED: Some interpolated points had invalid edge_index in trace_attributes response [#3646](https://github.com/valhalla/valhalla/pull/3670)
   * FIXED: Use a small node snap distance in map-matching. FIxes issue with incorrect turn followed by Uturn. [#3677](https://github.com/valhalla/valhalla/pull/3677)
   * FIXED: Conan error when building Docker image. [#3689](https://github.com/valhalla/valhalla/pull/3689)
   * FIXED: Allow country overrides for sidewalk [#3711](https://github.com/valhalla/valhalla/pull/3711)
   * FIXED: CostMatrix incorrect tile usage with oppedge. [#3719](https://github.com/valhalla/valhalla/pull/3719)
   * FIXED: Fix elevation serializing [#3735](https://github.com/valhalla/valhalla/pull/3735)
   * FIXED: Fix returning a potentially uninitialized value in PointXY::ClosestPoint [#3737](https://github.com/valhalla/valhalla/pull/3737)
   * FIXED: Wales and Scotland name change. [#3746](https://github.com/valhalla/valhalla/pull/3746)
   * FIXED: Pedestrian crossings are allowed for bikes [#3751](https://github.com/valhalla/valhalla/pull/3751)
   * FIXED: Fix for Mac OSx.  Small update for the workdir for the admin_sidewalk_override test.  [#3757](https://github.com/valhalla/valhalla/pull/3757)
   * FIXED: Add missing service road case from GetTripLegUse method. [#3763](https://github.com/valhalla/valhalla/pull/3763)
   * FIXED: Fix TimeDistanceMatrix results sequence [#3738](https://github.com/valhalla/valhalla/pull/3738)
   * FIXED: Fix status endpoint not reporting that the service is shutting down [#3785](https://github.com/valhalla/valhalla/pull/3785)
   * FIXED: Fix TimdDistanceMatrix SetSources and SetTargets [#3792](https://github.com/valhalla/valhalla/pull/3792)
   * FIXED: Added highway and surface factor in truckcost [#3590](https://github.com/valhalla/valhalla/pull/3590)
   * FIXED: Potential integer underflow in file suffix generation [#3783](https://github.com/valhalla/valhalla/pull/3783)
   * FIXED: Building Valhalla as a submodule [#3781](https://github.com/valhalla/valhalla/issues/3781)
   * FIXED: Fixed invalid time detection in GetSpeed [#3800](https://github.com/valhalla/valhalla/pull/3800)
   * FIXED: Osmway struct update: added up to 33 and not 32 [#3808](https://github.com/valhalla/valhalla/pull/3808)

* **Enhancement**
   * CHANGED: Pronunciation for names and destinations [#3132](https://github.com/valhalla/valhalla/pull/3132)
   * CHANGED: Requested code clean up for phonemes PR [#3356](https://github.com/valhalla/valhalla/pull/3356)
   * CHANGED: Refactor Pronunciation class to struct [#3359](https://github.com/valhalla/valhalla/pull/3359)
   * ADDED: Added support for probabale restrictions [#3361](https://github.com/valhalla/valhalla/pull/3361)
   * CHANGED: Refactored the verbal text formatter to handle logic for street name and sign [#3369](https://github.com/valhalla/valhalla/pull/3369)
   * CHANGED: return "version" and "tileset_age" on parameterless /status call [#3367](https://github.com/valhalla/valhalla/pull/3367)
   * CHANGED: de-singleton tile_extract by introducing an optional index.bin file created by valhalla_build_extract [#3281](https://github.com/valhalla/valhalla/pull/3281)
   * CHANGED: implement valhalla_build_elevation in python and add more --from-geojson & --from-graph options [#3318](https://github.com/valhalla/valhalla/pull/3318)
   * ADDED: Add boolean parameter to clear memory for edge labels from thor. [#2789](https://github.com/valhalla/valhalla/pull/2789)
   * CHANGED: Do not create statsd client in workers if it is not configured [#3394](https://github.com/valhalla/valhalla/pull/3394)
   * ADDED: Import of Bike Share Stations information in BSS Connection edges [#3411](https://github.com/valhalla/valhalla/pull/3411)
   * ADDED: Add heading to PathEdge to be able to return it on /locate [#3399](https://github.com/valhalla/valhalla/pull/3399)
   * ADDED: Add `prioritize_bidirectional` option for fast work and correct ETA calculation for `depart_at` date_time type. Smoothly stop using live-traffic [#3398](https://github.com/valhalla/valhalla/pull/3398)
   * CHANGED: Minor fix for headers  [#3436](https://github.com/valhalla/valhalla/pull/3436)
   * CHANGED: Use std::multimap for polygons returned for admin and timezone queries. Improves performance when building tiles. [#3427](https://github.com/valhalla/valhalla/pull/3427)
   * CHANGED: Refactored GraphBuilder::CreateSignInfoList [#3438](https://github.com/valhalla/valhalla/pull/3438)
   * ADDED: Add support for LZ4 compressed elevation tiles [#3401](https://github.com/valhalla/valhalla/pull/3401)
   * CHANGED: Rearranged some of the protobufs to remove redundancy [#3452](https://github.com/valhalla/valhalla/pull/3452)
   * CHANGED: overhaul python bindings [#3380](https://github.com/valhalla/valhalla/pull/3380)
   * CHANGED: Removed all protobuf defaults either by doing them in code or by relying on 0 initialization. Also deprecated best_paths and do_not_track [#3454](https://github.com/valhalla/valhalla/pull/3454)
   * ADDED: isochrone action for /expansion endpoint to track dijkstra expansion [#3215](https://github.com/valhalla/valhalla/pull/3215)
   * CHANGED: remove boost from dependencies and add conan as prep for #3346 [#3459](https://github.com/valhalla/valhalla/pull/3459)
   * CHANGED: Remove boost.program_options in favor of cxxopts header-only lib and use conan to install header-only boost. [#3346](https://github.com/valhalla/valhalla/pull/3346)
   * CHANGED: Moved all protos to proto3 for internal request/response handling [#3457](https://github.com/valhalla/valhalla/pull/3457)
   * CHANGED: Allow up to 32 outgoing link edges on a node when reclassifying links [#3483](https://github.com/valhalla/valhalla/pull/3483)
   * CHANGED: Reuse sample::get implementation [#3471](https://github.com/valhalla/valhalla/pull/3471)
   * ADDED: Beta support for interacting with the http/bindings/library via serialized and pbf objects respectively [#3464](https://github.com/valhalla/valhalla/pull/3464)
   * CHANGED: Update xcode to 12.4.0 [#3492](https://github.com/valhalla/valhalla/pull/3492)
   * ADDED: Add JSON generator to conan [#3493](https://github.com/valhalla/valhalla/pull/3493)
   * CHANGED: top_speed option: ignore live speed for speed based penalties [#3460](https://github.com/valhalla/valhalla/pull/3460)
   * ADDED: Add `include_construction` option into the config to include/exclude roads under construction from the graph [#3455](https://github.com/valhalla/valhalla/pull/3455)
   * CHANGED: Refactor options protobuf for Location and Costing objects [#3506](https://github.com/valhalla/valhalla/pull/3506)
   * CHANGED: valhalla.h and config.h don't need cmake configuration [#3502](https://github.com/valhalla/valhalla/pull/3502)
   * ADDED: New options to control what fields of the pbf are returned when pbf format responses are requested [#3207](https://github.com/valhalla/valhalla/pull/3507)
   * CHANGED: Rename tripcommon to common [#3516](https://github.com/valhalla/valhalla/pull/3516)
   * ADDED: Indoor routing - data model, data processing. [#3509](https://github.com/valhalla/valhalla/pull/3509)
   * ADDED: On-demand elevation tile fetching [#3391](https://github.com/valhalla/valhalla/pull/3391)
   * CHANGED: Remove many oneof uses from the protobuf api where the semantics of optional vs required isnt necessary [#3527](https://github.com/valhalla/valhalla/pull/3527)
   * ADDED: Indoor routing maneuvers [#3519](https://github.com/valhalla/valhalla/pull/3519)
   * ADDED: Expose reverse isochrone parameter for reverse expansion [#3528](https://github.com/valhalla/valhalla/pull/3528)
   * CHANGED: Add matrix classes to thor worker so they persist between requests. [#3560](https://github.com/valhalla/valhalla/pull/3560)
   * CHANGED: Remove `max_matrix_locations` and introduce `max_matrix_location_pairs` to configure the allowed number of total routes for the matrix action for more flexible asymmetric matrices [#3569](https://github.com/valhalla/valhalla/pull/3569)
   * CHANGED: modernized spatialite syntax [#3580](https://github.com/valhalla/valhalla/pull/3580)
   * ADDED: Options to generate partial results for time distance matrix when there is one source (one to many) or one target (many to one). [#3181](https://github.com/valhalla/valhalla/pull/3181)
   * ADDED: Enhance valhalla_build_elevation with LZ4 recompression support [#3607](https://github.com/valhalla/valhalla/pull/3607)
   * CHANGED: removed UK admin and upgraded its constituents to countries [#3619](https://github.com/valhalla/valhalla/pull/3619)
   * CHANGED: expansion service: only track requested max time/distance [#3532](https://github.com/valhalla/valhalla/pull/3509)
   * ADDED: Shorten down the request delay, when some sources/targets searches are early aborted [#3611](https://github.com/valhalla/valhalla/pull/3611)
   * ADDED: add `pre-commit` hook for running the `format.sh` script [#3637](https://github.com/valhalla/valhalla/pull/3637)
   * CHANGED: upgrade pybind11 to v2.9.2 to remove cmake warning [#3658](https://github.com/valhalla/valhalla/pull/3658)
   * ADDED: tests for just_gtfs reading and writing feeds [#3665](https://github.com/valhalla/valhalla/pull/3665)
   * CHANGED: Precise definition of types of edges on which BSS could be projected [#3658](https://github.com/valhalla/valhalla/pull/3663)
   * CHANGED: Remove duplicate implementation of `adjust_scores` [#3673](https://github.com/valhalla/valhalla/pull/3673)
   * ADDED: convert GTFS data into protobuf tiles [#3629](https://github.com/valhalla/valhalla/issues/3629)
   * CHANGED: Use `starts_with()` instead of `substr(0, N)` getting and comparing to prefix [#3702](https://github.com/valhalla/valhalla/pull/3702)
   * ADDED: Ferry support for HGV [#3710](https://github.com/valhalla/valhalla/issues/3710)
   * ADDED: Linting & formatting checks for Python code [#3713](https://github.com/valhalla/valhalla/pull/3713)
   * CHANGED: rename Turkey admin to Türkiye [#3720](https://github.com/valhalla/valhalla/pull/3713)
   * CHANGED: bumped vcpkg version to "2022.08.15" [#3754](https://github.com/valhalla/valhalla/pull/3754)
   * CHANGED: chore: Updates to clang-format 11.0.0 [#3533](https://github.com/valhalla/valhalla/pull/3533)
   * CHANGED: Ported trace_attributes serialization to RapidJSON. [#3333](https://github.com/valhalla/valhalla/pull/3333)
   * ADDED: Add helpers for DirectedEdgeExt and save them to file in GraphTileBuilder [#3562](https://github.com/valhalla/valhalla/pull/3562)
   * ADDED: Fixed Speed costing option [#3576](https://github.com/valhalla/valhalla/pull/3576)
   * ADDED: axle_count costing option for hgv [#3648](https://github.com/valhalla/valhalla/pull/3648)
   * ADDED: Matrix action for gurka [#3793](https://github.com/valhalla/valhalla/pull/3793)
   * ADDED: Add warnings array to response. [#3588](https://github.com/valhalla/valhalla/pull/3588)
   * CHANGED: Templatized TimeDistanceMatrix for forward/reverse search [#3773](https://github.com/valhalla/valhalla/pull/3773)
   * CHANGED: Templatized TimeDistanceBSSMatrix for forward/reverse search [#3778](https://github.com/valhalla/valhalla/pull/3778)
   * CHANGED: error code 154 shows distance limit in error message [#3779](https://github.com/valhalla/valhalla/pull/3779)

## Release Date: 2021-10-07 Valhalla 3.1.4
* **Removed**
* **Bug Fix**
   * FIXED: Revert default speed boost for turn channels [#3232](https://github.com/valhalla/valhalla/pull/3232)
   * FIXED: Use the right tile to get country for incident [#3235](https://github.com/valhalla/valhalla/pull/3235)
   * FIXED: Fix factors passed to `RelaxHierarchyLimits` [#3253](https://github.com/valhalla/valhalla/pull/3253)
   * FIXED: Fix TransitionCostReverse usage [#3260](https://github.com/valhalla/valhalla/pull/3260)
   * FIXED: Fix Tagged Value Support in EdgeInfo [#3262](https://github.com/valhalla/valhalla/issues/3262)
   * FIXED: TransitionCostReverse fix: revert internal_turn change [#3271](https://github.com/valhalla/valhalla/issues/3271)
   * FIXED: Optimize tiles usage in reach-based pruning [#3294](https://github.com/valhalla/valhalla/pull/3294)
   * FIXED: Slip lane detection: track visited nodes to avoid infinite loops [#3297](https://github.com/valhalla/valhalla/pull/3297)
   * FIXED: Fix distance value in a 0-length road [#3185](https://github.com/valhalla/valhalla/pull/3185)
   * FIXED: Trivial routes were broken when origin was node snapped and destnation was not and vice-versa for reverse astar [#3299](https://github.com/valhalla/valhalla/pull/3299)
   * FIXED: Tweaked TestAvoids map to get TestAvoidShortcutsTruck working [#3301](https://github.com/valhalla/valhalla/pull/3301)
   * FIXED: Overflow in sequence sort [#3303](https://github.com/valhalla/valhalla/pull/3303)
   * FIXED: Setting statsd tags in config via valhalla_build_config [#3225](https://github.com/valhalla/valhalla/pull/3225)
   * FIXED: Cache for gzipped elevation tiles [#3120](https://github.com/valhalla/valhalla/pull/3120)
   * FIXED: Current time conversion regression introduced in unidirectional algorithm refractor [#3278](https://github.com/valhalla/valhalla/issues/3278)
   * FIXED: Make combine_route_stats.py properly quote CSV output (best practice improvement) [#3328](https://github.com/valhalla/valhalla/pull/3328)
   * FIXED: Merge edge segment records in map matching properly so that resulting edge indices in trace_attributes are valid [#3280](https://github.com/valhalla/valhalla/pull/3280)
   * FIXED: Shape walking map matcher now sets correct edge candidates used in the match for origin and destination location [#3329](https://github.com/valhalla/valhalla/pull/3329)
   * FIXED: Better hash function of GraphId [#3332](https://github.com/valhalla/valhalla/pull/3332)

* **Enhancement**
   * CHANGED: Favor turn channels more [#3222](https://github.com/valhalla/valhalla/pull/3222)
   * CHANGED: Rename `valhalla::midgard::logging::LogLevel` enumerators to avoid clash with common macros [#3237](https://github.com/valhalla/valhalla/pull/3237)
   * CHANGED: Move pre-defined algorithm-based factors inside `RelaxHierarchyLimits` [#3253](https://github.com/valhalla/valhalla/pull/3253)
   * ADDED: Reject alternatives with too long detours [#3238](https://github.com/valhalla/valhalla/pull/3238)
   * ADDED: Added info to /status endpoint [#3008](https://github.com/valhalla/valhalla/pull/3008)
   * ADDED: Added stop and give_way/yield signs to the data and traffic signal fixes [#3251](https://github.com/valhalla/valhalla/pull/3251)
   * ADDED: use_hills for pedestrian costing, which also affects the walking speed [#3234](https://github.com/valhalla/valhalla/pull/3234)
   * CHANGED: Fixed cost threshold for bidirectional astar. Implemented reach-based pruning for suboptimal branches [#3257](https://github.com/valhalla/valhalla/pull/3257)
   * ADDED: Added `exclude_unpaved` request parameter [#3240](https://github.com/valhalla/valhalla/pull/3240)
   * ADDED: Added support for routing onto HOV/HOT lanes via request parameters `include_hot`, `include_hov2`, and `include_hov3` [#3273](https://github.com/valhalla/valhalla/pull/3273)
   * ADDED: Add Z-level field to `EdgeInfo`. [#3261](https://github.com/valhalla/valhalla/pull/3261)
   * CHANGED: Calculate stretch threshold for alternatives based on the optimal route cost [#3276](https://github.com/valhalla/valhalla/pull/3276)
   * ADDED: Add `preferred_z_level` as a parameter of loki requests. [#3270](https://github.com/valhalla/valhalla/pull/3270)
   * ADDED: Add `preferred_layer` as a parameter of loki requests. [#3270](https://github.com/valhalla/valhalla/pull/3270)
   * ADDED: Exposing service area names in passive maneuvers. [#3277](https://github.com/valhalla/valhalla/pull/3277)
   * ADDED: Added traffic signal and stop sign check for stop impact. These traffic signals and stop sign are located on edges. [#3279](https://github.com/valhalla/valhalla/pull/3279)
   * CHANGED: Improved sharing criterion to obtain more reasonable alternatives; extended alternatives search [#3302](https://github.com/valhalla/valhalla/pull/3302)
   * ADDED: pull ubuntu:20.04 base image before building [#3233](https://github.com/valhalla/valhalla/pull/3223)
   * CHANGED: Improve Loki nearest-neighbour performance for large radius searches in open space [#3233](https://github.com/valhalla/valhalla/pull/3324)
   * ADDED: testing infrastructure for scripts and valhalla_build_config tests [#3308](https://github.com/valhalla/valhalla/pull/3308)
   * ADDED: Shape points and information about where intermediate locations are placed along the legs of a route [#3274](https://github.com/valhalla/valhalla/pull/3274)
   * CHANGED: Improved existing hov lane transition test case to make more realistic [#3330](https://github.com/valhalla/valhalla/pull/3330)
   * CHANGED: Update python usage in all scripts to python3 [#3337](https://github.com/valhalla/valhalla/pull/3337)
   * ADDED: Added `exclude_cash_only_tolls` request parameter [#3341](https://github.com/valhalla/valhalla/pull/3341)
   * CHANGED: Update api-reference for street_names [#3342](https://github.com/valhalla/valhalla/pull/3342)
   * ADDED: Disable msse2 flags when building on Apple Silicon chip [#3327](https://github.com/valhalla/valhalla/pull/3327)

## Release Date: 2021-07-20 Valhalla 3.1.3
* **Removed**
   * REMOVED: Unused overloads of `to_response` function [#3167](https://github.com/valhalla/valhalla/pull/3167)

* **Bug Fix**
   * FIXED: Fix heading on small edge [#3114](https://github.com/valhalla/valhalla/pull/3114)
   * FIXED: Added support for `access=psv`, which disables routing on these nodes and edges unless the mode is taxi or bus [#3107](https://github.com/valhalla/valhalla/pull/3107)
   * FIXED: Disables logging in CI to catch issues [#3121](https://github.com/valhalla/valhalla/pull/3121)
   * FIXED: Fixed U-turns through service roads [#3082](https://github.com/valhalla/valhalla/pull/3082)
   * FIXED: Added forgotten penalties for kLivingStreet and kTrack for pedestrian costing model [#3116](https://github.com/valhalla/valhalla/pull/3116)
   * FIXED: Updated the reverse turn bounds [#3122](https://github.com/valhalla/valhalla/pull/3122)
   * FIXED: Missing fork maneuver [#3134](https://github.com/valhalla/valhalla/pull/3134)
   * FIXED: Update turn channel logic to call out specific turn at the end of the turn channel if needed [#3140](https://github.com/valhalla/valhalla/pull/3140)
   * FIXED: Fixed cost thresholds for TimeDistanceMatrix. [#3131](https://github.com/valhalla/valhalla/pull/3131)
   * FIXED: Use distance threshold in hierarchy limits for bidirectional astar to expand more important lower level roads [#3156](https://github.com/valhalla/valhalla/pull/3156)
   * FIXED: Fixed incorrect dead-end roundabout labels. [#3129](https://github.com/valhalla/valhalla/pull/3129)
   * FIXED: googletest wasn't really updated in #3166 [#3187](https://github.com/valhalla/valhalla/pull/3187)
   * FIXED: Minor fix of benchmark code [#3190](https://github.com/valhalla/valhalla/pull/3190)
   * FIXED: avoid_polygons intersected edges as polygons instead of linestrings [#3194]((https://github.com/valhalla/valhalla/pull/3194)
   * FIXED: when binning horizontal edge shapes using single precision floats (converted from not double precision floats) allowed for the possibility of marking many many tiles no where near the shape [#3204](https://github.com/valhalla/valhalla/pull/3204)
   * FIXED: Fix improper iterator usage in ManeuversBuilder [#3205](https://github.com/valhalla/valhalla/pull/3205)
   * FIXED: Modified approach for retrieving signs from a directed edge #3166 [#3208](https://github.com/valhalla/valhalla/pull/3208)
   * FIXED: Improve turn channel classification: detect slip lanes [#3196](https://github.com/valhalla/valhalla/pull/3196)
   * FIXED: Compatibility with older boost::optional versions [#3219](https://github.com/valhalla/valhalla/pull/3219)
   * FIXED: Older boost.geometry versions don't have correct() for geographic rings [#3218](https://github.com/valhalla/valhalla/pull/3218)
   * FIXED: Use default road speed for bicycle costing so traffic does not reduce penalty on high speed roads. [#3143](https://github.com/valhalla/valhalla/pull/3143)

* **Enhancement**
   * CHANGED: Refactor base costing options parsing to handle more common stuff in a one place [#3125](https://github.com/valhalla/valhalla/pull/3125)
   * CHANGED: Unified Sign/SignElement into sign.proto [#3146](https://github.com/valhalla/valhalla/pull/3146)
   * ADDED: New verbal succinct transition instruction to maneuver & narrativebuilder. Currently this instruction will be used in place of a very long street name to avoid repetition of long names [#2844](https://github.com/valhalla/valhalla/pull/2844)
   * ADDED: Added oneway support for pedestrian access and foot restrictions [#3123](https://github.com/valhalla/valhalla/pull/3123)
   * ADDED: Exposing rest-area names in passive maneuvers [#3172](https://github.com/valhalla/valhalla/pull/3172)
   * CHORE: Updates robin-hood-hashing third-party library
   * ADDED: Support `barrier=yes|swing_gate|jersey_barrier` tags [#3154](https://github.com/valhalla/valhalla/pull/3154)
   * ADDED: Maintain `access=permit|residents` tags as private [#3149](https://github.com/valhalla/valhalla/pull/3149)
   * CHANGED: Replace `avoid_*` API parameters with more accurate `exclude_*` [#3093](https://github.com/valhalla/valhalla/pull/3093)
   * ADDED: Penalize private gates [#3144](https://github.com/valhalla/valhalla/pull/3144)
   * CHANGED: Renamed protobuf Sign/SignElement to TripSign/TripSignElement [#3168](https://github.com/valhalla/valhalla/pull/3168)
   * CHORE: Updates googletest to release-1.11.0 [#3166](https://github.com/valhalla/valhalla/pull/3166)
   * CHORE: Enables -Wall on sif sources [#3178](https://github.com/valhalla/valhalla/pull/3178)
   * ADDED: Allow going through accessible `barrier=bollard` and penalize routing through it, when the access is private [#3175](https://github.com/valhalla/valhalla/pull/3175)
   * ADDED: Add country code to incident metadata [#3169](https://github.com/valhalla/valhalla/pull/3169)
   * CHANGED: Use distance instead of time to check limited sharing criteria [#3183](https://github.com/valhalla/valhalla/pull/3183)
   * ADDED: Introduced a new via_waypoints array on the leg in the osrm route serializer that describes where a particular waypoint from the root-level array matches to the route. [#3189](https://github.com/valhalla/valhalla/pull/3189)
   * ADDED: Added vehicle width and height as an option for auto (and derived: taxi, bus, hov) profile (https://github.com/valhalla/valhalla/pull/3179)
   * ADDED: Support for statsd integration for basic error and requests metrics [#3191](https://github.com/valhalla/valhalla/pull/3191)
   * CHANGED: Get rid of typeid in statistics-related code. [#3227](https://github.com/valhalla/valhalla/pull/3227)

## Release Date: 2021-05-26 Valhalla 3.1.2
* **Removed**
* **Bug Fix**
   * FIXED: Change unnamed road intersections from being treated as penil point u-turns [#3084](https://github.com/valhalla/valhalla/pull/3084)
   * FIXED: Fix TimeDepReverse termination and path cost calculation (for arrive_by routing) [#2987](https://github.com/valhalla/valhalla/pull/2987)
   * FIXED: Isochrone (::Generalize()) fix to avoid generating self-intersecting polygons [#3026](https://github.com/valhalla/valhalla/pull/3026)
   * FIXED: Handle day_on/day_off/hour_on/hour_off restrictions [#3029](https://github.com/valhalla/valhalla/pull/3029)
   * FIXED: Apply conditional restrictions with dow only to the edges when routing [#3039](https://github.com/valhalla/valhalla/pull/3039)
   * FIXED: Missing locking in incident handler needed to hang out to scop lock rather than let the temporary dissolve [#3046](https://github.com/valhalla/valhalla/pull/3046)
   * FIXED: Continuous lane guidance fix [#3054](https://github.com/valhalla/valhalla/pull/3054)
   * FIXED: Fix reclassification for "shorter" ferries and rail ferries (for Chunnel routing issues) [#3038](https://github.com/valhalla/valhalla/pull/3038)
   * FIXED: Incorrect routing through motor_vehicle:conditional=destination. [#3041](https://github.com/valhalla/valhalla/pull/3041)
   * FIXED: Allow destination-only routing on the first-pass for non bidirectional Astar algorithms. [#3085](https://github.com/valhalla/valhalla/pull/3085)
   * FIXED: Highway/ramp lane bifurcation [#3088](https://github.com/valhalla/valhalla/pull/3088)
   * FIXED: out of bound access of tile hierarchy in base_ll function in graphheader [#3089](https://github.com/valhalla/valhalla/pull/3089)
   * FIXED: include shortcuts in avoid edge set for avoid_polygons [#3090](https://github.com/valhalla/valhalla/pull/3090)

* **Enhancement**
   * CHANGED: Refactor timedep forward/reverse to reduce code repetition [#2987](https://github.com/valhalla/valhalla/pull/2987)
   * CHANGED: Sync translation files with Transifex command line tool [#3030](https://github.com/valhalla/valhalla/pull/3030)
   * CHANGED: Use osm tags in links reclassification algorithm in order to reduce false positive downgrades [#3042](https://github.com/valhalla/valhalla/pull/3042)
   * CHANGED: Use CircleCI XL instances for linux based builds [#3043](https://github.com/valhalla/valhalla/pull/3043)
   * ADDED: ci: Enable undefined sanitizer [#2999](https://github.com/valhalla/valhalla/pull/2999)
   * ADDED: Optionally pass preconstructed graphreader to connectivity map [#3046](https://github.com/valhalla/valhalla/pull/3046)
   * CHANGED: ci: Skip Win CI runs for irrelevant files [#3014](https://github.com/valhalla/valhalla/pull/3014)
   * ADDED: Allow configuration-driven default speed assignment based on edge properties [#3055](https://github.com/valhalla/valhalla/pull/3055)
   * CHANGED: Use std::shared_ptr in case if ENABLE_THREAD_SAFE_TILE_REF_COUNT is ON. [#3067](https://github.com/valhalla/valhalla/pull/3067)
   * CHANGED: Reduce stop impact when driving in parking lots [#3051](https://github.com/valhalla/valhalla/pull/3051)
   * ADDED: Added another through route test [#3074](https://github.com/valhalla/valhalla/pull/3074)
   * ADDED: Adds incident-length to metadata proto [#3083](https://github.com/valhalla/valhalla/pull/3083)
   * ADDED: Do not penalize gates that have allowed access [#3078](https://github.com/valhalla/valhalla/pull/3078)
   * ADDED: Added missing k/v pairs to taginfo.json.  Updated PR template. [#3101](https://github.com/valhalla/valhalla/pull/3101)
   * CHANGED: Serialize isochrone 'contour' properties as floating point so they match user supplied value [#3078](https://github.com/valhalla/valhalla/pull/3095)
   * NIT: Enables compiler warnings as errors in midgard module [#3104](https://github.com/valhalla/valhalla/pull/3104)
   * CHANGED: Check all tiles for nullptr that reads from graphreader to avoid fails in case tiles might be missing. [#3065](https://github.com/valhalla/valhalla/pull/3065)

## Release Date: 2021-04-21 Valhalla 3.1.1
* **Removed**
   * REMOVED: The tossing of private roads in [#1960](https://github.com/valhalla/valhalla/pull/1960) was too aggressive and resulted in a lot of no routes.  Reverted this logic.  [#2934](https://github.com/valhalla/valhalla/pull/2934)
   * REMOVED: stray references to node bindings [#3012](https://github.com/valhalla/valhalla/pull/3012)

* **Bug Fix**
   * FIXED: Fix compression_utils.cc::inflate(...) throw - make it catchable [#2839](https://github.com/valhalla/valhalla/pull/2839)
   * FIXED: Fix compiler errors if HAVE_HTTP not enabled [#2807](https://github.com/valhalla/valhalla/pull/2807)
   * FIXED: Fix alternate route serialization [#2811](https://github.com/valhalla/valhalla/pull/2811)
   * FIXED: Store restrictions in the right tile [#2781](https://github.com/valhalla/valhalla/pull/2781)
   * FIXED: Failing to write tiles because of racing directory creation [#2810](https://github.com/valhalla/valhalla/pull/2810)
   * FIXED: Regression in stopping expansion on transitions down in time-dependent routes [#2815](https://github.com/valhalla/valhalla/pull/2815)
   * FIXED: Fix crash in loki when trace_route is called with 2 locations.[#2817](https://github.com/valhalla/valhalla/pull/2817)
   * FIXED: Mark the restriction start and end as via ways to fix IsBridgingEdge function in Bidirectional Astar [#2796](https://github.com/valhalla/valhalla/pull/2796)
   * FIXED: Dont add predictive traffic to the tile if it's empty [#2826](https://github.com/valhalla/valhalla/pull/2826)
   * FIXED: Fix logic bidirectional astar to avoid double u-turns and extra detours [#2802](https://github.com/valhalla/valhalla/pull/2802)
   * FIXED: Re-enable transition cost for motorcycle profile [#2837](https://github.com/valhalla/valhalla/pull/2837)
   * FIXED: Increase limits for timedep_* algorithms. Split track_factor into edge factor and transition penalty [#2845](https://github.com/valhalla/valhalla/pull/2845)
   * FIXED: Loki was looking up the wrong costing enum for avoids [#2856](https://github.com/valhalla/valhalla/pull/2856)
   * FIXED: Fix way_ids -> graph_ids conversion for complex restrictions: handle cases when a way is split into multiple edges [#2848](https://github.com/valhalla/valhalla/pull/2848)
   * FIXED: Honor access mode while matching OSMRestriction with the graph [#2849](https://github.com/valhalla/valhalla/pull/2849)
   * FIXED: Ensure route summaries are unique among all returned route/legs [#2874](https://github.com/valhalla/valhalla/pull/2874)
   * FIXED: Fix compilation errors when boost < 1.68 and libprotobuf < 3.6  [#2878](https://github.com/valhalla/valhalla/pull/2878)
   * FIXED: Allow u-turns at no-access barriers when forced by heading [#2875](https://github.com/valhalla/valhalla/pull/2875)
   * FIXED: Fixed "No route found" error in case of multipoint request with locations near low reachability edges [#2914](https://github.com/valhalla/valhalla/pull/2914)
   * FIXED: Python bindings installation [#2751](https://github.com/valhalla/valhalla/issues/2751)
   * FIXED: Skip bindings if there's no Python development version [#2893](https://github.com/valhalla/valhalla/pull/2893)
   * FIXED: Use CMakes built-in Python variables to configure installation [#2931](https://github.com/valhalla/valhalla/pull/2931)
   * FIXED: Sometimes emitting zero-length route geometry when traffic splits edge twice [#2943](https://github.com/valhalla/valhalla/pull/2943)
   * FIXED: Fix map-match segfault when gps-points project very near a node [#2946](https://github.com/valhalla/valhalla/pull/2946)
   * FIXED: Use kServiceRoad edges while searching for ferry connection [#2933](https://github.com/valhalla/valhalla/pull/2933)
   * FIXED: Enhanced logic for IsTurnChannelManeuverCombinable [#2952](https://github.com/valhalla/valhalla/pull/2952)
   * FIXED: Restore compatibility with gcc 6.3.0, libprotobuf 3.0.0, boost v1.62.0 [#2953](https://github.com/valhalla/valhalla/pull/2953)
   * FIXED: Dont abort bidirectional a-star search if only one direction is exhausted [#2936](https://github.com/valhalla/valhalla/pull/2936)
   * FIXED: Fixed missing comma in the scripts/valhalla_build_config [#2963](https://github.com/valhalla/valhalla/pull/2963)
   * FIXED: Reverse and Multimodal Isochrones were returning forward results [#2967](https://github.com/valhalla/valhalla/pull/2967)
   * FIXED: Map-match fix for first gps-point being exactly equal to street shape-point [#2977](https://github.com/valhalla/valhalla/pull/2977)
   * FIXED: Add missing GEOS:GEOS dep to mjolnir target [#2901](https://github.com/valhalla/valhalla/pull/2901)
   * FIXED: Allow expansion into a region when not_thru_pruning is false on 2nd pass [#2978](https://github.com/valhalla/valhalla/pull/2978)
   * FIXED: Fix polygon area calculation: use Shoelace formula [#2927](https://github.com/valhalla/valhalla/pull/2927)
   * FIXED: Isochrone: orient segments/rings according to the right-hand rule [#2932](https://github.com/valhalla/valhalla/pull/2932)
   * FIXED: Parsenodes fix: check if index is out-of-bound first [#2984](https://github.com/valhalla/valhalla/pull/2984)
   * FIXED: Fix for unique-summary logic [#2996](https://github.com/valhalla/valhalla/pull/2996)
   * FIXED: Isochrone: handle origin edges properly [#2990](https://github.com/valhalla/valhalla/pull/2990)
   * FIXED: Annotations fail with returning NaN speed when the same point is duplicated in route geometry [#2992](https://github.com/valhalla/valhalla/pull/2992)
   * FIXED: Fix run_with_server.py to work on macOS [#3003](https://github.com/valhalla/valhalla/pull/3003)
   * FIXED: Removed unexpected maneuvers at sharp bends [#2968](https://github.com/valhalla/valhalla/pull/2968)
   * FIXED: Remove large number formatting for non-US countries [#3015](https://github.com/valhalla/valhalla/pull/3015)
   * FIXED: Odin undefined behaviour: handle case when xedgeuse is not initialized [#3020](https://github.com/valhalla/valhalla/pull/3020)

* **Enhancement**
   * Pedestrian crossing should be a separate TripLeg_Use [#2950](https://github.com/valhalla/valhalla/pull/2950)
   * CHANGED: Azure uses ninja as generator [#2779](https://github.com/valhalla/valhalla/pull/2779)
   * ADDED: Support for date_time type invariant for map matching [#2712](https://github.com/valhalla/valhalla/pull/2712)
   * ADDED: Add Bulgarian locale [#2825](https://github.com/valhalla/valhalla/pull/2825)
   * FIXED: No need for write permissions on tarball indices [#2822](https://github.com/valhalla/valhalla/pull/2822)
   * ADDED: nit: Links debug build with lld [#2813](https://github.com/valhalla/valhalla/pull/2813)
   * ADDED: Add costing option `use_living_streets` to avoid or favor living streets in route. [#2788](https://github.com/valhalla/valhalla/pull/2788)
   * CHANGED: Do not allocate mapped_cache vector in skadi when no elevation source is provided. [#2841](https://github.com/valhalla/valhalla/pull/2841)
   * ADDED: avoid_polygons logic [#2750](https://github.com/valhalla/valhalla/pull/2750)
   * ADDED: Added support for destination for conditional access restrictions [#2857](https://github.com/valhalla/valhalla/pull/2857)
   * CHANGED: Large sequences are now merge sorted which can be dramatically faster with certain hardware configurations. This is especially useful in speeding up the earlier stages (parsing, graph construction) of tile building [#2850](https://github.com/valhalla/valhalla/pull/2850)
   * CHANGED: When creating the initial graph edges by setting at which nodes they start and end, first mark the indices of those nodes in another sequence and then sort them by edgeid so that we can do the setting of start and end node sequentially in the edges file. This is much more efficient on certain hardware configurations [#2851](https://github.com/valhalla/valhalla/pull/2851)
   * CHANGED: Use relative cost threshold to extend search in bidirectional astar in order to find more alternates [#2868](https://github.com/valhalla/valhalla/pull/2868)
   * CHANGED: Throw an exception if directory does not exist when building traffic extract [#2871](https://github.com/valhalla/valhalla/pull/2871)
   * CHANGED: Support for ignoring multiple consecutive closures at start/end locations [#2846](https://github.com/valhalla/valhalla/pull/2846)
   * ADDED: Added sac_scale to trace_attributes output and locate edge output [#2818](https://github.com/valhalla/valhalla/pull/2818)
   * ADDED: Ukrainian language translations [#2882](https://github.com/valhalla/valhalla/pull/2882)
   * ADDED: Add support for closure annotations [#2816](https://github.com/valhalla/valhalla/pull/2816)
   * ADDED: Add costing option `service_factor`. Implement possibility to avoid or favor generic service roads in route for all costing options. [#2870](https://github.com/valhalla/valhalla/pull/2870)
   * CHANGED: Reduce stop impact cost when flow data is present [#2891](https://github.com/valhalla/valhalla/pull/2891)
   * CHANGED: Update visual compare script [#2803](https://github.com/valhalla/valhalla/pull/2803)
   * CHANGED: Service roads are not penalized for `pedestrian` costing by default. [#2898](https://github.com/valhalla/valhalla/pull/2898)
   * ADDED: Add complex mandatory restrictions support [#2766](https://github.com/valhalla/valhalla/pull/2766)
   * ADDED: Status endpoint for future status info and health checking of running service [#2907](https://github.com/valhalla/valhalla/pull/2907)
   * ADDED: Add min_level argument to valhalla_ways_to_edges [#2918](https://github.com/valhalla/valhalla/pull/2918)
   * ADDED: Adding ability to store the roundabout_exit_turn_degree to the maneuver [#2941](https://github.com/valhalla/valhalla/pull/2941)
   * ADDED: Penalize pencil point uturns and uturns at short internal edges. Note: `motorcycle` and `motor_scooter` models do not penalize on short internal edges. No new uturn penalty logic has been added to the pedestrian and bicycle costing models. [#2944](https://github.com/valhalla/valhalla/pull/2944)
   * CHANGED: Allow config object to be passed-in to path algorithms [#2949](https://github.com/valhalla/valhalla/pull/2949)
   * CHANGED: Allow disabling Werror
   * ADDED: Add ability to build Valhalla modules as STATIC libraries. [#2957](https://github.com/valhalla/valhalla/pull/2957)
   * NIT: Enables compiler warnings in part of mjolnir module [#2922](https://github.com/valhalla/valhalla/pull/2922)
   * CHANGED: Refactor isochrone/reachability forward/reverse search to reduce code repetition [#2969](https://github.com/valhalla/valhalla/pull/2969)
   * ADDED: Set the roundabout exit shape index when we are collapsing the roundabout maneuvers. [#2975](https://github.com/valhalla/valhalla/pull/2975)
   * CHANGED: Penalized closed edges if using them at start/end locations [#2964](https://github.com/valhalla/valhalla/pull/2964)
   * ADDED: Add shoulder to trace_attributes output. [#2980](https://github.com/valhalla/valhalla/pull/2980)
   * CHANGED: Refactor bidirectional astar forward/reverse search to reduce code repetition [#2970](https://github.com/valhalla/valhalla/pull/2970)
   * CHANGED: Factor for service roads is 1.0 by default. [#2988](https://github.com/valhalla/valhalla/pull/2988)
   * ADDED: Support for conditionally skipping CI runs [#2986](https://github.com/valhalla/valhalla/pull/2986)
   * ADDED: Add instructions for building valhalla on `arm64` macbook [#2997](https://github.com/valhalla/valhalla/pull/2997)
   * NIT: Enables compiler warnings in part of mjolnir module [#2995](https://github.com/valhalla/valhalla/pull/2995)
   * CHANGED: nit(rename): Renames the encoded live speed properties [#2998](https://github.com/valhalla/valhalla/pull/2998)
   * ADDED: ci: Vendors the codecov script [#3002](https://github.com/valhalla/valhalla/pull/3002)
   * CHANGED: Allow None build type [#3005](https://github.com/valhalla/valhalla/pull/3005)
   * CHANGED: ci: Build Python bindings for Mac OS [#3013](https://github.com/valhalla/valhalla/pull/3013)

## Release Date: 2021-01-25 Valhalla 3.1.0
* **Removed**
   * REMOVED: Remove Node bindings. [#2502](https://github.com/valhalla/valhalla/pull/2502)
   * REMOVED: appveyor builds. [#2550](https://github.com/valhalla/valhalla/pull/2550)
   * REMOVED: Removed x86 CI builds. [#2792](https://github.com/valhalla/valhalla/pull/2792)

* **Bug Fix**
   * FIXED: Crazy ETAs.  If a way has forward speed with no backward speed and it is not oneway, then we must set the default speed.  The reverse logic applies as well.  If a way has no backward speed but has a forward speed and it is not a oneway, then set the default speed. [#2102](https://github.com/valhalla/valhalla/pull/2102)
   * FIXED: Map matching elapsed times spliced amongst different legs and discontinuities are now correct [#2104](https://github.com/valhalla/valhalla/pull/2104)
   * FIXED: Date time information is now propagated amongst different legs and discontinuities [#2107](https://github.com/valhalla/valhalla/pull/2107)
   * FIXED: Adds support for geos-3.8 c++ api [#2021](https://github.com/valhalla/valhalla/issues/2021)
   * FIXED: Updated the osrm serializer to not set junction name for osrm origin/start maneuver - this is not helpful since we are not transitioning through the intersection.  [#2121](https://github.com/valhalla/valhalla/pull/2121)
   * FIXED: Removes precomputing of edge-costs which lead to wrong results [#2120](https://github.com/valhalla/valhalla/pull/2120)
   * FIXED: Complex turn-restriction invalidates edge marked as kPermanent [#2103](https://github.com/valhalla/valhalla/issues/2103)
   * FIXED: Fixes bug with inverted time-restriction parsing [#2167](https://github.com/valhalla/valhalla/pull/2167)
   * FIXED: Fixed several bugs with numeric underflow in map-matching trip durations. These may
     occur when serializing match results where adjacent trace points appear out-of-sequence on the
     same edge [#2178](https://github.com/valhalla/valhalla/pull/2178)
     - `MapMatcher::FormPath` now catches route discontinuities on the same edge when the distance
       percentage along don't agree. The trip leg builder builds disconnected legs on a single edge
       to avoid duration underflow.
     - Correctly populate edge groups when matching results contain loops. When a loop occurs,
       the leg builder now starts at the correct edge where the loop ends, and correctly accounts
       for any contained edges.
     - Duration over-trimming at the terminating edge of a match.
   * FIXED: Increased internal precision of time tracking per edge and maneuver so that maneuver times sum to the same time represented in the leg summary [#2195](https://github.com/valhalla/valhalla/pull/2195)
   * FIXED: Tagged speeds were not properly marked. We were not using forward and backward speeds to flag if a speed is tagged or not.  Should not update turn channel speeds if we are not inferring them.  Added additional logic to handle PH in the conditional restrictions. Do not update stop impact for ramps if they are marked as internal. [#2198](https://github.com/valhalla/valhalla/pull/2198)
   * FIXED: Fixed the sharp turn phrase [#2226](https://github.com/valhalla/valhalla/pull/2226)
   * FIXED: Protect against duplicate points in the input or points that snap to the same location resulting in `nan` times for the legs of the map match (of a 0 distance route) [#2229](https://github.com/valhalla/valhalla/pull/2229)
   * FIXED: Improves restriction check on briding edge in Bidirectional Astar [#2228](https://github.com/valhalla/valhalla/pull/2242)
   * FIXED: Allow nodes at location 0,0 [#2245](https://github.com/valhalla/valhalla/pull/2245)
   * FIXED: Fix RapidJSON compiler warnings and naming conflict [#2249](https://github.com/valhalla/valhalla/pull/2249)
   * FIXED: Fixed bug in resample_spherical_polyline where duplicate successive lat,lng locations in the polyline resulting in `nan` for the distance computation which shortcuts further sampling [#2239](https://github.com/valhalla/valhalla/pull/2239)
   * FIXED: Update exit logic for non-motorways [#2252](https://github.com/valhalla/valhalla/pull/2252)
   * FIXED: Transition point map-matching. When match results are on a transition point, we search for the sibling nodes at that transition and snap it to the corresponding edges in the route. [#2258](https://github.com/valhalla/valhalla/pull/2258)
   * FIXED: Fixed verbal multi-cue logic [#2270](https://github.com/valhalla/valhalla/pull/2270)
   * FIXED: Fixed Uturn cases when a not_thru edge is connected to the origin edge. [#2272](https://github.com/valhalla/valhalla/pull/2272)
   * FIXED: Update intersection classes in osrm response to not label all ramps as motorway [#2279](https://github.com/valhalla/valhalla/pull/2279)
   * FIXED: Fixed bug in mapmatcher when interpolation point goes before the first valid match or after the last valid match. Such behavior usually leads to discontinuity in matching. [#2275](https://github.com/valhalla/valhalla/pull/2275)
   * FIXED: Fixed an issue for time_allowed logic.  Previously we returned false on the first time allowed restriction and did not check them all. Added conditional restriction gurka test and datetime optional argument to gurka header file. [#2286](https://github.com/valhalla/valhalla/pull/2286)
   * FIXED: Fixed an issue for date ranges.  For example, for the range Jan 04 to Jan 02 we need to test to end of the year and then from the first of the year to the end date.  Also, fixed an emergency tag issue.  We should only set the use to emergency if all other access is off. [#2290](https://github.com/valhalla/valhalla/pull/2290)
   * FIXED: Found a few issues with the initial ref and direction logic for ways.  We were overwriting the refs with directionals to the name_offset_map instead of concatenating them together.  Also, we did not allow for blank entries for GetTagTokens. [#2298](https://github.com/valhalla/valhalla/pull/2298)
   * FIXED: Fixed an issue where MatchGuidanceViewJunctions is only looking at the first edge. Set the data_id for guidance views to the changeset id as it is already being populated. Also added test for guidance views. [#2303](https://github.com/valhalla/valhalla/pull/2303)
   * FIXED: Fixed a problem with live speeds where live speeds were being used to determine access, even when a live
   speed (current time) route wasn't what was requested. [#2311](https://github.com/valhalla/valhalla/pull/2311)
   * FIXED: Fix break/continue typo in search filtering [#2317](https://github.com/valhalla/valhalla/pull/2317)
   * FIXED: Fix a crash in trace_route due to iterating past the end of a vector. [#2322](https://github.com/valhalla/valhalla/pull/2322)
   * FIXED: Don't allow timezone information in the local date time string attached at each location. [#2312](https://github.com/valhalla/valhalla/pull/2312)
   * FIXED: Fix short route trimming in bidirectional astar [#2323](https://github.com/valhalla/valhalla/pull/2323)
   * FIXED: Fix shape trimming in leg building for snap candidates that lie within the margin of rounding error [#2326](https://github.com/valhalla/valhalla/pull/2326)
   * FIXED: Fixes route duration underflow with traffic data [#2325](https://github.com/valhalla/valhalla/pull/2325)
   * FIXED: Parse mtb:scale tags and set bicycle access if present [#2117](https://github.com/valhalla/valhalla/pull/2117)
   * FIXED: Fixed segfault.  Shape was missing from options for valhalla_path_comparison and valhalla_run_route.  Also, costing options was missing in valhalla_path_comparison. [#2343](https://github.com/valhalla/valhalla/pull/2343)
   * FIXED: Handle decimal numbers with zero-value mantissa properly in Lua [#2355](https://github.com/valhalla/valhalla/pull/2355)
   * FIXED: Many issues that resulted in discontinuities, failed matches or incorrect time/duration for map matching requests. [#2292](https://github.com/valhalla/valhalla/pull/2292)
   * FIXED: Seeing segfault when loading large osmdata data files before loading LuaJit. LuaJit fails to create luaL_newstate() Ref: [#2158](https://github.com/ntop/ntopng/issues/2158) Resolution is to load LuaJit before loading the data files. [#2383](https://github.com/valhalla/valhalla/pull/2383)
   * FIXED: Store positive/negative OpenLR offsets in bucketed form [#2405](https://github.com/valhalla/valhalla/2405)
   * FIXED: Fix on map-matching return code when breakage distance limitation exceeds. Instead of letting the request goes into meili and fails in finding a route, we check the distance in loki and early return with exception code 172. [#2406](https://github.com/valhalla/valhalla/pull/2406)
   * FIXED: Don't create edges for portions of ways that are doubled back on themselves as this confuses opposing edge index computations [#2385](https://github.com/valhalla/valhalla/pull/2385)
   * FIXED: Protect against nan in uniform_resample_spherical_polyline. [#2431](https://github.com/valhalla/valhalla/pull/2431)
   * FIXED: Obvious maneuvers. [#2436](https://github.com/valhalla/valhalla/pull/2436)
   * FIXED: Base64 encoding/decoding [#2452](https://github.com/valhalla/valhalla/pull/2452)
   * FIXED: Added post roundabout instruction when enter/exit roundabout maneuvers are combined [#2454](https://github.com/valhalla/valhalla/pull/2454)
   * FIXED: openlr: Explicitly check for linear reference option for Valhalla serialization. [#2458](https://github.com/valhalla/valhalla/pull/2458)
   * FIXED: Fix segfault: Do not combine last turn channel maneuver. [#2463](https://github.com/valhalla/valhalla/pull/2463)
   * FIXED: Remove extraneous whitespaces from ja-JP.json. [#2471](https://github.com/valhalla/valhalla/pull/2471)
   * FIXED: Checks protobuf serialization/parsing success [#2477](https://github.com/valhalla/valhalla/pull/2477)
   * FIXED: Fix dereferencing of end for std::lower_bound in sequence and possible UB [#2488](https://github.com/valhalla/valhalla/pull/2488)
   * FIXED: Make tile building reproducible: fix UB-s [#2480](https://github.com/valhalla/valhalla/pull/2480)
   * FIXED: Zero initialize EdgeInfoInner.spare0_. Uninitialized spare0_ field produced UB which causes gurka_reproduce_tile_build to fail intermittently. [2499](https://github.com/valhalla/valhalla/pull/2499)
   * FIXED: Drop unused CHANGELOG validation script, straggling NodeJS references [#2506](https://github.com/valhalla/valhalla/pull/2506)
   * FIXED: Fix missing nullptr checks in graphreader and loki::Reach (causing segfault during routing with not all levels of tiles available) [#2504](https://github.com/valhalla/valhalla/pull/2504)
   * FIXED: Fix mismatch of triplegedge roadclass and directededge roadclass [#2507](https://github.com/valhalla/valhalla/pull/2507)
   * FIXED: Improve german destination_verbal_alert phrases [#2509](https://github.com/valhalla/valhalla/pull/2509)
   * FIXED: Undefined behavior cases discovered with undefined behavior sanitizer tool. [2498](https://github.com/valhalla/valhalla/pull/2498)
   * FIXED: Fixed logic so verbal keep instructions use branch exit sign info for ramps [#2520](https://github.com/valhalla/valhalla/pull/2520)
   * FIXED: Fix bug in trace_route for uturns causing garbage coordinates [#2517](https://github.com/valhalla/valhalla/pull/2517)
   * FIXED: Simplify heading calculation for turn type. Remove undefined behavior case. [#2513](https://github.com/valhalla/valhalla/pull/2513)
   * FIXED: Always set costing name even if one is not provided for osrm serializer weight_name. [#2528](https://github.com/valhalla/valhalla/pull/2528)
   * FIXED: Make single-thread tile building reproducible: fix seed for shuffle, use concurrency configuration from the mjolnir section. [#2515](https://github.com/valhalla/valhalla/pull/2515)
   * FIXED: More Windows compatibility: build tiles and some run actions work now (including CI tests) [#2300](https://github.com/valhalla/valhalla/issues/2300)
   * FIXED: Transcoding of c++ location to pbf location used path edges in the place of filtered edges. [#2542](https://github.com/valhalla/valhalla/pull/2542)
   * FIXED: Add back whitelisting action types. [#2545](https://github.com/valhalla/valhalla/pull/2545)
   * FIXED: Allow uturns for truck costing now that we have derived deadends marked in the edge label [#2559](https://github.com/valhalla/valhalla/pull/2559)
   * FIXED: Map matching uturn trimming at the end of an edge where it wasn't needed. [#2558](https://github.com/valhalla/valhalla/pull/2558)
   * FIXED: Multicue enter roundabout [#2556](https://github.com/valhalla/valhalla/pull/2556)
   * FIXED: Changed reachability computation to take into account live speed [#2597](https://github.com/valhalla/valhalla/pull/2597)
   * FIXED: Fixed a bug where the temp files were not getting read in if you started with the construct edges or build phase for valhalla_build_tiles. [#2601](https://github.com/valhalla/valhalla/pull/2601)
   * FIXED: Updated fr-FR.json with partial translations. [#2605](https://github.com/valhalla/valhalla/pull/2605)
   * FIXED: Removed superfluous const qualifier from odin/signs [#2609](https://github.com/valhalla/valhalla/pull/2609)
   * FIXED: Internal maneuver placement [#2600](https://github.com/valhalla/valhalla/pull/2600)
   * FIXED: Complete fr-FR.json locale. [#2614](https://github.com/valhalla/valhalla/pull/2614)
   * FIXED: Don't truncate precision in polyline encoding [#2632](https://github.com/valhalla/valhalla/pull/2632)
   * FIXED: Fix all compiler warnings in sif and set to -Werror [#2642](https://github.com/valhalla/valhalla/pull/2642)
   * FIXED: Remove unnecessary maneuvers to continue straight [#2647](https://github.com/valhalla/valhalla/pull/2647)
   * FIXED: Linear reference support in route/mapmatch apis (FOW, FRC, bearing, and number of references) [#2645](https://github.com/valhalla/valhalla/pull/2645)
   * FIXED: Ambiguous local to global (with timezone information) date time conversions now all choose to use the later time instead of throwing unhandled exceptions [#2665](https://github.com/valhalla/valhalla/pull/2665)
   * FIXED: Overestimated reach caused be reenquing transition nodes without checking that they had been already expanded [#2670](https://github.com/valhalla/valhalla/pull/2670)
   * FIXED: Build with C++17 standard. Deprecated function calls are substituted with new ones. [#2669](https://github.com/valhalla/valhalla/pull/2669)
   * FIXED: Improve German post_transition_verbal instruction [#2677](https://github.com/valhalla/valhalla/pull/2677)
   * FIXED: Lane updates.  Add the turn lanes to all edges of the way.  Do not "enhance" turn lanes if they are part of a complex restriction.  Moved ProcessTurnLanes after UpdateManeuverPlacementForInternalIntersectionTurns.  Fix for a missing "uturn" indication for intersections on the previous maneuver, we were serializing an empty list. [#2679](https://github.com/valhalla/valhalla/pull/2679)
   * FIXED: Fixes OpenLr serialization [#2688](https://github.com/valhalla/valhalla/pull/2688)
   * FIXED: Internal edges can't be also a ramp or a turn channel.  Also, if an edge is marked as ramp and turn channel mark it as a ramp.  [2689](https://github.com/valhalla/valhalla/pull/2689)
   * FIXED: Check that speeds are equal for the edges going in the same direction while buildig shortcuts [#2691](https://github.com/valhalla/valhalla/pull/2691)
   * FIXED: Missing fork or bear instruction [#2683](https://github.com/valhalla/valhalla/pull/2683)
   * FIXED: Eliminate null pointer dereference in GraphReader::AreEdgesConnected [#2695](https://github.com/valhalla/valhalla/issues/2695)
   * FIXED: Fix polyline simplification float/double comparison [#2698](https://github.com/valhalla/valhalla/issues/2698)
   * FIXED: Weights were sometimes negative due to incorrect updates to elapsed_cost [#2702](https://github.com/valhalla/valhalla/pull/2702)
   * FIXED: Fix bidirectional route failures at deadends [#2705](https://github.com/valhalla/valhalla/pull/2705)
   * FIXED: Updated logic to call out a non-obvious turn [#2708](https://github.com/valhalla/valhalla/pull/2708)
   * FIXED: valhalla_build_statistics multithreaded mode fixed [#2707](https://github.com/valhalla/valhalla/pull/2707)
   * FIXED: If infer_internal_intersections is true then allow internals that are also ramps or TCs. Without this we produce an extra continue maneuver.  [#2710](https://github.com/valhalla/valhalla/pull/2710)
   * FIXED: We were routing down roads that should be destination only. Now we mark roads with motor_vehicle=destination and motor_vehicle=customers or access=destination and access=customers as destination only. [#2722](https://github.com/valhalla/valhalla/pull/2722)
   * FIXED: Replace all Python2 print statements with Python3 syntax [#2716](https://github.com/valhalla/valhalla/issues/2716)
   * FIXED: Some HGT files not found [#2723](https://github.com/valhalla/valhalla/issues/2723)
   * FIXED: Fix PencilPointUturn detection by removing short-edge check and updating angle threshold [#2725](https://github.com/valhalla/valhalla/issues/2725)
   * FIXED: Fix invalid continue/bear maneuvers [#2729](https://github.com/valhalla/valhalla/issues/2729)
   * FIXED: Fixes an issue that lead to double turns within a very short distance, when instead, it should be a u-turn. We now collapse double L turns or double R turns in short non-internal intersections to u-turns. [#2740](https://github.com/valhalla/valhalla/pull/2740)
   * FIXED: fixes an issue that lead to adding an extra maneuver. We now combine a current maneuver short length non-internal edges (left or right) with the next maneuver that is a kRampStraight. [#2741](https://github.com/valhalla/valhalla/pull/2741)
   * FIXED: Reduce verbose instructions by collapsing small end ramp forks [#2762](https://github.com/valhalla/valhalla/issues/2762)
   * FIXED: Remove redundant return statements [#2776](https://github.com/valhalla/valhalla/pull/2776)
   * FIXED: Added unit test for BuildAdminFromPBF() to test GEOS 3.9 update. [#2787](https://github.com/valhalla/valhalla/pull/2787)
   * FIXED: Add support for geos-3.9 c++ api [#2739](https://github.com/valhalla/valhalla/issues/2739)
   * FIXED: Fix check for live speed validness [#2797](https://github.com/valhalla/valhalla/pull/2797)

* **Enhancement**
   * ADDED: Matrix of Bike Share [#2590](https://github.com/valhalla/valhalla/pull/2590)
   * ADDED: Add ability to provide custom implementation for candidate collection in CandidateQuery. [#2328](https://github.com/valhalla/valhalla/pull/2328)
   * ADDED: Cancellation of tile downloading. [#2319](https://github.com/valhalla/valhalla/pull/2319)
   * ADDED: Return the coordinates of the nodes isochrone input locations snapped to [#2111](https://github.com/valhalla/valhalla/pull/2111)
   * ADDED: Allows more complicated routes in timedependent a-star before timing out [#2068](https://github.com/valhalla/valhalla/pull/2068)
   * ADDED: Guide signs and junction names [#2096](https://github.com/valhalla/valhalla/pull/2096)
   * ADDED: Added a bool to the config indicating whether to use commercially set attributes.  Added logic to not call IsIntersectionInternal if this is a commercial data set.  [#2132](https://github.com/valhalla/valhalla/pull/2132)
   * ADDED: Removed commercial data set bool to the config and added more knobs for data.  Added infer_internal_intersections, infer_turn_channels, apply_country_overrides, and use_admin_db.  [#2173](https://github.com/valhalla/valhalla/pull/2173)
   * ADDED: Allow using googletest in unit tests and convert all tests to it (old test.cc is completely removed). [#2128](https://github.com/valhalla/valhalla/pull/2128)
   * ADDED: Add guidance view capability. [#2209](https://github.com/valhalla/valhalla/pull/2209)
   * ADDED: Collect turn cost information as path is formed so that it can be serialized out for trace attributes or osrm flavored intersections. Also add shape_index to osrm intersections. [#2207](https://github.com/valhalla/valhalla/pull/2207)
   * ADDED: Added alley factor to autocost.  Factor is defaulted at 1.0f or do not avoid alleys. [#2246](https://github.com/valhalla/valhalla/pull/2246)
   * ADDED: Support unlimited speed limits where maxspeed=none. [#2251](https://github.com/valhalla/valhalla/pull/2251)
   * ADDED: Implement improved Reachability check using base class Dijkstra. [#2243](https://github.com/valhalla/valhalla/pull/2243)
   * ADDED: Gurka integration test framework with ascii-art maps [#2244](https://github.com/valhalla/valhalla/pull/2244)
   * ADDED: Add to the stop impact when transitioning from higher to lower class road and we are not on a turn channel or ramp. Also, penalize lefts when driving on the right and vice versa. [#2282](https://github.com/valhalla/valhalla/pull/2282)
   * ADDED: Added reclassify_links, use_direction_on_ways, and allow_alt_name as config options.  If `use_direction_on_ways = true` then use `direction` and `int_direction` on the way to update the directional for the `ref` and `int_ref`.  Also, copy int_efs to the refs. [#2285](https://github.com/valhalla/valhalla/pull/2285)
   * ADDED: Add support for live traffic. [#2268](https://github.com/valhalla/valhalla/pull/2268)
   * ADDED: Implement per-location search filters for functional road class and forms of way. [#2289](https://github.com/valhalla/valhalla/pull/2289)
   * ADDED: Approach, multi-cue, and length updates [#2313](https://github.com/valhalla/valhalla/pull/2313)
   * ADDED: Speed up timezone differencing calculation if cache is provided. [#2316](https://github.com/valhalla/valhalla/pull/2316)
   * ADDED: Added rapidjson/schema.h to baldr/rapidjson_util.h to make it available for use within valhalla. [#2330](https://github.com/valhalla/valhalla/issues/2330)
   * ADDED: Support decimal precision for height values in elevation service. Also support polyline5 for encoded polylines input and output to elevation service. [#2324](https://github.com/valhalla/valhalla/pull/2324)
   * ADDED: Use both imminent and distant verbal multi-cue phrases. [#2353](https://github.com/valhalla/valhalla/pull/2353)
   * ADDED: Split parsing stage into 3 separate stages. [#2339](https://github.com/valhalla/valhalla/pull/2339)
   * CHANGED: Speed up graph enhancing by avoiding continuous unordered_set rebuilding [#2349](https://github.com/valhalla/valhalla/pull/2349)
   * CHANGED: Skip calling out to Lua for nodes/ways/relations with not tags - speeds up parsing. [#2351](https://github.com/valhalla/valhalla/pull/2351)
   * CHANGED: Switch to LuaJIT for lua scripting - speeds up file parsing [#2352](https://github.com/valhalla/valhalla/pull/2352)
   * ADDED: Ability to create OpenLR records from raw data. [#2356](https://github.com/valhalla/valhalla/pull/2356)
   * ADDED: Revamp length phrases [#2359](https://github.com/valhalla/valhalla/pull/2359)
   * CHANGED: Do not allocate memory in skadi if we don't need it. [#2373](https://github.com/valhalla/valhalla/pull/2373)
   * CHANGED: Map matching: throw error (443/NoSegment) when no candidate edges are available. [#2370](https://github.com/valhalla/valhalla/pull/2370/)
   * ADDED: Add sk-SK.json (slovak) localization file. [#2376](https://github.com/valhalla/valhalla/pull/2376)
   * ADDED: Extend roundabout phrases. [#2378](https://github.com/valhalla/valhalla/pull/2378)
   * ADDED: More roundabout phrase tests. [#2382](https://github.com/valhalla/valhalla/pull/2382)
   * ADDED: Update the turn and continue phrases to include junction names and guide signs. [#2386](https://github.com/valhalla/valhalla/pull/2386)
   * ADDED: Add the remaining guide sign toward phrases [#2389](https://github.com/valhalla/valhalla/pull/2389)
   * ADDED: The ability to allow immediate uturns at trace points in a map matching request [#2380](https://github.com/valhalla/valhalla/pull/2380)
   * ADDED: Add utility functions to Signs. [#2390](https://github.com/valhalla/valhalla/pull/2390)
   * ADDED: Unified time tracking for all algorithms that support time-based graph expansion. [#2278](https://github.com/valhalla/valhalla/pull/2278)
   * ADDED: Add rail_ferry use and costing. [#2408](https://github.com/valhalla/valhalla/pull/2408)
   * ADDED: `street_side_max_distance`, `display_lat` and `display_lon` to `locations` in input for better control of routing side of street [#1769](https://github.com/valhalla/valhalla/pull/1769)
   * ADDED: Add additional exit phrases. [#2421](https://github.com/valhalla/valhalla/pull/2421)
   * ADDED: Add Japanese locale, update German. [#2432](https://github.com/valhalla/valhalla/pull/2432)
   * ADDED: Gurka expect_route refactor [#2435](https://github.com/valhalla/valhalla/pull/2435)
   * ADDED: Add option to suppress roundabout exits [#2437](https://github.com/valhalla/valhalla/pull/2437)
   * ADDED: Add Greek locale. [#2438](https://github.com/valhalla/valhalla/pull/2438)
   * ADDED (back): Support for 64bit wide way ids in the edgeinfo structure with no impact to size for data sources with ids 32bits wide. [#2422](https://github.com/valhalla/valhalla/pull/2422)
   * ADDED: Support for 64bit osm node ids in parsing stage of tile building [#2422](https://github.com/valhalla/valhalla/pull/2422)
   * CHANGED: Point2/PointLL are now templated to allow for higher precision coordinate math when desired [#2429](https://github.com/valhalla/valhalla/pull/2429)
   * ADDED: Optional OpenLR Encoded Path Edges in API Response [#2424](https://github.com/valhalla/valhalla/pull/2424)
   * ADDED: Add explicit include for sstream to be compatible with msvc_x64 toolset. [#2449](https://github.com/valhalla/valhalla/pull/2449)
   * ADDED: Properly split returned path if traffic conditions change partway along edges [#2451](https://github.com/valhalla/valhalla/pull/2451/files)
   * ADDED: Add Dutch locale. [#2464](https://github.com/valhalla/valhalla/pull/2464)
   * ADDED: Check with address sanititizer in CI. Add support for undefined behavior sanitizer. [#2487](https://github.com/valhalla/valhalla/pull/2487)
   * ADDED: Ability to recost a path and increased cost/time details along the trippath and json output [#2425](https://github.com/valhalla/valhalla/pull/2425)
   * ADDED: Add the ability to do bikeshare based (ped/bike) multimodal routing [#2031](https://github.com/valhalla/valhalla/pull/2031)
   * ADDED: Route through restrictions enabled by introducing a costing option. [#2469](https://github.com/valhalla/valhalla/pull/2469)
   * ADDED: Migrated to Ubuntu 20.04 base-image [#2508](https://github.com/valhalla/valhalla/pull/2508)
   * CHANGED: Speed up parseways stage by avoiding multiple string comparisons [#2518](https://github.com/valhalla/valhalla/pull/2518)
   * CHANGED: Speed up enhance stage by avoiding GraphTileBuilder copying [#2468](https://github.com/valhalla/valhalla/pull/2468)
   * ADDED: Costing options now includes shortest flag which favors shortest path routes [#2555](https://github.com/valhalla/valhalla/pull/2555)
   * ADDED: Incidents in intersections [#2547](https://github.com/valhalla/valhalla/pull/2547)
   * CHANGED: Refactor mapmatching configuration to use a struct (instead of `boost::property_tree::ptree`). [#2485](https://github.com/valhalla/valhalla/pull/2485)
   * ADDED: Save exit maneuver's begin heading when combining enter & exit roundabout maneuvers. [#2554](https://github.com/valhalla/valhalla/pull/2554)
   * ADDED: Added new urban flag that can be set if edge is within city boundaries to data processing; new use_urban_tag config option; added to osrm response within intersections. [#2522](https://github.com/valhalla/valhalla/pull/2522)
   * ADDED: Parses OpenLr of type PointAlongLine [#2565](https://github.com/valhalla/valhalla/pull/2565)
   * ADDED: Use edge.is_urban is set for serializing is_urban. [#2568](https://github.com/valhalla/valhalla/pull/2568)
   * ADDED: Added new rest/service area uses on the edge. [#2533](https://github.com/valhalla/valhalla/pull/2533)
   * ADDED: Dependency cache for Azure [#2567](https://github.com/valhalla/valhalla/pull/2567)
   * ADDED: Added flexibility to remove the use of the admindb and to use the country and state iso from the tiles; [#2579](https://github.com/valhalla/valhalla/pull/2579)
   * ADDED: Added toll gates and collection points (gantry) to the node;  [#2532](https://github.com/valhalla/valhalla/pull/2532)
   * ADDED: Added osrm serialization for rest/service areas and admins. [#2594](https://github.com/valhalla/valhalla/pull/2594)
   * CHANGED: Improved Russian localization; [#2593](https://github.com/valhalla/valhalla/pull/2593)
   * ADDED: Support restricted class in intersection annotations [#2589](https://github.com/valhalla/valhalla/pull/2589)
   * ADDED: Added trail type trace [#2606](https://github.com/valhalla/valhalla/pull/2606)
   * ADDED: Added tunnel names to the edges as a tagged name.  [#2608](https://github.com/valhalla/valhalla/pull/2608)
   * CHANGED: Moved incidents to the trip leg and cut the shape of the leg at that location [#2610](https://github.com/valhalla/valhalla/pull/2610)
   * ADDED: Costing option to ignore_closures when routing with current flow [#2615](https://github.com/valhalla/valhalla/pull/2615)
   * ADDED: Cross-compilation ability with MinGW64 [#2619](https://github.com/valhalla/valhalla/pull/2619)
   * ADDED: Defines the incident tile schema and incident metadata [#2620](https://github.com/valhalla/valhalla/pull/2620)
   * ADDED: Moves incident serializer logic into a generic serializer [#2621](https://github.com/valhalla/valhalla/pull/2621)
   * ADDED: Incident loading singleton for continually refreshing incident tiles[#2573](https://github.com/valhalla/valhalla/pull/2573)
   * ADDED: One shot mode to valhalla_service so you can run a single request of any type without starting a server [#2624](https://github.com/valhalla/valhalla/pull/2624)
   * ADDED: Adds text instructions to OSRM output [#2625](https://github.com/valhalla/valhalla/pull/2625)
   * ADDED: Adds support for alternate routes [#2626](https://github.com/valhalla/valhalla/pull/2626)
   * CHANGED: Switch Python bindings generator from boost.python to header-only pybind11[#2644](https://github.com/valhalla/valhalla/pull/2644)
   * ADDED: Add support of input file for one-shot mode of valhalla_service [#2648](https://github.com/valhalla/valhalla/pull/2648)
   * ADDED: Linear reference support to locate api [#2645](https://github.com/valhalla/valhalla/pull/2645)
   * ADDED: Implemented OSRM-like turn duration calculation for car. Uses it now in auto costing. [#2651](https://github.com/valhalla/valhalla/pull/2651)
   * ADDED: Enhanced turn lane information in guidance [#2653](https://github.com/valhalla/valhalla/pull/2653)
   * ADDED: `top_speed` option for all motorized vehicles [#2667](https://github.com/valhalla/valhalla/issues/2667)
   * CHANGED: Move turn_lane_direction helper to odin/util [#2675](https://github.com/valhalla/valhalla/pull/2675)
   * ADDED: Add annotations to osrm response including speed limits, unit and sign conventions [#2668](https://github.com/valhalla/valhalla/pull/2668)
   * ADDED: Added functions for predicted speeds encoding-decoding [#2674](https://github.com/valhalla/valhalla/pull/2674)
   * ADDED: Time invariant routing via the bidirectional algorithm. This has the effect that when time dependent routes (arrive_by and depart_at) fall back to bidirectional due to length restrictions they will actually use the correct time of day for one of the search directions [#2660](https://github.com/valhalla/valhalla/pull/2660)
   * ADDED: If the length of the edge is greater than kMaxEdgeLength, then consider this a catastrophic error if the should_error bool is true in the set_length function. [2678](https://github.com/valhalla/valhalla/pull/2678)
   * ADDED: Moved lat,lon coordinates structures from single to double precision. Improves geometry accuracy noticibly at zooms above 17 as well as coordinate snapping and any other geometric operations. Adds about a 2% performance penalty for standard routes. Graph nodes now have 7 digits of precision.  [#2693](https://github.com/valhalla/valhalla/pull/2693)
   * ADDED: Added signboards to guidance views.  [#2687](https://github.com/valhalla/valhalla/pull/2687)
   * ADDED: Regular speed on shortcut edges is calculated with turn durations taken into account. Truck, motorcycle and motorscooter profiles use OSRM-like turn duration. [#2662](https://github.com/valhalla/valhalla/pull/2662)
   * CHANGED: Remove astar algorithm and replace its use with timedep_forward as its redundant [#2706](https://github.com/valhalla/valhalla/pull/2706)
   * ADDED: Recover and recost all shortcuts in final path for bidirectional astar algorithm [#2711](https://github.com/valhalla/valhalla/pull/2711)
   * ADDED: An option for shortcut recovery to be cached at start up to reduce the time it takes to do so on the fly [#2714](https://github.com/valhalla/valhalla/pull/2714)
   * ADDED: If width <= 1.9 then no access for auto, truck, bus, taxi, emergency and hov. [#2713](https://github.com/valhalla/valhalla/pull/2713)
   * ADDED: Centroid/Converge/Rendezvous/Meet API which allows input locations to find a least cost convergence point from all locations [#2734](https://github.com/valhalla/valhalla/pull/2734)
   * ADDED: Added support to process the sump_buster tag.  Also, fixed a few small access bugs for nodes. [#2731](https://github.com/valhalla/valhalla/pull/2731)
   * ADDED: Log message if failed to create tiles directory. [#2738](https://github.com/valhalla/valhalla/pull/2738)
   * CHANGED: Tile memory is only owned by the GraphTile rather than shared amongst copies of the graph tile (in GraphReader and TileCaches). [#2340](https://github.com/valhalla/valhalla/pull/2340)
   * ADDED: Add Estonian locale. [#2748](https://github.com/valhalla/valhalla/pull/2748)
   * CHANGED: Handle GraphTile objects as smart pointers [#2703](https://github.com/valhalla/valhalla/pull/2703)
   * CHANGED: Improve stability with no RTTI build [#2759](https://github.com/valhalla/valhalla/pull/2759) and [#2760](https://github.com/valhalla/valhalla/pull/2760)
   * CHANGED: Change generic service roads to a new Use=kServiceRoad. This is for highway=service without other service= tags (such as driveway, alley, parking aisle) [#2419](https://github.com/valhalla/valhalla/pull/2419)
   * ADDED: Isochrones support isodistance lines as well [#2699](https://github.com/valhalla/valhalla/pull/2699)
   * ADDED: Add support for ignoring live traffic closures for waypoints [#2685](https://github.com/valhalla/valhalla/pull/2685)
   * ADDED: Add use_distance to auto cost to allow choosing between two primary cost components, time or distance [#2771](https://github.com/valhalla/valhalla/pull/2771)
   * CHANGED: nit: Enables compiler warnings in part of loki module [#2767](https://github.com/valhalla/valhalla/pull/2767)
   * CHANGED: Reducing the number of uturns by increasing the cost to for them to 9.5f. Note: Did not increase the cost for motorcycles or motorscooters. [#2770](https://github.com/valhalla/valhalla/pull/2770)
   * ADDED: Add option to use thread-safe GraphTile's reference counter. [#2772](https://github.com/valhalla/valhalla/pull/2772)
   * CHANGED: nit: Enables compiler warnings in part of thor module [#2768](https://github.com/valhalla/valhalla/pull/2768)
   * ADDED: Add costing option `use_tracks` to avoid or favor tracks in route. [#2769](https://github.com/valhalla/valhalla/pull/2769)
   * CHANGED: chore: Updates libosmium [#2786](https://github.com/valhalla/valhalla/pull/2786)
   * CHANGED: Optimize double bucket queue to reduce memory reallocations. [#2719](https://github.com/valhalla/valhalla/pull/2719)
   * CHANGED: Collapse merge maneuvers [#2773](https://github.com/valhalla/valhalla/pull/2773)
   * CHANGED: Add shortcuts to the tiles' bins so we can find them when doing spatial lookups. [#2744](https://github.com/valhalla/valhalla/pull/2744)

## Release Date: 2019-11-21 Valhalla 3.0.9
* **Bug Fix**
   * FIXED: Changed reachability computation to consider both directions of travel wrt candidate edges [#1965](https://github.com/valhalla/valhalla/pull/1965)
   * FIXED: toss ways where access=private and highway=service and service != driveway. [#1960](https://github.com/valhalla/valhalla/pull/1960)
   * FIXED: Fix search_cutoff check in loki correlate_node. [#2023](https://github.com/valhalla/valhalla/pull/2023)
   * FIXED: Computes notion of a deadend at runtime in bidirectional a-star which fixes no-route with a complicated u-turn. [#1982](https://github.com/valhalla/valhalla/issues/1982)
   * FIXED: Fix a bug with heading filter at nodes. [#2058](https://github.com/valhalla/valhalla/pull/2058)
   * FIXED: Bug in map matching continuity checking such that continuity must only be in the forward direction. [#2029](https://github.com/valhalla/valhalla/pull/2029)
   * FIXED: Allow setting the time for map matching paths such that the time is used for speed lookup. [#2030](https://github.com/valhalla/valhalla/pull/2030)
   * FIXED: Don't use density factor for transition cost when user specified flag disables flow speeds. [#2048](https://github.com/valhalla/valhalla/pull/2048)
   * FIXED: Map matching trace_route output now allows for discontinuities in the match though multi match is not supported in valhalla route output. [#2049](https://github.com/valhalla/valhalla/pull/2049)
   * FIXED: Allows routes with no time specified to use time conditional edges and restrictions with a flag denoting as much [#2055](https://github.com/valhalla/valhalla/pull/2055)
   * FIXED: Fixed a bug with 'current' time type map matches. [#2060](https://github.com/valhalla/valhalla/pull/2060)
   * FIXED: Fixed a bug with time dependent expansion in which the expansion distance heuristic was not being used. [#2064](https://github.com/valhalla/valhalla/pull/2064)

* **Enhancement**
   * ADDED: Establish pinpoint test pattern [#1969](https://github.com/valhalla/valhalla/pull/1969)
   * ADDED: Suppress relative direction in ramp/exit instructions if it matches driving side of street [#1990](https://github.com/valhalla/valhalla/pull/1990)
   * ADDED: Added relative direction to the merge maneuver [#1989](https://github.com/valhalla/valhalla/pull/1989)
   * ADDED: Refactor costing to better handle multiple speed datasources [#2026](https://github.com/valhalla/valhalla/pull/2026)
   * ADDED: Better usability of curl for fetching tiles on the fly [#2026](https://github.com/valhalla/valhalla/pull/2026)
   * ADDED: LRU cache scheme for tile storage [#2026](https://github.com/valhalla/valhalla/pull/2026)
   * ADDED: GraphTile size check [#2026](https://github.com/valhalla/valhalla/pull/2026)
   * ADDED: Pick more sane values for highway and toll avoidance [#2026](https://github.com/valhalla/valhalla/pull/2026)
   * ADDED: Refactor adding predicted speed info to speed up process [#2026](https://github.com/valhalla/valhalla/pull/2026)
   * ADDED: Allow selecting speed data sources at request time [#2026](https://github.com/valhalla/valhalla/pull/2026)
   * ADDED: Allow disabling certain neighbors in connectivity map [#2026](https://github.com/valhalla/valhalla/pull/2026)
   * ADDED: Allows routes with time-restricted edges if no time specified and notes restriction in response [#1992](https://github.com/valhalla/valhalla/issues/1992)
   * ADDED: Runtime deadend detection to timedependent a-star. [#2059](https://github.com/valhalla/valhalla/pull/2059)

## Release Date: 2019-09-06 Valhalla 3.0.8
* **Bug Fix**
   * FIXED: Added logic to detect if user is to merge to the left or right [#1892](https://github.com/valhalla/valhalla/pull/1892)
   * FIXED: Overriding the destination_only flag when reclassifying ferries; Also penalizing ferries with a 5 min. penalty in the cost to allow us to avoid destination_only the majority of the time except when it is necessary. [#1895](https://github.com/valhalla/valhalla/pull/1905)
   * FIXED: Suppress forks at motorway junctions and intersecting service roads [#1909](https://github.com/valhalla/valhalla/pull/1909)
   * FIXED: Enhanced fork assignment logic [#1912](https://github.com/valhalla/valhalla/pull/1912)
   * FIXED: Added logic to fall back to return country poly if no state and updated lua for Metro Manila and Ireland [#1910](https://github.com/valhalla/valhalla/pull/1910)
   * FIXED: Added missing motorway fork instruction [#1914](https://github.com/valhalla/valhalla/pull/1914)
   * FIXED: Use begin street name for osrm compat mode [#1916](https://github.com/valhalla/valhalla/pull/1916)
   * FIXED: Added logic to fix missing highway cardinal directions in the US [#1917](https://github.com/valhalla/valhalla/pull/1917)
   * FIXED: Handle forward traversable significant road class intersecting edges [#1928](https://github.com/valhalla/valhalla/pull/1928)
   * FIXED: Fixed bug with shape trimming that impacted Uturns at Via locations. [#1935](https://github.com/valhalla/valhalla/pull/1935)
   * FIXED: Dive bomb updates.  Updated default speeds for urban areas based on roadclass for the enhancer.  Also, updated default speeds based on roadclass in lua.  Fixed an issue where we were subtracting 1 from uint32_t when 0 for stop impact.  Updated reclassify link logic to allow residential roads to be added to the tree, but we only downgrade the links to tertiary.  Updated TransitionCost functions to add 1.5 to the turncost when transitioning from a ramp to a non ramp and vice versa.  Also, added 0.5f to the turncost if the edge is a roundabout. [#1931](https://github.com/valhalla/valhalla/pull/1931)

* **Enhancement**
   * ADDED: Caching url fetched tiles to disk [#1887](https://github.com/valhalla/valhalla/pull/1887)
   * ADDED: filesystem::remove_all [#1887](https://github.com/valhalla/valhalla/pull/1887)
   * ADDED: Minimum enclosing bounding box tool [#1887](https://github.com/valhalla/valhalla/pull/1887)
   * ADDED: Use constrained flow speeds in bidirectional_astar.cc [#1907](https://github.com/valhalla/valhalla/pull/1907)
   * ADDED: Bike Share Stations are now in the graph which should set us up to do multimodal walk/bike scenarios [#1852](https://github.com/valhalla/valhalla/pull/1852)

## Release Date: 2019-7-18 Valhalla 3.0.7
* **Bug Fix**
   * FIXED: Fix pedestrian fork [#1886](https://github.com/valhalla/valhalla/pull/1886)

## Release Date: 2019-7-15 Valhalla 3.0.6
* **Bug Fix**
   * FIXED: Admin name changes. [#1853](https://github.com/valhalla/valhalla/pull/1853) Ref: [#1854](https://github.com/valhalla/valhalla/issues/1854)
   * FIXED: valhalla_add_predicted_traffic was overcommitted while gathering stats. Added a clear. [#1857](https://github.com/valhalla/valhalla/pull/1857)
   * FIXED: regression in map matching when moving to valhalla v3.0.0 [#1863](https://github.com/valhalla/valhalla/pull/1863)
   * FIXED: last step shape in osrm serializer should be 2 of the same point [#1867](https://github.com/valhalla/valhalla/pull/1867)
   * FIXED: Shape trimming at the beginning and ending of the route to not be degenerate [#1876](https://github.com/valhalla/valhalla/pull/1876)
   * FIXED: Duplicate waypoints in osrm serializer [#1880](https://github.com/valhalla/valhalla/pull/1880)
   * FIXED: Updates for heading precision [#1881](https://github.com/valhalla/valhalla/pull/1881)
   * FIXED: Map matching allowed untraversable edges at start of route [#1884](https://github.com/valhalla/valhalla/pull/1884)

* **Enhancement**
   * ADDED: Use the same protobuf object the entire way through the request process [#1837](https://github.com/valhalla/valhalla/pull/1837)
   * ADDED: Enhanced turn lane processing [#1859](https://github.com/valhalla/valhalla/pull/1859)
   * ADDED: Add global_synchronized_cache in valhalla_build_config [#1851](https://github.com/valhalla/valhalla/pull/1851)

## Release Date: 2019-06-04 Valhalla 3.0.5
* **Bug Fix**
   * FIXED: Protect against unnamed rotaries and routes that end in roundabouts not turning off rotary logic [#1840](https://github.com/valhalla/valhalla/pull/1840)

* **Enhancement**
   * ADDED: Add turn lane info at maneuver point [#1830](https://github.com/valhalla/valhalla/pull/1830)

## Release Date: 2019-05-31 Valhalla 3.0.4
* **Bug Fix**
   * FIXED: Improved logic to decide between bear vs. continue [#1798](https://github.com/valhalla/valhalla/pull/1798)
   * FIXED: Bicycle costing allows use of roads with all surface values, but with a penalty based on bicycle type. However, the edge filter totally disallows bad surfaces for some bicycle types, creating situations where reroutes fail if a rider uses a road with a poor surface. [#1800](https://github.com/valhalla/valhalla/pull/1800)
   * FIXED: Moved complex restrictions building to before validate. [#1805](https://github.com/valhalla/valhalla/pull/1805)
   * FIXED: Fix bicycle edge filter when avoid_bad_surfaces = 1.0 [#1806](https://github.com/valhalla/valhalla/pull/1806)
   * FIXED: Replace the EnhancedTripPath class inheritance with aggregation [#1807](https://github.com/valhalla/valhalla/pull/1807)
   * FIXED: Replace the old timezone shape zip file every time valhalla_build_timezones is ran [#1817](https://github.com/valhalla/valhalla/pull/1817)
   * FIXED: Don't use island snapped edge candidates (from disconnected components or low reach edges) when we rejected other high reachability edges that were closer [#1835](https://github.com/valhalla/valhalla/pull/1835)

## Release Date: 2019-05-08 Valhalla 3.0.3
* **Bug Fix**
   * FIXED: Fixed a rare loop condition in route matcher (edge walking to match a trace).
   * FIXED: Fixed VACUUM ANALYZE syntax issue.  [#1704](https://github.com/valhalla/valhalla/pull/1704)
   * FIXED: Fixed the osrm maneuver type when a maneuver has the to_stay_on attribute set.  [#1714](https://github.com/valhalla/valhalla/pull/1714)
   * FIXED: Fixed osrm compatibility mode attributes.  [#1716](https://github.com/valhalla/valhalla/pull/1716)
   * FIXED: Fixed rotary/roundabout issues in Valhalla OSRM compatibility.  [#1727](https://github.com/valhalla/valhalla/pull/1727)
   * FIXED: Fixed the destinations assignment for exit names in OSRM compatibility mode. [#1732](https://github.com/valhalla/valhalla/pull/1732)
   * FIXED: Enhance merge maneuver type assignment. [#1735](https://github.com/valhalla/valhalla/pull/1735)
   * FIXED: Fixed fork assignments and on ramps for OSRM compatibility mode. [#1738](https://github.com/valhalla/valhalla/pull/1738)
   * FIXED: Fixed cardinal direction on reference names when forward/backward tag is present on relations. Fixes singly digitized roads with opposing directional modifiers. [#1741](https://github.com/valhalla/valhalla/pull/1741)
   * FIXED: Fixed fork assignment and narrative logic when a highway ends and splits into multiple ramps. [#1742](https://github.com/valhalla/valhalla/pull/1742)
   * FIXED: Do not use any avoid edges as origin or destination of a route, matrix, or isochrone. [#1745](https://github.com/valhalla/valhalla/pull/1745)
   * FIXED: Add leg summary and remove unused hint attribute for OSRM compatibility mode. [#1753](https://github.com/valhalla/valhalla/pull/1753)
   * FIXED: Improvements for pedestrian forks, pedestrian roundabouts, and continue maneuvers. [#1768](https://github.com/valhalla/valhalla/pull/1768)
   * FIXED: Added simplified overview for OSRM response and added use_toll logic back to truck costing. [#1765](https://github.com/valhalla/valhalla/pull/1765)
   * FIXED: temp fix for location distance bug [#1774](https://github.com/valhalla/valhalla/pull/1774)
   * FIXED: Fix pedestrian routes using walkway_factor [#1780](https://github.com/valhalla/valhalla/pull/1780)
   * FIXED: Update the begin and end heading of short edges based on use [#1783](https://github.com/valhalla/valhalla/pull/1783)
   * FIXED: GraphReader::AreEdgesConnected update.  If transition count == 0 return false and do not call transition function. [#1786](https://github.com/valhalla/valhalla/pull/1786)
   * FIXED: Only edge candidates that were used in the path are send to serializer: [1788](https://github.com/valhalla/valhalla/pull/1788)
   * FIXED: Added logic to prevent the removal of a destination maneuver when ending on an internal edge [#1792](https://github.com/valhalla/valhalla/pull/1792)
   * FIXED: Fixed instructions when starting on an internal edge [#1796](https://github.com/valhalla/valhalla/pull/1796)

* **Enhancement**
   * Add the ability to run valhalla_build_tiles in stages. Specify the begin_stage and end_stage as command line options. Also cleans up temporary files as the last stage in the pipeline.
   * Add `remove` to `filesystem` namespace. [#1752](https://github.com/valhalla/valhalla/pull/1752)
   * Add TaxiCost into auto costing options.
   * Add `preferred_side` to allow per-location filtering of edges based on the side of the road the location is on and the driving side for that locale.
   * Slightly decreased the internal side-walk factor to .90f to favor roads with attached sidewalks. This impacts roads that have added sidewalk:left, sidewalk:right or sidewalk:both OSM tags (these become attributes on each directedEdge). The user can then avoid/penalize dedicated sidewalks and walkways, when they increase the walkway_factor. Since we slightly decreased the sidewalk_factor internally and only favor sidewalks if use is tagged as sidewalk_left or sidewalk_right, we should tend to route on roads with attached sidewalks rather than separate/dedicated sidewalks, allowing for more road names to be called out since these are labeled more.
   * Add `via` and `break_through` location types [#1737](https://github.com/valhalla/valhalla/pull/1737)
   * Add `street_side_tolerance` and `search_cutoff` to input `location` [#1777](https://github.com/valhalla/valhalla/pull/1777)
   * Return the Valhalla error `Path distance exceeds the max distance limit` for OSRM responses when the route is greater than the service limits. [#1781](https://github.com/valhalla/valhalla/pull/1781)

## Release Date: 2019-01-14 Valhalla 3.0.2
* **Bug Fix**
   * FIXED: Transit update - fix dow and exception when after midnight trips are normalized [#1682](https://github.com/valhalla/valhalla/pull/1682)
   * FIXED: valhalla_convert_transit segfault - GraphTileBuilder has null GraphTileHeader [#1683](https://github.com/valhalla/valhalla/issues/1683)
   * FIXED: Fix crash for trace_route with osrm serialization. Was passing shape rather than locations to the waypoint method.
   * FIXED: Properly set driving_side based on data set in TripPath.
   * FIXED: A bad bicycle route exposed an issue with bidirectional A* when the origin and destination edges are connected. Use A* in these cases to avoid requiring a high cost threshold in BD A*.
   * FIXED: x86 and x64 data compatibility was fixed as the structures weren't aligned.
   * FIXED: x86 tests were failing due mostly to floating point issues and the aforementioned structure misalignment.
* **Enhancement**
   * Add a durations list (delta time between each pair of trace points), a begin_time and a use_timestamp flag to trace_route requests. This allows using the input trace timestamps or durations plus the begin_time to compute elapsed time at each edge in the matched path (rather than using costing methods).
   * Add support for polyline5 encoding for OSRM formatted output.
* **Note**
   * Isochrones and openlr are both noted as not working with release builds for x86 (32bit) platforms. We'll look at getting this fixed in a future release

## Release Date: 2018-11-21 Valhalla 3.0.1
* **Bug Fix**
   * FIXED: Fixed a rare, but serious bug with bicycle costing. ferry_factor_ in bicycle costing shadowed the data member in the base dynamic cost class, leading to an uninitialized variable. Occasionally, this would lead to negative costs which caused failures. [#1663](https://github.com/valhalla/valhalla/pull/1663)
   * FIXED: Fixed use of units in OSRM compatibility mode. [#1662](https://github.com/valhalla/valhalla/pull/1662)

## Release Date: 2018-11-21 Valhalla 3.0.0
* **NOTE**
   * This release changes the Valhalla graph tile formats to make the tile data more efficient and flexible. Tile data is incompatible with Valhalla 2.x builds, and code for 3.x is incompatible with data built for Valahalla 2.x versions. Valhalla tile sizes are slightly smaller (for datasets using elevation information the size savings is over 10%). In addition, there is increased flexibility for creating different variants of tiles to support different applications (e.g. bicycle only, or driving only).
* **Enhancement**
   * Remove the use of DirectedEdge for transitions between nodes on different hierarchy levels. A new structure, NodeTransition, is now used to transition to nodes on different hierarchy level. This saves space since only the end node GraphId is needed for the transitions (and DirectedEdge is a large data structure).
   * Change the NodeInfo lat,lon to use an offset from the tile base lat,lon. This potentially allows higher precision than using float, but more importantly saves space and allows support for NodeTransitions as well as spare for future growth.
   * Remove the EdgeElevation structure and max grade information into DirectedEdge and mean elevation into EdgeInfo. This saves space.
   * Reduce wayid to 32 bits. This allows sufficient growth when using OpenStreetMap data and frees space in EdgeInfo (allows moving speed limit and mean elevation from other structures).
   * Move name consistency from NodeInfo to DirectedEdge. This allows a more efficient lookup of name consistency.
   * Update all path algorithms to use NodeTransition logic rather than special DirectedEdge transition types. This simplifies PathAlgorithms slightly and removes some conditional logic.
   * Add an optional GraphFilter stage to tile building pipeline. This allows removal of edges and nodes based on access. This allows bicycle only, pedestrian only, or driving only datasets (or combinations) to be created - allowing smaller datasets for special purpose applications.
* **Deprecate**
   * Valhalla 3.0 removes support for OSMLR.

## Release Date: 2018-11-20 Valhalla 2.7.2
* **Enhancement**
   * UPDATED: Added a configuration variable for max_timedep_distance. This is used in selecting the path algorithm and provides the maximum distance between locations when choosing a time dependent path algorithm (other than multi modal). Above this distance, bidirectional A* is used with no time dependencies.
   * UPDATED: Remove transition edges from priority queue in Multimodal methods.
   * UPDATED: Fully implement street names and exit signs with ability to identify route numbers. [#1635](https://github.com/valhalla/valhalla/pull/1635)
* **Bug Fix**
   * FIXED: A timed-turned restriction should not be applied when a non-timed route is executed.  [#1615](https://github.com/valhalla/valhalla/pull/1615)
   * FIXED: Changed unordered_map to unordered_multimap for polys. Poly map can contain the same key but different multi-polygons. For example, islands for a country or timezone polygons for a country.
   * FIXED: Fixed timezone db issue where TZIDs did not exist in the Howard Hinnant date time db that is used in the date_time class for tz indexes.  Added logic to create aliases for TZIDs based on https://en.wikipedia.org/wiki/List_of_tz_database_time_zones
   * FIXED: Fixed the ramp turn modifiers for osrm compat [#1569](https://github.com/valhalla/valhalla/pull/1569)
   * FIXED: Fixed the step geometry when using the osrm compat mode [#1571](https://github.com/valhalla/valhalla/pull/1571)
   * FIXED: Fixed a data creation bug causing issues with A* routes ending on loops. [#1576](https://github.com/valhalla/valhalla/pull/1576)
   * FIXED: Fixed an issue with a bad route where destination only was present. Was due to thresholds in bidirectional A*. Changed threshold to be cost based rather than number of iterations). [#1586](https://github.com/valhalla/valhalla/pull/1586)
   * FIXED: Fixed an issue with destination only (private) roads being used in bicycle routes. Centralized some "base" transition cost logic in the base DynamicCost class. [#1587](https://github.com/valhalla/valhalla/pull/1587)
   * FIXED: Remove extraneous ramp maneuvers [#1657](https://github.com/valhalla/valhalla/pull/1657)

## Release Date: 2018-10-02 Valhalla 2.7.1
* **Enhancement**
   * UPDATED: Added date time support to forward and reverse isochrones. Add speed lookup (predicted speeds and/or free-flow or constrained flow speed) if date_time is present.
   * UPDATED: Add timezone checks to multimodal routes and isochrones (updates localtime if the path crosses into a timezone different than the start location).
* **Data Producer Update**
   * UPDATED: Removed boost date time support from transit.  Now using the Howard Hinnant date library.
* **Bug Fix**
   * FIXED: Fixed a bug with shortcuts that leads to inconsistent routes depending on whether shortcuts are taken, different origins can lead to different paths near the destination. This fix also improves performance on long routes and matrices.
   * FIXED: We were getting inconsistent results between departing at current date/time vs entering the current date/time.  This issue is due to the fact that the iso_date_time function returns the full iso date_time with the timezone offset (e.g., 2018-09-27T10:23-07:00 vs 2018-09-27T10:23). When we refactored the date_time code to use the new Howard Hinnant date library, we introduced this bug.
   * FIXED: Increased the threshold in CostMatrix to address null time and distance values occurring for truck costing with locations near the max distance.

## Release Date: 2018-09-13 Valhalla 2.7.0
* **Enhancement**
   * UPDATED: Refactor to use the pbf options instead of the ptree config [#1428](https://github.com/valhalla/valhalla/pull/1428) This completes [1357](https://github.com/valhalla/valhalla/issues/1357)
   * UPDATED: Removed the boost/date_time dependency from baldr and odin. We added the Howard Hinnant date and time library as a submodule. [#1494](https://github.com/valhalla/valhalla/pull/1494)
   * UPDATED: Fixed 'Drvie' typo [#1505](https://github.com/valhalla/valhalla/pull/1505) This completes [1504](https://github.com/valhalla/valhalla/issues/1504)
   * UPDATED: Optimizations of GetSpeed for predicted speeds [1490](https://github.com/valhalla/valhalla/issues/1490)
   * UPDATED: Isotile optimizations
   * UPDATED: Added stats to predictive traffic logging
   * UPDATED: resample_polyline - Breaks the polyline into equal length segments at a sample distance near the resolution. Break out of the loop through polyline points once we reach the specified number of samplesthen append the last
polyline point.
   * UPDATED: added android logging and uses a shared graph reader
   * UPDATED: Do not run a second pass on long pedestrian routes that include a ferry (but succeed on first pass). This is a performance fix. Long pedestrian routes with A star factor based on ferry speed end up being very inefficient.
* **Bug Fix**
   * FIXED: A* destination only
   * FIXED: Fixed through locations weren't honored [#1449](https://github.com/valhalla/valhalla/pull/1449)


## Release Date: 2018-08-02 Valhalla 3.0.0-rc.4
* **Node Bindings**
   * UPDATED: add some worker pool handling
   [#1467](https://github.com/valhalla/valhalla/pull/1467)

## Release Date: 2018-08-02 Valhalla 3.0.0-rc.3
* **Node Bindings**
   * UPDATED: replaced N-API with node-addon-api wrapper and made the actor
   functions asynchronous
   [#1457](https://github.com/valhalla/valhalla/pull/1457)

## Release Date: 2018-07-24 Valhalla 3.0.0-rc.2
* **Node Bindings**
   * FIXED: turn on the autocleanup functionality for the actor object.
   [#1439](https://github.com/valhalla/valhalla/pull/1439)

## Release Date: 2018-07-16 Valhalla 3.0.0-rc.1
* **Enhancement**
   * ADDED: exposed the rest of the actions to the node bindings and added tests. [#1415](https://github.com/valhalla/valhalla/pull/1415)

## Release Date: 2018-07-12 Valhalla 3.0.0-alpha.1
**NOTE**: There was already a small package named `valhalla` on the npm registry, only published up to version 0.0.3. The team at npm has transferred the package to us, but would like us to publish something to it ASAP to prove our stake in it. Though the bindings do not have all of the actor functionality exposed yet (just route), we are going to publish an alpha release of 3.0.0 to get something up on npm.
* **Infrastructure**:
   * ADDED: add in time dependent algorithms if the distance between locations is less than 500km.
   * ADDED: TurnLanes to indicate turning lanes at the end of a directed edge.
   * ADDED: Added PredictedSpeeds to Valhalla tiles and logic to compute speed based on predictive speed profiles.
* **Data Producer Update**
   * ADDED: is_route_num flag was added to Sign records. Set this to true if the exit sign comes from a route number/ref.
   * CHANGED: Lower speeds on driveways, drive-thru, and parking aisle. Set destination only flag for drive thru use.
   * ADDED: Initial implementation of turn lanes.
  **Bug Fix**
   * CHANGED: Fix destination only penalty for A* and time dependent cases.
   * CHANGED: Use the distance from GetOffsetForHeading, based on road classification and road use (e.g. ramp, turn channel, etc.), within tangent_angle function.
* **Map Matching**
   * FIXED: Fixed trace_route edge_walk server abort [#1365](https://github.com/valhalla/valhalla/pull/1365)
* **Enhancement**
   * ADDED: Added post process for updating free and constrained speeds in the directed edges.
   * UPDATED: Parse the json request once and store in a protocol buffer to pass along the pipeline. This completed the first portion of [1357](https://github.com/valhalla/valhalla/issues/1357)
   * UPDATED: Changed the shape_match attribute from a string to an enum. Fixes [1376](https://github.com/valhalla/valhalla/issues/1376)
   * ADDED: Node bindings for route [#1341](https://github.com/valhalla/valhalla/pull/1341)
   * UPDATED: Use a non-linear use_highways factor (to more heavily penalize highways as use_highways approaches 0).

## Release Date: 2018-07-15 Valhalla 2.6.3
* **API**:
   * FIXED: Use a non-linear use_highways factor (to more heavily penalize highways as use_highways approaches 0).
   * FIXED: Fixed the highway_factor when use_highways < 0.5.
   * ENHANCEMENT: Added logic to modulate the surface factor based on use_trails.
   * ADDED: New customer test requests for motorcycle costing.

## Release Date: 2018-06-28 Valhalla 2.6.2
* **Data Producer Update**
   * FIXED: Complex restriction sorting bug.  Check of has_dt in ComplexRestrictionBuilder::operator==.
* **API**:
   * FIXED: Fixed CostFactory convenience method that registers costing models
   * ADDED: Added use_tolls into motorcycle costing options

## Release Date: 2018-05-28 Valhalla 2.6.0
* **Infrastructure**:
   * CHANGED: Update cmake buildsystem to replace autoconf [#1272](https://github.com/valhalla/valhalla/pull/1272)
* **API**:
   * CHANGED: Move `trace_options` parsing to map matcher factory [#1260](https://github.com/valhalla/valhalla/pull/1260)
   * ADDED: New costing method for AutoDataFix [#1283](https://github.com/valhalla/valhalla/pull/1283)

## Release Date: 2018-05-21 Valhalla 2.5.0
* **Infrastructure**
   * ADDED: Add code formatting and linting.
* **API**
   * ADDED: Added new motorcycle costing, motorcycle access flag in data and use_trails option.
* **Routing**
   * ADDED: Add time dependnet forward and reverse A* methods.
   * FIXED: Increase minimum threshold for driving routes in bidirectional A* (fixes some instances of bad paths).
* **Data Producer Update**
   * CHANGED: Updates to properly handle cycleway crossings.
   * CHANGED: Conditionally include driveways that are private.
   * ADDED: Added logic to set motorcycle access.  This includes lua, country access, and user access flags for motorcycles.

## Release Date: 2018-04-11 Valhalla 2.4.9
* **Enhancement**
   * Added European Portuguese localization for Valhalla
   * Updates to EdgeStatus to improve performance. Use an unordered_map of tile Id and allocate an array for each edge in the tile. This allows using pointers to access status for sequential edges. This improves performance by 50% or so.
   * A couple of bicycle costing updates to improve route quality: avoid roads marked as part of a truck network, to remove the density penalty for transition costs.
   * When optimal matrix type is selected, now use CostMatrix for source to target pedestrian and bicycle matrix calls when both counts are above some threshold. This improves performance in general and lessens some long running requests.
*  **Data Producer Update**
   * Added logic to protect against setting a speed of 0 for ferries.

## Release Date: 2018-03-27 Valhalla 2.4.8
* **Enhancement**
   * Updates for Italian verbal translations
   * Optionally remove driveways at graph creation time
   * Optionally disable candidate edge penalty in path finding
   * OSRM compatible route, matrix and map matching response generation
   * Minimal Windows build compatibility
   * Refactoring to use PBF as the IPC mechanism for all objects
   * Improvements to internal intersection marking to reduce false positives
* **Bug Fix**
   * Cap candidate edge penalty in path finding to reduce excessive expansion
   * Fix trivial paths at deadends

## Release Date: 2018-02-08 Valhalla 2.4.7
* **Enhancement**
   * Speed up building tiles from small OSM imports by using boost directory iterator rather than going through all possible tiles and testing each if the file exists.
* **Bug Fix**
   * Protect against overflow in string to float conversion inside OSM parsing.

## Release Date: 2018-01-26 Valhalla 2.4.6
* **Enhancement**
   * Elevation library will lazy load RAW formatted sources

## Release Date: 2018-01-24 Valhalla 2.4.5
* **Enhancement**
   * Elevation packing utility can unpack lz4hc now
* **Bug Fix**
   * Fixed broken darwin builds

## Release Date: 2018-01-23 Valhalla 2.4.4
* **Enhancement**
   * Elevation service speed improvements and the ability to serve lz4hc compressed data
   * Basic support for downloading routing tiles on demand
   * Deprecated `valhalla_route_service`, now all services (including elevation) are found under `valhalla_service`

## Release Date: 2017-12-11 Valhalla 2.4.3
* **Enhancement**
   * Remove union from GraphId speeds up some platforms
   * Use SAC scale in pedestrian costing
   * Expanded python bindings to include all actions (route, matrix, isochrone, etc)
* **Bug Fix**
   * French translation typo fixes
*  **Data Producer Update**
   * Handling shapes that intersect the poles when binning
   * Handling when transit shapes are less than 2 points

## Release Date: 2017-11-09 Valhalla 2.4.1
*  **Data Producer Update**
   * Added kMopedAccess to modes for complex restrictions.  Remove the kMopedAccess when auto access is removed.  Also, add the kMopedAccess when an auto restriction is found.

## Release Date: 2017-11-08 Valhalla 2.4.0
*  **Data Producer Update**
   * Added logic to support restriction = x with a the except tag.  We apply the restriction to everything except for modes in the except tag.
   * Added logic to support railway_service and coach_service in transit.
* **Bug Fix**
  * Return proper edge_walk path for requested shape_match=walk_or_snap
  * Skip invalid stateid for Top-K requests

## Release Date: 2017-11-07 Valhalla 2.3.9
* **Enhancement**
  * Top-K map matched path generation now only returns unique paths and does so with fewer iterations
  * Navigator call outs for both imperial and metric units
  * The surface types allowed for a given bike route can now be controlled via a request parameter `avoid_bad_surfaces`
  * Improved support for motorscooter costing via surface types, road classification and vehicle specific tagging
* **Bug Fix**
  * Connectivity maps now include information about transit tiles
  * Lane counts for singly digitized roads are now correct for a given directed edge
  * Edge merging code for assigning osmlr segments is now robust to partial tile sets
  * Fix matrix path finding to allow transitioning down to lower levels when appropriate. In particular, do not supersede shortcut edges until no longer expanding on the next level.
  * Fix optimizer rotate location method. This fixes a bug where optimal ordering was bad for large location sets.
*  **Data Producer Update**
   * Duration tags are now used to properly set the speed of travel for a ferry routes

## Release Date: 2017-10-17 Valhalla 2.3.8
* **Bug Fix**
  * Fixed the roundabout exit count for bicycles when the roundabout is a road and not a cycleway
  * Enable a pedestrian path to remain on roundabout instead of getting off and back on
  * Fixed the penalization of candidate locations in the uni-directional A* algorithm (used for trivial paths)
*  **Data Producer Update**
   * Added logic to set bike forward and tag to true where kv["sac_scale"] == "hiking". All other values for sac_scale turn off bicycle access.  If sac_scale or mtb keys are found and a surface tag is not set we default to kPath.
   * Fixed a bug where surface=unpaved was being assigned Surface::kPavedSmooth.

## Release Date: 2017-9-11 Valhalla 2.3.7
* **Bug Fix**
  * Update bidirectional connections to handle cases where the connecting edge is one of the origin (or destination) edges and the cost is high. Fixes some pedestrian route issues that were reported.
*  **Data Producer Update**
   * Added support for motorroad tag (default and per country).
   * Update OSMLR segment association logic to fix issue where chunks wrote over leftover segments. Fix search along edges to include a radius so any nearby edges are also considered.

## Release Date: 2017-08-29 Valhalla 2.3.6
* **Bug Fix**
  * Pedestrian paths including ferries no longer cause circuitous routes
  * Fix a crash in map matching route finding where heading from shape was using a `nullptr` tile
  * Spanish language narrative corrections
  * Fix traffic segment matcher to always set the start time of a segment when its known
* **Enhancement**
  * Location correlation scoring improvements to avoid situations where less likely start or ending locations are selected

## Release Date: 2017-08-22 Valhalla 2.3.5
* **Bug Fix**
  * Clamp the edge score in thor. Extreme values were causing bad alloc crashes.
  * Fix multimodal isochrones. EdgeLabel refactor caused issues.
* **Data Producer Update**
  * Update lua logic to properly handle vehicle=no tags.

## Release Date: 2017-08-14 Valhalla 2.3.4
* **Bug Fix**
  * Enforce limits on maximum per point accuracy to avoid long running map matching computations

## Release Date: 2017-08-14 Valhalla 2.3.3
* **Bug Fix**
  * Maximum osm node reached now causes bitset to resize to accommodate when building tiles
  * Fix wrong side of street information and remove redundant node snapping
  * Fix path differences between services and `valhalla_run_route`
  * Fix map matching crash when interpolating duplicate input points
  * Fix unhandled exception when trace_route or trace_attributes when there are no continuous matches
* **Enhancement**
  * Folded Low-Stress Biking Code into the regular Bicycle code and removed the LowStressBicycleCost class. Now when making a query for bicycle routing, a value of 0 for use_hills and use_roads produces low-stress biking routes, while a value of 1 for both provides more intense professional bike routes.
  * Bike costing default values changed. use_roads and use_hills are now 0.25 by default instead of 0.5 and the default bike is now a hybrid bike instead of a road bike.
  * Added logic to use station hierarchy from transitland.  Osm and egress nodes are connected by transitconnections.  Egress and stations are connected by egressconnections.  Stations and platforms are connected by platformconnections.  This includes narrative updates for Odin as well.

## Release Date: 2017-07-31 Valhalla 2.3.2
* **Bug Fix**
  * Update to use oneway:psv if oneway:bus does not exist.
  * Fix out of bounds memory issue in DoubleBucketQueue.
  * Many things are now taken into consideration to determine which sides of the road have what cyclelanes, because they were not being parsed correctly before
  * Fixed issue where sometimes a "oneway:bicycle=no" tag on a two-way street would cause the road to become a oneway for bicycles
  * Fixed trace_attributes edge_walk cases where the start or end points in the shape are close to graph nodes (intersections)
  * Fixed 32bit architecture crashing for certain routes with non-deterministic placement of edges labels in bucketized queue datastructure
* **Enhancement**
  * Improve multi-modal routes by adjusting the pedestrian mode factor (routes use less walking in favor of public transit).
  * Added interface framework to support "top-k" paths within map-matching.
  * Created a base EdgeLabel class that contains all data needed within costing methods and supports the basic path algorithms (forward direction, A*, with accumulated path distance). Derive class for bidirectional algorithms (BDEdgeLabel) and for multimodal algorithms. Lowers memory use by combining some fields (using spare bits from GraphId).
  * Added elapsed time estimates to map-matching labels in preparation for using timestamps in map-matching.
  * Added parsing of various OSM tags: "bicycle=use_sidepath", "bicycle=dismount", "segregated=*", "shoulder=*", "cycleway:buffer=*", and several variations of these.
  * Both trace_route and trace_attributes will parse `time` and `accuracy` parameters when the shape is provided as unencoded
  * Map-matching will now use the time (in seconds) of each gps reading (if provided) to narrow the search space and avoid finding matches that are impossibly fast

## Release Date: 2017-07-10 Valhalla 2.3.0
* **Bug Fix**
  * Fixed a bug in traffic segment matcher where length was populated but had invalid times
* **Embedded Compilation**
  * Decoupled the service components from the rest of the worker objects so that the worker objects could be used in non http service contexts
   * Added an actor class which encapsulates the various worker objects and allows the various end points to be called /route /height etc. without needing to run a service
* **Low-Stress Bicycle**
  * Worked on creating a new low-stress biking option that focuses more on taking safer roads like cycle ways or residential roads than the standard bike costing option does.

## Release Date: 2017-06-26 Valhalla 2.2.9
* **Bug Fix**
  * Fix a bug introduced in 2.2.8 where map matching search extent was incorrect in longitude axis.

## Release Date: 2017-06-23 Valhalla 2.2.8
* **Bug Fix**
  * Traffic segment matcher (exposed through Python bindings) - fix cases where partial (or no) results could be returned when breaking out of loop in form_segments early.
* **Traffic Matching Update**
  * Traffic segment matcher - handle special cases when entering and exiting turn channels.
* **Guidance Improvements**
  * Added Swedish (se-SV) narrative file.

## Release Date: 2017-06-20 Valhalla 2.2.7
* **Bug Fixes**
  * Traffic segment matcher (exposed through Python bindings) makes use of accuracy per point in the input
  * Traffic segment matcher is robust to consecutive transition edges in matched path
* **Isochrone Changes**
  * Set up isochrone to be able to handle multi-location queries in the future
* **Data Producer Updates**
  * Fixes to valhalla_associate_segments to address threading issue.
  * Added support for restrictions that refers only to appropriate type of vehicle.
* **Navigator**
  * Added pre-alpha implementation that will perform guidance for mobile devices.
* **Map Matching Updates**
  * Added capability to customize match_options

## Release Date: 2017-06-12 Valhalla 2.2.6
* **Bug Fixes**
  * Fixed the begin shape index where an end_route_discontinuity exists
* **Guidance Improvements**
  * Updated Slovenian (sl-SI) narrative file.
* **Data Producer Updates**
  * Added support for per mode restrictions (e.g., restriction:&lt;type&gt;)  Saved these restrictions as "complex" restrictions which currently support per mode lookup (unlike simple restrictions which are assumed to apply to all driving modes).
* **Matrix Updates**
  * Increased max distance threshold for auto costing and other similar costings to 400 km instead of 200 km

## Release Date: 2017-06-05 Valhalla 2.2.5
* **Bug Fixes**
  * Fixed matched point edge_index by skipping transition edges.
  * Use double precision in meili grid traversal to fix some incorrect grid cases.
  * Update meili to use DoubleBucketQueue and GraphReader methods rather than internal methods.

## Release Date: 2017-05-17 Valhalla 2.2.4
* **Bug Fixes**
  * Fix isochrone bug where the default access mode was used - this rejected edges that should not have been rejected for cases than automobile.
  * Fix A* handling of edge costs for trivial routes. This fixed an issue with disconnected regions that projected to a single edge.
  * Fix TripPathBuilder crash if first edge is a transition edge (was occurring with map-matching in rare occasions).

## Release Date: 2017-05-15 Valhalla 2.2.3
* **Map Matching Improvement**
  * Return begin and end route discontinuities. Also, returns partial shape of edge at route discontinuity.
* **Isochrone Improvements**
  * Add logic to make sure the center location remains fixed at the center of a tile/grid in the isotile.
  * Add a default generalization factor that is based on the grid size. Users can still override this factor but the default behavior is improved.
  * Add ExpandForward and ExpandReverse methods as is done in bidirectional A*. This improves handling of transitions between hierarchy levels.
* **Graph Correlation Improvements**
  * Add options to control both radius and reachability per input location (with defaults) to control correlation of input locations to the graph in such a way as to avoid routing between disconnected regions and favor more likely paths.

## Release Date: 2017-05-08 Valhalla 2.2.0
* **Guidance Improvements**
  * Added Russian (ru-RU) narrative file.
  * Updated Slovenian (sl-SI) narrative file.
* **Data Producer Updates**
  * Assign destination sign info on bidirectional ramps.
  * Update ReclassifyLinks. Use a "link-tree" which is formed from the exit node and terminates at entrance nodes. Exit nodes are sorted by classification so motorway exits are done before trunks, etc. Updated the turn channel logic - now more consistently applies turn channel use.
  * Updated traffic segment associations to properly work with elevation and lane connectivity information (which is stored after the traffic association).

## Release Date: 2017-04-24 Valhalla 2.1.9
* **Elevation Update**
  * Created a new EdgeElevation structure which includes max upward and downward slope (moved from DirectedEdge) and mean elevation.
* **Routing Improvements**
  * Destination only fix when "nested" destination only areas cause a route failure. Allow destination only edges (with penalty) on 2nd pass.
  * Fix heading to properly use the partial edge shape rather than entire edge shape to determine heading at the begin and end locations.
  * Some cleanup and simplification of the bidirectional A* algorithm.
  * Some cleanup and simplification of TripPathBuilder.
  * Make TileHierarchy data and methods static and remove tile_dir from the tile hierarchy.
* **Map Matching Improvement**
  * Return matched points with trace attributes when using map_snap.
* **Data Producer Updates**
  * lua updates so that the chunnel will work again.

## Release Date: 2017-04-04 Valhalla 2.1.8
* **Map Matching Release**
  * Added max trace limits and out-of-bounds checks for customizable trace options

## Release Date: 2017-03-29 Valhalla 2.1.7
* **Map Matching Release**
  * Increased service limits for trace
* **Data Producer Updates**
  * Transit: Remove the dependency on using level 2 tiles for transit builder
* **Traffic Updates**
  * Segment matcher completely re-written to handle many complex issues when matching traces to OTSs
* **Service Improvement**
  * Bug Fix - relaxed rapidjson parsing to allow numeric type coercion
* **Routing Improvements**
  * Level the forward and reverse paths in bidirectional A * to account for distance approximation differences.
  * Add logic for Use==kPath to bicycle costing so that paths are favored (as are footways).

## Release Date: 2017-03-10 Valhalla 2.1.3
* **Guidance Improvement**
  * Corrections to Slovenian narrative language file
  **Routing Improvements**
  * Increased the pedestrian search radius from 25 to 50 within the meili configuration to reduce U-turns with map-matching
  * Added a max avoid location limit

## Release Date: 2017-02-22 Valhalla 2.1.0
* **Guidance Improvement**
  * Added ca-ES (Catalan) and sl-SI (Slovenian) narrative language files
* **Routing  Improvement**
  * Fix through location reverse ordering bug (introduced in 2.0.9) in output of route responses for depart_at routes
  * Fix edge_walking method to handle cases where more than 1 initial edge is found
* **Data Producer Updates**
  * Improved transit by processing frequency based schedules.
  * Updated graph validation to more aggressively check graph consistency on level 0 and level 1
  * Fix the EdgeInfo hash to not create duplicate edge info records when creating hierarchies

## Release Date: 2017-02-21 Valhalla 2.0.9
* **Guidance Improvement**
  * Improved Italian narrative by handling articulated prepositions
  * Properly calling out turn channel maneuver
* **Routing Improvement**
  * Improved path determination by increasing stop impact for link to link transitions at intersections
  * Fixed through location handling, now includes cost at throughs and properly uses heading
  * Added ability to adjust location heading tolerance
* **Traffic Updates**
  * Fixed segment matching json to properly return non-string values where appropriate
* **Data Producer Updates**
  * Process node:ref and way:junction_ref as a semicolon separated list for exit numbers
  * Removed duplicated interchange sign information when ways are split into edges
  * Use a sequence within HierarchyBuilder to lower memory requirements for planet / large data imports.
  * Add connecting OSM wayId to a transit stop within NodeInfo.
  * Lua update:  removed ways that were being added to the routing graph.
  * Transit:  Fixed an issue where add_service_day and remove_service_day was not using the tile creation date, but the service start date for transit.
  * Transit:  Added acceptance test logic.
  * Transit:  Added fallback option if the associated wayid is not found.  Use distance approximator to find the closest edge.
  * Transit:  Added URL encoding for one stop ids that contain diacriticals.  Also, added include_geometry=false for route requests.
* **Optimized Routing Update**
  * Added an original index to the location object in the optimized route response
* **Trace Route Improvement**
  * Updated find_start_node to fix "GraphTile NodeInfo index out of bounds" error

## Release Date: 2017-01-30 Valhalla 2.0.6
* **Guidance Improvement**
  * Italian phrases were updated
* **Routing Improvement**
  * Fixed an issue where date and time was returning an invalid ISO8601 time format for date_time values in positive UTC. + sign was missing.
  * Fixed an encoding issue that was discovered for tranist_fetcher.  We were not encoding onestop_ids or route_ids.  Also, added exclude_geometry=true for route API calls.
* **Data Producer Updates**
  * Added logic to grab a single feed in valhalla_build_transit.

## Release Date: 2017-01-04 Valhalla 2.0.3
* **Service Improvement**
  * Added support for interrupting requests. If the connection is closed, route computation and map-matching can be interrupted prior to completion.
* **Routing Improvement**
  * Ignore name inconsistency when entering a link to avoid double penalizing.
* **Data Producer Updates**
  * Fixed consistent name assignment for ramps and turn lanes which improved guidance.
  * Added a flag to directed edges indicating if the edge has names. This can potentially be used in costing methods.
  * Allow future use of spare GraphId bits within DirectedEdge.

## Release Date: 2016-12-13 Valhalla 2.0.2
* **Routing Improvement**
  * Added support for multi-way restrictions to matrix and isochrones.
  * Added HOV costing model.
  * Speed limit updates.   Added logic to save average speed separately from speed limits.
  * Added transit include and exclude logic to multimodal isochrone.
  * Fix some edge cases for trivial (single edge) paths.
  * Better treatment of destination access only when using bidirectional A*.
* **Performance Improvement**
  * Improved performance of the path algorithms by making many access methods inline.

## Release Date: 2016-11-28 Valhalla 2.0.1
* **Routing Improvement**
  * Preliminary support for multi-way restrictions
* **Issues Fixed**
  * Fixed tile incompatibility between 64 and 32bit architectures
  * Fixed missing edges within tile edge search indexes
  * Fixed an issue where transit isochrone was cut off if we took transit that was greater than the max_seconds and other transit lines or buses were then not considered.

## Release Date: 2016-11-15 Valhalla 2.0

* **Tile Redesign**
  * Updated the graph tiles to store edges only on the hierarchy level they belong to. Prior to this, the highways were stored on all levels, they now exist only on the highway hierarchy. Similar changes were made for arterial level roads. This leads to about a 20% reduction in tile size.
  * The tile redesign required changes to the path generation algorithms. They must now transition freely between levels, even for pedestrian and bicycle routes. To offset the extra transitions, the main algorithms were changed to expand nodes at each level that has directed edges, rather than adding the transition edges to the priority queue/adjacency list. This change helps performance. The hierarchy limits that are used to speed the computation of driving routes by utilizing the highway hierarchy were adjusted to work with the new path algorithms.
  * Some changes to costing were also required, for example pedestrian and bicycle routes skip shortcut edges.
  * Many tile data structures were altered to explicitly size different fields and make room for "spare" fields that will allow future growth. In addition, the tile itself has extra "spare" records that can be appended to the end of the tile and referenced from the tile header. This also will allow future growth without breaking backward compatibility.
* **Guidance Improvement**
  * Refactored trip path to use an enumerated `Use` for edge and an enumerated `NodeType` for node
  * Fixed some wording in the Hindi narrative file
  * Fixed missing turn maneuver by updating the forward intersecting edge logic
* **Issues Fixed**
  * Fixed an issue with pedestrian routes where a short u-turn was taken to avoid the "crossing" penalty.
  * Fixed bicycle routing due to high penalty to enter an access=destination area. Changed to a smaller, length based factor to try to avoid long regions where access = destination. Added a driveway penalty to avoid taking driveways (which are often marked as access=destination).
  * Fixed regression where service did not adhere to the list of allowed actions in the Loki configuration
* **Graph Correlation**
  * External contributions from Navitia have lead to greatly reduced per-location graph correlation. Average correlation time is now less than 1ms down from 4-9ms.

## Release Date: 2016-10-17

* **Guidance Improvement**
  * Added the Hindi (hi-IN) narrative language
* **Service Additions**
  * Added internal valhalla error codes utility in baldr and modified all services to make use of and return as JSON response
  * See documentation https://github.com/valhalla/valhalla-docs/blob/master/api-reference.md#internal-error-codes-and-conditions
* **Time-Distance Matrix Improvement**
  * Added a costmatrix performance fix for one_to_many matrix requests
* **Memory Mapped Tar Archive - Tile Extract Support**
  * Added the ability to load a tar archive of the routing graph tiles. This improves performance under heavy load and reduces the memory requirement while allowing multiple processes to share cache resources.

## Release Date: 2016-09-19

* **Guidance Improvement**
  * Added pirate narrative language
* **Routing Improvement**
  * Added the ability to include or exclude stops, routes, and operators in multimodal routing.
* **Service Improvement**
  * JSONify Error Response

## Release Date: 2016-08-30

* **Pedestrian Routing Improvement**
  * Fixes for trivial pedestrian routes

## Release Date: 2016-08-22

* **Guidance Improvements**
  * Added Spanish narrative
  * Updated the start and end edge heading calculation to be based on road class and edge use
* **Bicycle Routing Improvements**
  * Prevent getting off a higher class road for a small detour only to get back onto the road immediately.
  * Redo the speed penalties and road class factors - they were doubly penalizing many roads with very high values.
  * Simplify the computation of weighting factor for roads that do not have cycle lanes. Apply speed penalty to slightly reduce favoring
of non-separated bicycle lanes on high speed roads.
* **Routing Improvements**
  * Remove avoidance of U-turn for pedestrian routes. This improves use with map-matching since pedestrian routes can make U-turns.
  * Allow U-turns at dead-ends for driving (and bicycling) routes.
* **Service Additions**
  * Add support for multi-modal isochrones.
  * Added base code to allow reverse isochrones (path from anywhere to a single destination).
* **New Sources to Targets**
  * Added a new Matrix Service action that allows you to request any of the 3 types of time-distance matrices by calling 1 action.  This action takes a sources and targets parameter instead of the locations parameter.  Please see the updated Time-Distance Matrix Service API reference for more details.

## Release Date: 2016-08-08

 * **Service additions**
  * Latitude, longitude bounding boxes of the route and each leg have been added to the route results.
  * Added an initial isochrone capability. This includes methods to create an "isotile" - a 2-D gridded data set with time to reach each lat,lon grid from an origin location. This isoltile is then used to create contours at specified times. Interior contours are optionally removed and the remaining outer contours are generalized and converted to GeoJSON polygons. An initial version supporting multimodal route types has also been added.
 * **Data Producer Updates**
  * Fixed tranist scheduling issue where false schedules were getting added.
 * **Tools Additionas**
  * Added `valhalla_export_edges` tool to allow shape and names to be dumped from the routing tiles

## Release Date: 2016-07-19

 * **Guidance Improvements**
  * Added French narrative
  * Added capability to have narrative language aliases - For example: German `de-DE` has an alias of `de`
 * **Transit Stop Update** - Return latitude and longitude for each transit stop
 * **Data Producer Updates**
  * Added logic to use lanes:forward, lanes:backward, speed:forward, and speed:backward based on direction of the directed edge.
  * Added support for no_entry, no_exit, and no_turn restrictions.
  * Added logic to support country specific access. Based on country tables found here: http://wiki.openstreetmap.org/wiki/OSM_tags_for_routing/Access-Restrictions

## Release Date: 2016-06-08

 * **Bug Fix** - Fixed a bug where edge indexing created many small tiles where no edges actually intersected. This allowed impossible routes to be considered for path finding instead of rejecting them earlier.
 * **Guidance Improvements**
  * Fixed invalid u-turn direction
  * Updated to properly call out jughandle routes
  * Enhanced signless interchange maneuvers to help guide users
 * **Data Producer Updates**
  * Updated the speed assignment for ramp to be a percentage of the original road class speed assignment
  * Updated stop impact logic for turn channel onto ramp

## Release Date: 2016-05-19

 * **Bug Fix** - Fixed a bug where routes fail within small, disconnected "islands" due to the threshold logic in prior release. Also better logic for not-thru roads.

## Release Date: 2016-05-18

 * **Bidirectional A* Improvements** - Fixed an issue where if both origin and destination locations where on not-thru roads that meet at a common node the path ended up taking a long detour. Not all cases were fixed though - next release should fix. Trying to address the termination criteria for when the best connection point of the 2 paths is optimal. Turns out that the initial case where both opposing edges are settled is not guaranteed to be the least cost path. For now we are setting a threshold and extending the search while still tracking best connections. Fixed the opposing edge when a hierarchy transition occurs.
 * **Guidance Globalization** -  Fixed decimal distance to be locale based.
 * **Guidance Improvements**
  * Fixed roundabout spoke count issue by fixing the drive_on_right attribute.
  * Simplified narative by combining unnamed straight maneuvers
  * Added logic to confirm maneuver type assignment to avoid invalid guidance
  * Fixed turn maneuvers by improving logic for the following:
    * Internal intersection edges
    * 'T' intersections
    * Intersecting forward edges
 * **Data Producer Updates** - Fix the restrictions on a shortcut edge to be the same as the last directed edge of the shortcut (rather than the first one).

## Release Date: 2016-04-28

 * **Tile Format Updates** - Separated the transit graph from the "road only" graph into different tiles but retained their interconnectivity. Transit tiles are now hierarchy level 3.
 * **Tile Format Updates** - Reduced the size of graph edge shape data by 5% through the use of varint encoding (LEB128)
 * **Tile Format Updates** - Aligned `EdgeInfo` structures to proper byte boundaries so as to maintain compatibility for systems who don't support reading from unaligned addresses.
 * **Guidance Globalization** -  Added the it-IT(Italian) language file. Added support for CLDR plural rules. The cs-CZ(Czech), de-DE(German), and en-US(US English) language files have been updated.
 * **Travel mode based instructions** -  Updated the start, post ferry, and post transit insructions to be based on the travel mode, for example:
  * `Drive east on Main Street.`
  * `Walk northeast on Broadway.`
  * `Bike south on the cycleway.`

## Release Date: 2016-04-12

 * **Guidance Globalization** -  Added logic to use tagged language files that contain the guidance phrases. The initial versions of en-US, de-DE, and cs-CZ have been deployed.
 * **Updated ferry defaults** -  Bumped up use_ferry to 0.65 so that we don't penalize ferries as much.

## Release Date: 2016-03-31
 * **Data producer updates** - Do not generate shortcuts across a node which is a fork. This caused missing fork maneuvers on longer routes.  GetNames update ("Broadway fix").  Fixed an issue with looking up a name in the ref map and not the name map.  Also, removed duplicate names.  Private = false was unsetting destination only flags for parking aisles.

## Release Date: 2016-03-30
 * **TripPathBuilder Bug Fix** - Fixed an exception that was being thrown when trying to read directed edges past the end of the list within a tile. This was due to errors in setting walkability and cyclability on upper hierarchies.

## Release Date: 2016-03-28

 * **Improved Graph Correlation** -  Correlating input to the routing graph is carried out via closest first traversal of the graph's, now indexed, geometry. This results in faster correlation and guarantees the absolute closest edge is found.

## Release Date: 2016-03-16

 * **Transit type returned** -  The transit type (e.g. tram, metro, rail, bus, ferry, cable car, gondola, funicular) is now returned with each transit maneuver.
 * **Guidance language** -  If the language option is not supplied or is unsupported then the language will be set to the default (en-US). Also, the service will return the language in the trip results.
 * **Update multimodal path algorithm** - Applied some fixes to multimodal path algorithm. In particular fixed a bug where the wrong sortcost was added to the adjacency list. Also separated "in-station" transfer costs from transfers between stops.
 * **Data producer updates** - Do not combine shortcut edges at gates or toll booths. Fixes avoid toll issues on routes that included shortcut edges.

## Release Date: 2016-03-07

 * **Updated all APIs to honor the optional DNT (Do not track) http header** -  This will avoid logging locations.
 * **Reduce 'Merge maneuver' verbal alert instructions** -  Only create a verbal alert instruction for a 'Merge maneuver' if the previous maneuver is > 1.5 km.
 * **Updated transit defaults.  Tweaked transit costing logic to obtain better routes.** -  use_rail = 0.6, use_transfers = 0.3, transfer_cost = 15.0 and transfer_penalty = 300.0.  Updated the TransferCostFactor to use the transfer_factor correctly.  TransitionCost for pedestrian costing bumped up from 20.0f to 30.0f when predecessor edge is a transit connection.
 * **Initial Guidance Globalization** -  Partial framework for Guidance Globalization. Started reading some guidance phrases from en-US.json file.

## Release Date: 2016-02-22

 * **Use bidirectional A* for automobile routes** - Switch to bidirectional A* for all but bus routes and short routes (where origin and destination are less than 10km apart). This improves performance and has less failure cases for longer routes. Some data import adjustments were made (02-19) to fix some issues encountered with arterial and highway hierarchies. Also only use a maximum of 2 passes for bidirecdtional A* to reduce "long time to fail" cases.
 * **Added verbal multi-cue guidance** - This combines verbal instructions when 2 successive maneuvers occur in a short amount of time (e.g., Turn right onto MainStreet. Then Turn left onto 1st Avenue).

## Release Date: 2016-02-19

 * **Data producer updates** - Reduce stop impact when all edges are links (ramps or turn channels). Update opposing edge logic to reject edges that do no have proper access (forward access == reverse access on opposing edge and vice-versa). Update ReclassifyLinks for cases where a single edge (often a service road) intersects a ramp improperly causing the ramp to reclassified when it should not be. Updated maximum OSM node Id (now exceeds 4000000000). Move lua from conf repository into mjolnir.

## Release Date: 2016-02-01

 * **Data producer updates** - Reduce speed on unpaved/rough roads. Add statistics for hgv (truck) restrictions.

## Release Date: 2016-01-26

 * **Added capability to disable narrative production** - Added the `narrative` boolean option to allow users to disable narrative production. Locations, shape, length, and time are still returned. The narrative production is enabled by default. The possible values for the `narrative` option are: false and true
 * **Added capability to mark a request with an id** - The `id` is returned with the response so a user could match to the corresponding request.
 * **Added some logging enhancements, specifically [ANALYTICS] logging** - We want to focus more on what our data is telling us by logging specific stats in Logstash.

## Release Date: 2016-01-18

 * **Data producer updates** - Data importer configuration (lua) updates to fix a bug where buses were not allowed on restricted lanes.  Fixed surface issue (change the default surface to be "compacted" for footways).

## Release Date: 2016-01-04

 * **Fixed Wrong Costing Options Applied** - Fixed a bug in which a previous requests costing options would be used as defaults for all subsequent requests.

## Release Date: 2015-12-18

 * **Fix for bus access** - Data importer configuration (lua) updates to fix a bug where bus lanes were turning off access for other modes.
 * **Fix for extra emergency data** - Data importer configuration (lua) updates to fix a bug where we were saving hospitals in the data.
 * **Bicycle costing update** - Updated kTCSlight and kTCFavorable so that cycleways are favored by default vs roads.

## Release Date: 2015-12-17

 * **Graph Tile Data Structure update** - Updated structures within graph tiles to support transit efforts and truck routing. Removed TransitTrip, changed TransitRoute and TransitStop to indexes (rather than binary search). Added access restrictions (like height and weight restrictions) and the mode which they impact to reduce need to look-up.
 * **Data producer updates** - Updated graph tile structures and import processes.

## Release Date: 2015-11-23

 * **Fixed Open App for OSRM functionality** - Added OSRM functionality back to Loki to support Open App.

## Release Date: 2015-11-13

 * **Improved narrative for unnamed walkway, cycleway, and mountain bike trail** - A generic description will be used for the street name when a walkway, cycleway, or mountain bike trail maneuver is unnamed. For example, a turn right onto a unnamed walkway maneuver will now be: "Turn right onto walkway."
 * **Fix costing bug** - Fix a bug introduced in EdgeLabel refactor (impacted time distance matrix only).

## Release Date: 2015-11-3

 * **Enhance bi-directional A* logic** - Updates to bidirectional A* algorithm to fix the route completion logic to handle cases where a long "connection" edge could lead to a sub-optimal path. Add hierarchy and shortcut logic so we can test and use bidirectional A* for driving routes. Fix the destination logic to properly handle oneways as the destination edge. Also fix U-turn detection for reverse search when hierarchy transitions occur.
 * **Change "Go" to "Head" for some instructions** - Start, exit ferry.
 * **Update to roundabout instructions** - Call out roundabouts for edges marked as links (ramps, turn channels).
 * **Update bicycle costing** - Fix the road factor (for applying weights based on road classification) and lower turn cost values.

## Data Producer Release Date: 2015-11-2

 * **Updated logic to not create shortcut edges on roundabouts** - This fixes some roundabout exit counts.

## Release Date: 2015-10-20

 * **Bug Fix for Pedestrian and Bicycle Routes** - Fixed a bug with setting the destination in the bi-directional Astar algorithm. Locations that snapped to a dead-end node would have failed the route and caused a timeout while searching for a valid path. Also fixed the elapsed time computation on the reverse path of bi-directional algorithm.

## Release Date: 2015-10-16

 * **Through Location Types** - Improved support for locations with type = "through". Routes now combine paths that meet at each through location to create a single "leg" between locations with type = "break". Paths that continue at a through location will not create a U-turn unless the path enters a "dead-end" region (neighborhood with no outbound access).
 * **Update shortcut edge logic** - Now skips long shortcut edges when close to the destination. This can lead to missing the proper connection if the shortcut is too long. Fixes #245 (thor).
 * **Per mode service limits** - Update configuration to allow setting different maximum number of locations and distance per mode.
 * **Fix shape index for trivial path** - Fix a bug where when building the the trip path for a "trivial" route (includes just one edge) where the shape index exceeded that size of the shape.

## Release Date: 2015-09-28

 * **Elevation Influenced Bicycle Routing** - Enabled elevation influenced bicycle routing. A "use-hills" option was added to the bicycle costing profile that can tune routes to avoid hills based on grade and amount of elevation change.
 * **"Loop Edge" Fix** - Fixed a bug with edges that form a loop. Split them into 2 edges during data import.
 * **Additional information returned from 'locate' method** - Added information that can be useful when debugging routes and data. Adds information about nodes and edges at a location.
 * **Guidance/Narrative Updates** - Added side of street to destination narrative. Updated verbal instructions.<|MERGE_RESOLUTION|>--- conflicted
+++ resolved
@@ -54,9 +54,7 @@
    * ADDED: Update the street name and sign data processing include language and pronunciations [#4268](https://github.com/valhalla/valhalla/pull/4268)
    * CHANGED: more sustainable way to work with protobuf in cmake [#4334](https://github.com/valhalla/valhalla/pull/4334)
    * CHANGED: use date_time API to retrieve timezone aliases instead of our own curated list [#4382](https://github.com/valhalla/valhalla/pull/4382)
-<<<<<<< HEAD
    * ADDED: Make livespeed fading time configurable in valhalla.json [#4177](https://github.com/valhalla/valhalla/pull/4177)
-=======
    * CHANGED: less aggressive logging for nodes' headings & ferry connections [#4420][https://github.com/valhalla/valhalla/pull/4420]
    * ADDED: add documentation about historical traffic [#4259](https://github.com/valhalla/valhalla/pull/4259)
    * ADDED: config option to control how much memory we'll reserve for CostMatrix locations [#4424](https://github.com/valhalla/valhalla/pull/4424)
@@ -71,7 +69,6 @@
    * ADDED: find connection on backward search for bidir matrix algo [#4329](https://github.com/valhalla/valhalla/pull/4329)
    * FIXED: Fix segfault in OSRM serializer with bannerInstructions when destination is on roundabout [#4480](https://github.com/valhalla/valhalla/pull/4481)
    * CHANGED: Adujustment of walk speed when walking on slight downhill [#4302](https://github.com/valhalla/valhalla/pull/4302)
->>>>>>> 7eb47846
 
 ## Release Date: 2023-05-11 Valhalla 3.4.0
 * **Removed**
