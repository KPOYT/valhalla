## Unreleased
* **Removed**
   * REMOVED: needs_ci_run script [#4423](https://github.com/valhalla/valhalla/pull/4423)
   * REMOVED: unused vehicle types in AutoCost and segway; renamed kTruck to "truck" instead of "tractor_trailer" [#4430](https://github.com/valhalla/valhalla/pull/4430)
   * REMOVED: ./bench and related files/code [#4560](https://github.com/valhalla/valhalla/pull/4560)
* **Bug Fix**
   * FIXED: gcc13 was missing some std header includes [#4154](https://github.com/valhalla/valhalla/pull/4154)
   * FIXED: when reclassifying ferry edges, remove destonly from ways only if the connecting way was destonly [#4118](https://github.com/valhalla/valhalla/pull/4118)
   * FIXED: typo in use value of map matching API (`platform_connection` was misspelled) [#4174](https://github.com/valhalla/valhalla/pull/4174)
   * FIXED: fix crash in timedistancebssmatrix.cc  [#4244](https://github.com/valhalla/valhalla/pull/4244)
   * FIXED: missing protobuf CMake configuration to link abseil for protobuf >= 3.22.0 [#4207](https://github.com/valhalla/valhalla/pull/4207)
   * FIXED: broken links on the optimized route API page [#4260](https://github.com/valhalla/valhalla/pull/4260)
   * FIXED: remove clearing of headings while calculating a matrix [#4288](https://github.com/valhalla/valhalla/pull/4288)
   * FIXED: only recost matrix pairs which have connections found [#4344](https://github.com/valhalla/valhalla/pull/4344)
   * FIXED: arm builds. tons of errors due to floating point issues mostly [#4213](https://github.com/valhalla/valhalla/pull/4213)
   * FIXED: respond with correlated edges for format=valhalla and matrix [#4335](https://github.com/valhalla/valhalla/pull/4335)
   * FIXED: `sources` & `targets` for verbose matrix response was kinda broken due to #4335 above [#4366](https://github.com/valhalla/valhalla/pull/4366)
   * FIXED: recover proper shortest path to ferry connections (when multiple edges exist between node pair) [#4361](https://github.com/valhalla/valhalla/pull/4361)
   * FIXED: recover proper shortest path to ferry connections (make sure correct label index is used) [#4378](https://github.com/valhalla/valhalla/pull/4378)
   * FIXED: Allow all roads for motorcycles [#4348](https://github.com/valhalla/valhalla/pull/4348)
   * FIXED: motorcar:conditional should not apply to motorcycle and moped [#4359](https://github.com/valhalla/valhalla/pull/4359)
   * FIXED: break shortcuts when there are different restrictions on base edges [#4326](https://github.com/valhalla/valhalla/pull/4326)
   * FIXED: Incorrect `edge_index` assignment in `thor_worker_t::build_trace` [#4413](https://github.com/valhalla/valhalla/pull/4413)
   * FIXED: lots of issues with CostMatrix (primarily deadend logic) with a complete refactor modeling things very close to bidir A*, also to prepare for a unification of the two [#4372](https://github.com/valhalla/valhalla/pull/4372)
   * FIXED: diff_names check was missing for Graphfilter and Shortcutbuilder for AddEdgeInfo call.  [#4436](https://github.com/valhalla/valhalla/pull/4436)
   * FIXED: updated timezone database and added code to keep compatibility with old servers/new data and vice versa [#4446](https://github.com/valhalla/valhalla/pull/4446)
   * FIXED: retry elevation tile download if the download failed for some reason or the downloaded tile was corrupt [#4461](https://github.com/valhalla/valhalla/pull/4461)
   * FIXED: base transition costs were getting overridden by osrm car turn duration [#4463](https://github.com/valhalla/valhalla/pull/4463)
   * FIXED: insane ETAs for `motor_scooter` on `track`s [#4468](https://github.com/valhalla/valhalla/pull/4468)
   * FIXED: -j wasn't taken into account anymore [#4483](https://github.com/valhalla/valhalla/pull/4483)
   * FIXED: time distance matrix was always using time zone of last settled edge id [#4494](https://github.com/valhalla/valhalla/pull/4494)
   * FIXED: log to stderr in valhalla_export_edges [#4498](https://github.com/valhalla/valhalla/pull/4498)
   * FIXED: set capped speed for truck at 90 KPH [#4493](https://github.com/valhalla/valhalla/pull/4493)
   * FIXED: Config singleton multiple instantiation issue [#4521](https://github.com/valhalla/valhalla/pull/4521)
   * FIXED: Prevent GetShortcut to run into an infinite loop [#4532](https://github.com/valhalla/valhalla/pull/4532)
   * FIXED: fix config generator with thor.costmatrix_allow_second_pass [#4567](https://github.com/valhalla/valhalla/pull/4567)
   * FIXED: infinite loop or other random corruption in isochrones when retrieving partial shape of an edge [#4547](https://github.com/valhalla/valhalla/pull/4547)
   * FIXED: Aggregation updates: update opposing local idx after aggregating the edges, added classification check for aggregation, and shortcut length changes [#4570](https://github.com/valhalla/valhalla/pull/4570)
   * FIXED: Use helper function for only parsing out names from DirectedEdge when populating intersecting edges [#4604](https://github.com/valhalla/valhalla/pull/4604)  
   * FIXED: Osmnode size reduction: Fixed excessive disk space for planet build [#4605](https://github.com/valhalla/valhalla/pull/4605)
   * FIXED: Conflict with signinfo's temporary linguistic node sequence file caused test failures. [#4625](https://github.com/valhalla/valhalla/pull/4625)
   * FIXED: CostMatrix for trivial routes with oneways [#4626](https://github.com/valhalla/valhalla/pull/4626)
   * FIXED: some entry points to creating geotiff isochrones output did not register the geotiff driver before attempting to use it [#4628](https://github.com/valhalla/valhalla/pull/4628)
   * FIXED: libgdal wasn't installed in docker image, so it never worked in docker [#4629](https://github.com/valhalla/valhalla/pull/4629)
   * FIXED: CostMatrix shapes for routes against trivial oneways [#4633](https://github.com/valhalla/valhalla/pull/4633)
   * FIXED: unidirectional_astar.cc doesn't work for date_time type = 2 #4652(https://github.com/valhalla/valhalla/issues/4652)
   * FIXED: a few fixes around the routing algorithms [#4626](https://github.com/valhalla/valhalla/pull/4642)
* **Enhancement**
   * UPDATED: French translations, thanks to @xlqian [#4159](https://github.com/valhalla/valhalla/pull/4159)
   * CHANGED: -j flag for multithreaded executables to override mjolnir.concurrency [#4168](https://github.com/valhalla/valhalla/pull/4168)
   * CHANGED: moved the argparse boilerplate code to a private header which all programs can share [#4169](https://github.com/valhalla/valhalla/pull/4169)
   * ADDED: CI runs a spell check on the PR to detect spelling mistakes [#4179](https://github.com/valhalla/valhalla/pull/4179)
   * ADDED: `preferred_side_cutoff` parameter for locations [#4182](https://github.com/valhalla/valhalla/pull/4182)
   * ADDED: PBF output for matrix endpoint [#4121](https://github.com/valhalla/valhalla/pull/4121)
   * CHANGED: sped up the transit gtfs ingestion process by sorting the feeds before querying them and avoiding copying their structures. forked just_gtfs into the valhalla org to accomplish it [#4167](https://github.com/valhalla/valhalla/pull/4167)
   * CHANGED: write traffic tile headers in `valhalla_build_extract` [#4195](https://github.com/valhalla/valhalla/pull/4195)
   * ADDED: `source_percent_along` & `target_percent_along` to /trace_attributes JSON response [#4199](https://github.com/valhalla/valhalla/pull/4199)
   * ADDED: sqlite database to store landmarks along with interfaces of insert and bounding box queries [#4189](https://github.com/valhalla/valhalla/pull/4189)
   * CHANGED: refactor landmark database interface to use a pimpl [#4202](https://github.com/valhalla/valhalla/pull/4202)
   * ADDED: support for `:forward` and `:backward` for `motor_vehicle`, `vehicle`, `foot` and `bicycle` tag prefixes [#4204](https://github.com/valhalla/valhalla/pull/4204)
   * ADDED: add `valhalla_build_landmarks` to parse POIs from osm pbfs and store them as landmarks in the landmark sqlite database [#4201](https://github.com/valhalla/valhalla/pull/4201)
   * ADDED: add primary key in the landmark sqlite database and a method to retrieve landmarks via their primary keys [#4224](https://github.com/valhalla/valhalla/pull/4224)
   * ADDED: update graph tile to allow adding landmarks to edge info, and refactor edgeinfo.cc [#4233](https://github.com/valhalla/valhalla/pull/4233)
   * ADDED: `sources_to_targets` action for `/expansion` [#4263](https://github.com/valhalla/valhalla/pull/4263)
   * ADDED: option `--extract-tar` to `valhalla_build_extract` to create extracts from .tar files instead of tile directory [#4255](https://github.com/valhalla/valhalla/pull/4255)
   * ADDED: Support for `bannerInstructions` attribute in OSRM serializer via `banner_instructions` request parameter [#4093](https://github.com/valhalla/valhalla/pull/4093)
   * UPDATED: submodules which had new releases, unless it was a major version change [#4231](https://github.com/valhalla/valhalla/pull/4231)
   * ADDED: Support for elevation along a route. Add elevation to EdgeInfo within Valhalla tiles [#4279](https://github.com/valhalla/valhalla/pull/4279)
   * ADDED: the workflow to find landmarks in a graph tile, associate them with nearby edges, and update the graph tile to store the associations [#4278](https://github.com/valhalla/valhalla/pull/4278)
   * ADDED: update maneuver generation to add nearby landmarks to maneuvers as direction support [#4293](https://github.com/valhalla/valhalla/pull/4293)
   * CHANGED: the boost property tree config is now read into a singleton that doesn't need to be passed around anymore [#4220](https://github.com/valhalla/valhalla/pull/4220)
   * ADDED: Update the street name and sign data processing include language and pronunciations [#4268](https://github.com/valhalla/valhalla/pull/4268)
   * CHANGED: more sustainable way to work with protobuf in cmake [#4334](https://github.com/valhalla/valhalla/pull/4334)
   * CHANGED: use date_time API to retrieve timezone aliases instead of our own curated list [#4382](https://github.com/valhalla/valhalla/pull/4382)
   * CHANGED: less aggressive logging for nodes' headings & ferry connections [#4420][https://github.com/valhalla/valhalla/pull/4420]
   * ADDED: add documentation about historical traffic [#4259](https://github.com/valhalla/valhalla/pull/4259)
   * ADDED: config option to control how much memory we'll reserve for CostMatrix locations [#4424](https://github.com/valhalla/valhalla/pull/4424)
   * CHANGED: refactor EdgeLabel (and derived classes) to reduce memory use. [#4439](https://github.com/valhalla/valhalla/pull/4439)
   * ADDED: "shape" field to matrix response for CostMatrix only [#4432](https://github.com/valhalla/valhalla/pull/4432)
   * CHANGED: `/expansion`: add field `prev_edge_id`, make the GeoJSON features `LineString`s [#4275](https://github.com/valhalla/valhalla/issues/4275)
   * ADDED: --optimize & --log-details to valhalla_run_matrix [#4355](https://github.com/valhalla/valhalla/pull/4334)
   * ADDED: most access restrictions to /locate response [#4431](https://github.com/valhalla/valhalla/pull/4431)
   * ADDED: hgv=destination and friends for truck-specific "destination_only" logic [#4450](https://github.com/valhalla/valhalla/issues/4450)
   * UPDATED: updated country access overrides [#4460](https://github.com/valhalla/valhalla/pull/4460)
   * CHANGED: date_time refactor as a preparation to return DST/timezone related offset in the response [#4365](https://github.com/valhalla/valhalla/pull/4365)
   * ADDED: find connection on backward search for bidir matrix algo [#4329](https://github.com/valhalla/valhalla/pull/4329)
   * FIXED: Fix segfault in OSRM serializer with bannerInstructions when destination is on roundabout [#4480](https://github.com/valhalla/valhalla/pull/4481)
   * CHANGED: Adujustment of walk speed when walking on slight downhill [#4302](https://github.com/valhalla/valhalla/pull/4302)
   * CHANGED: Do not reclassify ferry connections when no hierarchies are to be generated [#4487](https://github.com/valhalla/valhalla/pull/4487)
   * ADDED: Added a config option to sort nodes spatially during graph building [#4455](https://github.com/valhalla/valhalla/pull/4455)
   * ADDED: Timezone info in route and matrix responses [#4491](https://github.com/valhalla/valhalla/pull/4491)
   * ADDED: Support for `voiceInstructions` attribute in OSRM serializer via `voice_instructions` request parameter [#4506](https://github.com/valhalla/valhalla/pull/4506)
   * CHANGED: use pkg-config to find spatialite & geos and remove our cmake modules; upgraded conan's boost to 1.83.0 in the process [#4253](https://github.com/valhalla/valhalla/pull/4253)
   * ADDED: Added aggregation logic to filter stage of tile building [#4512](https://github.com/valhalla/valhalla/pull/4512)
   * UPDATED: tz to 2023d [#4519](https://github.com/valhalla/valhalla/pull/4519)
   * FIXED: Fix segfault in costmatrix (date_time and time zone always added). [#4530](https://github.com/valhalla/valhalla/pull/4530)
   * CHANGED: libvalhalla.pc generation to have finer controls; install third_party public headers; overhaul lots of CMake; remove conan support [#4516](https://github.com/valhalla/valhalla/pull/4516)
   * CHANGED: refactored matrix code to include a base class for all matrix algorithms to prepare for second passes on matrix [#4535](https://github.com/valhalla/valhalla/pull/4535)
   * ADDED: matrix second pass for connections not found in the first pass, analogous to /route [#4536](https://github.com/valhalla/valhalla/pull/4536)
   * UPDATED: cxxopts to 3.1.1 [#4541](https://github.com/valhalla/valhalla/pull/4541)
   * CHANGED: make use of vendored libraries optional (other than libraries which are not commonly in package managers or only used for testing) [#4544](https://github.com/valhalla/valhalla/pull/4544)
   * ADDED: Improved instructions for blind users [#3694](https://github.com/valhalla/valhalla/pull/3694)
   * FIXED: Fixed roundoff issue in Tiles Row and Col methods [#4585](https://github.com/valhalla/valhalla/pull/4585)
   * ADDED: isochrone proper polygon support & pbf output for isochrone [#4575](https://github.com/valhalla/valhalla/pull/4575)
   * ADDED: return isotile grid as geotiff  [#4594](https://github.com/valhalla/valhalla/pull/4594)
   * ADDED: `ignore_non_vehicular_restrictions` parameter for truck costing [#4606](https://github.com/valhalla/valhalla/pull/4606)
<<<<<<< HEAD
   * ADDED: more warnings for clamped costing options, second pass, bidir fallback and matrix_locations for CostMatrix [#3833](https://github.com/valhalla/valhalla/pull/3833)
=======
   * UPDATED: tz database to 2024a [#4643](https://github.com/valhalla/valhalla/pull/4643)
>>>>>>> 962719a3

## Release Date: 2023-05-11 Valhalla 3.4.0
* **Removed**
   * REMOVED: Docker image pushes to Dockerhub [#4033](https://github.com/valhalla/valhalla/pull/4033)
   * REMOVED: transitland references and scripts and replace with info for raw GTFS feeds [#4033](https://github.com/valhalla/valhalla/pull/3906)
* **Bug Fix**
   * FIXED: underflow of uint64_t cast for matrix time results [#3906](https://github.com/valhalla/valhalla/pull/3906)
   * FIXED: update vcpkg commit for Azure pipelines to fix libtool mirrors [#3915](https://github.com/valhalla/valhalla/pull/3915)
   * FIXED: fix CHANGELOG release year (2022->2023) [#3927](https://github.com/valhalla/valhalla/pull/3927)
   * FIXED: avoid segfault on invalid exclude_polygons input [#3907](https://github.com/valhalla/valhalla/pull/3907)
   * FIXED: allow \_WIN32_WINNT to be defined by build system [#3933](https://github.com/valhalla/valhalla/issues/3933)
   * FIXED: disconnected stop pairs in gtfs import [#3943](https://github.com/valhalla/valhalla/pull/3943)
   * FIXED: in/egress traversability in gtfs ingestion is now defaulted to kBoth to enable pedestrian access on transit connect edges and through the in/egress node [#3948](https://github.com/valhalla/valhalla/pull/3948)
   * FIXED: parsing logic needed implicit order of stations/egresses/platforms in the GTFS feeds [#3949](https://github.com/valhalla/valhalla/pull/3949)
   * FIXED: segfault in TimeDistanceMatrix [#3964](https://github.com/valhalla/valhalla/pull/3949)
   * FIXED: write multiple PBFs if the protobuf object gets too big [#3954](https://github.com/valhalla/valhalla/pull/3954)
   * FIXED: pin conan version to latest 1.x for now [#3990](https://github.com/valhalla/valhalla/pull/3990)
   * FIXED: Fix matrix_locations when used in pbf request [#3997](https://github.com/valhalla/valhalla/pull/3997)
   * FIXED: got to the point where the basic transit routing test works [#3988](https://github.com/valhalla/valhalla/pull/3988)
   * FIXED: fix build with LOGGING_LEVEL=ALL [#3992](https://github.com/valhalla/valhalla/pull/3992)
   * FIXED: transit stitching when determining whether a platform was generated [#4020](https://github.com/valhalla/valhalla/pull/4020)
   * FIXED: multimodal isochrones [#4030](https://github.com/valhalla/valhalla/pull/4030)
   * FIXED: duplicated recosting names should throw [#4042](https://github.com/valhalla/valhalla/pull/4042)
   * FIXED: Remove arch specificity from strip command of Python bindings to make it more compatible with other archs [#4040](https://github.com/valhalla/valhalla/pull/4040)
   * FIXED: GraphReader::GetShortcut no longer returns false positives or false negatives [#4019](https://github.com/valhalla/valhalla/pull/4019)
   * FIXED: Tagging with bus=permit or taxi=permit did not override access=no [#4045](https://github.com/valhalla/valhalla/pull/4045)
   * FIXED: Upgrade RapidJSON to address undefined behavior [#4051](https://github.com/valhalla/valhalla/pull/4051)
   * FIXED: time handling for transit service [#4052](https://github.com/valhalla/valhalla/pull/4052)
   * FIXED: multiple smaller bugs while testing more multimodal /route & /isochrones [#4055](https://github.com/valhalla/valhalla/pull/4055)
   * FIXED: `FindLuaJit.cmake` to include Windows paths/library names [#4067](https://github.com/valhalla/valhalla/pull/4067)
   * FIXED: Move complex turn restriction check out of can_form_shortcut() [#4047](https://github.com/valhalla/valhalla/pull/4047)
   * FIXED: fix `clear` methods on matrix algorithms and reserve some space for labels with a new config [#4075](https://github.com/valhalla/valhalla/pull/4075)
   * FIXED: fix `valhalla_build_admins` & `valhalla_ways_to_edges` argument parsing [#4097](https://github.com/valhalla/valhalla/pull/4097)
   * FIXED: fail early in `valhalla_build_admins` if parent directory can't be created, also exit with failure [#4099](https://github.com/valhalla/valhalla/pull/4099)
* **Enhancement**
   * CHANGED: replace boost::optional with C++17's std::optional where possible [#3890](https://github.com/valhalla/valhalla/pull/3890)
   * ADDED: parse `lit` tag on ways and add it to graph [#3893](https://github.com/valhalla/valhalla/pull/3893)
   * ADDED: log lat/lon of node where children link edges exceed the configured maximum [#3911](https://github.com/valhalla/valhalla/pull/3911)
   * ADDED: log matrix algorithm which was used [#3916](https://github.com/valhalla/valhalla/pull/3916)
   * UPDATED: docker base image to Ubuntu 22.04 [#3912](https://github.com/valhalla/valhalla/pull/3912)
   * CHANGED: Unify handling of single-file -Werror in all modules [#3910](https://github.com/valhalla/valhalla/pull/3910)
   * CHANGED: Build skadi with -Werror [#3935](https://github.com/valhalla/valhalla/pull/3935)
   * ADDED: Connect transit tiles to the graph [#3700](https://github.com/valhalla/valhalla/pull/3700)
   * CHANGED: switch to C++17 master branch of `just_gtfs` [#3947](https://github.com/valhalla/valhalla/pull/3947)
   * ADDED: Support for configuring a universal request timeout [#3966](https://github.com/valhalla/valhalla/pull/3966)
   * ADDED: optionally include highway=platform edges for pedestrian access [#3971](https://github.com/valhalla/valhalla/pull/3971)
   * ADDED: `use_lit` costing option for pedestrian costing [#3957](https://github.com/valhalla/valhalla/pull/3957)
   * CHANGED: Removed stray NULL values in log output[#3974](https://github.com/valhalla/valhalla/pull/3974)
   * CHANGED: More conservative estimates for cost of walking slopes [#3982](https://github.com/valhalla/valhalla/pull/3982)
   * ADDED: An option to slim down matrix response [#3987](https://github.com/valhalla/valhalla/pull/3987)
   * CHANGED: Updated url for just_gtfs library [#3994](https://github.com/valhalla/valhalla/pull/3995)
   * ADDED: Docker image pushes to Github's docker registry [#4033](https://github.com/valhalla/valhalla/pull/4033)
   * ADDED: `disable_hierarchy_pruning` costing option to find the actual optimal route for motorized costing modes, i.e `auto`, `motorcycle`, `motor_scooter`, `bus`, `truck` & `taxi`. [#4000](https://github.com/valhalla/valhalla/pull/4000)
   * CHANGED: baldr directory: remove warnings and C++17 adjustments [#4011](https://github.com/valhalla/valhalla/pull/4011)
   * UPDATED: `vcpkg` to latest master, iconv wasn't building anymore [#4066](https://github.com/valhalla/valhalla/pull/4066)
   * CHANGED: pybind11 upgrade for python 3.11 [#4067](https://github.com/valhalla/valhalla/pull/4067)
   * CHANGED: added transit level to connectivity map [#4082](https://github.com/valhalla/valhalla/pull/4082)
   * ADDED: "has_transit_tiles" & "osm_changeset" to verbose status response [#4062](https://github.com/valhalla/valhalla/pull/4062)
   * ADDED: time awareness to CostMatrix for e.g. traffic support [#4071](https://github.com/valhalla/valhalla/pull/4071)
   * UPDATED: transifex translations [#4102](https://github.com/valhalla/valhalla/pull/4102)

## Release Date: 2023-01-03 Valhalla 3.3.0
* **Removed**
* **Bug Fix**
* **Enhancement**
  * CHANGED: Upgraded from C++14 to C++17. [#3878](https://github.com/valhalla/valhalla/pull/3878)

## Release Date: 2023-01-03 Valhalla 3.2.1
* **Removed**
* **Bug Fix**
   * FIXED: valhalla_run_route was missing config logic.[#3824](https://github.com/valhalla/valhalla/pull/3824)
   * FIXED: Added missing ferry tag if manoeuver uses a ferry. It's supposed to be there according to the docs. [#3815](https://github.com/valhalla/valhalla/issues/3815)
   * FIXED: Handle hexlifying strings with unsigned chars [#3842](https://github.com/valhalla/valhalla/pull/3842)
   * FIXED: Newer clang warns on `sprintf` which becomes a compilation error (due to `Werror`) so we use `snprintf` instead [#3846](https://github.com/valhalla/valhalla/issues/3846)
   * FIXED: Build all of Mjolnir with -Werror [#3845](https://github.com/valhalla/valhalla/pull/3845)
   * FIXED: Only set most destination information once for all origins in timedistancematrix [#3830](https://github.com/valhalla/valhalla/pull/3830)
   * FIXED: Integers to expansion JSON output were cast wrongly [#3857](https://github.com/valhalla/valhalla/pull/3857)
   * FIXED: hazmat=destination should be hazmat=false and fix the truckcost usage of hazmat [#3865](https://github.com/valhalla/valhalla/pull/3865)
   * FIXED: Make sure there is at least one path which is accessible for all vehicular modes when reclassifying ferry edges [#3860](https://github.com/valhalla/valhalla/pull/3860)
   * FIXED: valhalla_build_extract was failing to determine the tile ID to include in the extract [#3864](https://github.com/valhalla/valhalla/pull/3864)
   * FIXED: valhalla_ways_to_edges missed trimming the cache when overcommitted [#3872](https://github.com/valhalla/valhalla/pull/3864)
   * FIXED: Strange detours with multi-origin/destination unidirectional A* [#3585](https://github.com/valhalla/valhalla/pull/3585)
* **Enhancement**
   * ADDED: Added has_toll, has_highway, has_ferry tags to summary field of a leg and route and a highway tag to a maneuver if it includes a highway. [#3815](https://github.com/valhalla/valhalla/issues/3815)
   * ADDED: Add time info to sources_to_targets [#3795](https://github.com/valhalla/valhalla/pull/3795)
   * ADDED: "available_actions" to the /status response [#3836](https://github.com/valhalla/valhalla/pull/3836)
   * ADDED: "waiting" field on input/output intermediate break(\_through) locations to respect services times [#3849](https://github.com/valhalla/valhalla/pull/3849)
   * ADDED: --bbox & --geojson-dir options to valhalla_build_extract to only archive a subset of tiles [#3856](https://github.com/valhalla/valhalla/pull/3856)
   * CHANGED: Replace unstable c++ geos API with a mix of geos' c api and boost::geometry for admin building [#3683](https://github.com/valhalla/valhalla/pull/3683)
   * ADDED: optional write-access to traffic extract from GraphReader [#3876](https://github.com/valhalla/valhalla/pull/3876)
   * UPDATED: locales from Transifex [#3879](https://github.com/valhalla/valhalla/pull/3879)
   * CHANGED: Build most of Baldr with -Werror [#3885](https://github.com/valhalla/valhalla/pull/3885)
   * UPDATED: some documentation overhaul to slim down root's README [#3881](https://github.com/valhalla/valhalla/pull/3881)
   * CHANGED: move documentation hosting to Github Pages from readthedocs.io [#3884](https://github.com/valhalla/valhalla/pull/3884)
   * ADDED: inline config arguments to some more executables [#3873](https://github.com/valhalla/valhalla/pull/3873)

## Release Date: 2022-10-26 Valhalla 3.2.0
* **Removed**
   * REMOVED: "build-\*" docker image to decrease complexity [#3689](https://github.com/valhalla/valhalla/pull/3541)

* **Bug Fix**
   * FIXED: Fix precision losses while encoding-decoding distance parameter in openlr [#3374](https://github.com/valhalla/valhalla/pull/3374)
   * FIXED: Fix bearing calculation for openlr records [#3379](https://github.com/valhalla/valhalla/pull/3379)
   * FIXED: Some refactoring that was proposed for the PR 3379 [3381](https://github.com/valhalla/valhalla/pull/3381)
   * FIXED: Avoid calling out "keep left/right" when passing an exit [3349](https://github.com/valhalla/valhalla/pull/3349)
   * FIXED: Fix iterator decrement beyond begin() in GeoPoint::HeadingAtEndOfPolyline() method [#3393](https://github.com/valhalla/valhalla/pull/3393)
   * FIXED: Add string for Use:kPedestrianCrossing to fix null output in to_string(Use). [#3416](https://github.com/valhalla/valhalla/pull/3416)
   * FIXED: Remove simple restrictions check for pedestrian cost calculation. [#3423](https://github.com/valhalla/valhalla/pull/3423)
   * FIXED: Parse "highway=busway" OSM tag: https://wiki.openstreetmap.org/wiki/Tag:highway%3Dbusway [#3413](https://github.com/valhalla/valhalla/pull/3413)
   * FIXED: Process int_ref irrespective of `use_directions_on_ways_` [#3446](https://github.com/valhalla/valhalla/pull/3446)
   * FIXED: workaround python's ArgumentParser bug to not accept negative numbers as arguments [#3443](https://github.com/valhalla/valhalla/pull/3443)
   * FIXED: Undefined behaviour on some platforms due to unaligned reads [#3447](https://github.com/valhalla/valhalla/pull/3447)
   * FIXED: Fixed undefined behavior due to invalid shift exponent when getting edge's heading [#3450](https://github.com/valhalla/valhalla/pull/3450)
   * FIXED: Use midgard::unaligned_read in GraphTileBuilder::AddSigns [#3456](https://github.com/valhalla/valhalla/pull/3456)
   * FIXED: Relax test margin for time dependent traffic test [#3467](https://github.com/valhalla/valhalla/pull/3467)
   * FIXED: Fixed missed intersection heading [#3463](https://github.com/valhalla/valhalla/pull/3463)
   * FIXED: Stopped putting binary bytes into a string field of the protobuf TaggedValue since proto3 protects against that for cross language support [#3468](https://github.com/valhalla/valhalla/pull/3468)
   * FIXED: valhalla_service uses now loki logging config instead of deprecated tyr logging [#3481](https://github.com/valhalla/valhalla/pull/3481)
   * FIXED: Docker image `valhalla/valhalla:run-latest`: conan error + python integration [#3485](https://github.com/valhalla/valhalla/pull/3485)
   * FIXED: fix more protobuf unstable 3.x API [#3494](https://github.com/valhalla/valhalla/pull/3494)
   * FIXED: fix one more protobuf unstable 3.x API [#3501](https://github.com/valhalla/valhalla/pull/3501)
   * FIXED: Fix valhalla_build_tiles imports only bss from last osm file [#3503](https://github.com/valhalla/valhalla/pull/3503)
   * FIXED: Fix total_run_stat.sh script. [#3511](https://github.com/valhalla/valhalla/pull/3511)
   * FIXED: Both `hov:designated` and `hov:minimum` have to be correctly set for the way to be considered hov-only [#3526](https://github.com/valhalla/valhalla/pull/3526)
   * FIXED: Wrong out index in route intersections [#3541](https://github.com/valhalla/valhalla/pull/3541)
   * FIXED: fix valhalla_export_edges: missing null columns separator [#3543](https://github.com/valhalla/valhalla/pull/3543)
   * FIXED: Removed/updated narrative language aliases that are not IETF BCP47 compliant [#3546](https://github.com/valhalla/valhalla/pull/3546)
   * FIXED: Wrong predecessor opposing edge in dijkstra's expansion [#3528](https://github.com/valhalla/valhalla/pull/3528)
   * FIXED: exit and exit_verbal in Russian locale should be same [#3545](https://github.com/valhalla/valhalla/pull/3545)
   * FIXED: Skip transit tiles in hierarchy builder [#3559](https://github.com/valhalla/valhalla/pull/3559)
   * FIXED: Fix some country overrides in adminconstants and add a couple new countries. [#3578](https://github.com/valhalla/valhalla/pull/3578)
   * FIXED: Improve build errors reporting [#3579](https://github.com/valhalla/valhalla/pull/3579)
   * FIXED: Fix "no elevation" values and /locate elevation response [#3571](https://github.com/valhalla/valhalla/pull/3571)
   * FIXED: Build tiles with admin/timezone support on Windows [#3580](https://github.com/valhalla/valhalla/pull/3580)
   * FIXED: admin "Saint-Martin" changed name to "Saint-Martin (France)" [#3619](https://github.com/valhalla/valhalla/pull/3619)
   * FIXED: openstreetmapspeeds global config with `null`s now supported [#3621](https://github.com/valhalla/valhalla/pull/3621)
   * FIXED: valhalla_run_matrix was failing (could not find proper max_matrix_distance) [#3635](https://github.com/valhalla/valhalla/pull/3635)
   * FIXED: Removed duplicate degrees/radians constants [#3642](https://github.com/valhalla/valhalla/pull/3642)
   * FIXED: Forgot to adapt driving side and country access rules in [#3619](https://github.com/valhalla/valhalla/pull/3619) [#3652](https://github.com/valhalla/valhalla/pull/3652)
   * FIXED: DateTime::is_conditional_active(...) incorrect end week handling [#3655](https://github.com/valhalla/valhalla/pull/3655)
   * FIXED: TimeDistanceBSSMatrix: incorrect initialization for destinations[#3659](https://github.com/valhalla/valhalla/pull/3659)
   * FIXED: Some interpolated points had invalid edge_index in trace_attributes response [#3646](https://github.com/valhalla/valhalla/pull/3670)
   * FIXED: Use a small node snap distance in map-matching. FIxes issue with incorrect turn followed by Uturn. [#3677](https://github.com/valhalla/valhalla/pull/3677)
   * FIXED: Conan error when building Docker image. [#3689](https://github.com/valhalla/valhalla/pull/3689)
   * FIXED: Allow country overrides for sidewalk [#3711](https://github.com/valhalla/valhalla/pull/3711)
   * FIXED: CostMatrix incorrect tile usage with oppedge. [#3719](https://github.com/valhalla/valhalla/pull/3719)
   * FIXED: Fix elevation serializing [#3735](https://github.com/valhalla/valhalla/pull/3735)
   * FIXED: Fix returning a potentially uninitialized value in PointXY::ClosestPoint [#3737](https://github.com/valhalla/valhalla/pull/3737)
   * FIXED: Wales and Scotland name change. [#3746](https://github.com/valhalla/valhalla/pull/3746)
   * FIXED: Pedestrian crossings are allowed for bikes [#3751](https://github.com/valhalla/valhalla/pull/3751)
   * FIXED: Fix for Mac OSx.  Small update for the workdir for the admin_sidewalk_override test.  [#3757](https://github.com/valhalla/valhalla/pull/3757)
   * FIXED: Add missing service road case from GetTripLegUse method. [#3763](https://github.com/valhalla/valhalla/pull/3763)
   * FIXED: Fix TimeDistanceMatrix results sequence [#3738](https://github.com/valhalla/valhalla/pull/3738)
   * FIXED: Fix status endpoint not reporting that the service is shutting down [#3785](https://github.com/valhalla/valhalla/pull/3785)
   * FIXED: Fix TimdDistanceMatrix SetSources and SetTargets [#3792](https://github.com/valhalla/valhalla/pull/3792)
   * FIXED: Added highway and surface factor in truckcost [#3590](https://github.com/valhalla/valhalla/pull/3590)
   * FIXED: Potential integer underflow in file suffix generation [#3783](https://github.com/valhalla/valhalla/pull/3783)
   * FIXED: Building Valhalla as a submodule [#3781](https://github.com/valhalla/valhalla/issues/3781)
   * FIXED: Fixed invalid time detection in GetSpeed [#3800](https://github.com/valhalla/valhalla/pull/3800)
   * FIXED: Osmway struct update: added up to 33 and not 32 [#3808](https://github.com/valhalla/valhalla/pull/3808)
   * FIXED: Fix out-of-range linestrings in expansion [#4603](https://github.com/valhalla/valhalla/pull/4603)

* **Enhancement**
   * CHANGED: Pronunciation for names and destinations [#3132](https://github.com/valhalla/valhalla/pull/3132)
   * CHANGED: Requested code clean up for phonemes PR [#3356](https://github.com/valhalla/valhalla/pull/3356)
   * CHANGED: Refactor Pronunciation class to struct [#3359](https://github.com/valhalla/valhalla/pull/3359)
   * ADDED: Added support for probabale restrictions [#3361](https://github.com/valhalla/valhalla/pull/3361)
   * CHANGED: Refactored the verbal text formatter to handle logic for street name and sign [#3369](https://github.com/valhalla/valhalla/pull/3369)
   * CHANGED: return "version" and "tileset_age" on parameterless /status call [#3367](https://github.com/valhalla/valhalla/pull/3367)
   * CHANGED: de-singleton tile_extract by introducing an optional index.bin file created by valhalla_build_extract [#3281](https://github.com/valhalla/valhalla/pull/3281)
   * CHANGED: implement valhalla_build_elevation in python and add more --from-geojson & --from-graph options [#3318](https://github.com/valhalla/valhalla/pull/3318)
   * ADDED: Add boolean parameter to clear memory for edge labels from thor. [#2789](https://github.com/valhalla/valhalla/pull/2789)
   * CHANGED: Do not create statsd client in workers if it is not configured [#3394](https://github.com/valhalla/valhalla/pull/3394)
   * ADDED: Import of Bike Share Stations information in BSS Connection edges [#3411](https://github.com/valhalla/valhalla/pull/3411)
   * ADDED: Add heading to PathEdge to be able to return it on /locate [#3399](https://github.com/valhalla/valhalla/pull/3399)
   * ADDED: Add `prioritize_bidirectional` option for fast work and correct ETA calculation for `depart_at` date_time type. Smoothly stop using live-traffic [#3398](https://github.com/valhalla/valhalla/pull/3398)
   * CHANGED: Minor fix for headers  [#3436](https://github.com/valhalla/valhalla/pull/3436)
   * CHANGED: Use std::multimap for polygons returned for admin and timezone queries. Improves performance when building tiles. [#3427](https://github.com/valhalla/valhalla/pull/3427)
   * CHANGED: Refactored GraphBuilder::CreateSignInfoList [#3438](https://github.com/valhalla/valhalla/pull/3438)
   * ADDED: Add support for LZ4 compressed elevation tiles [#3401](https://github.com/valhalla/valhalla/pull/3401)
   * CHANGED: Rearranged some of the protobufs to remove redundancy [#3452](https://github.com/valhalla/valhalla/pull/3452)
   * CHANGED: overhaul python bindings [#3380](https://github.com/valhalla/valhalla/pull/3380)
   * CHANGED: Removed all protobuf defaults either by doing them in code or by relying on 0 initialization. Also deprecated best_paths and do_not_track [#3454](https://github.com/valhalla/valhalla/pull/3454)
   * ADDED: isochrone action for /expansion endpoint to track dijkstra expansion [#3215](https://github.com/valhalla/valhalla/pull/3215)
   * CHANGED: remove boost from dependencies and add conan as prep for #3346 [#3459](https://github.com/valhalla/valhalla/pull/3459)
   * CHANGED: Remove boost.program_options in favor of cxxopts header-only lib and use conan to install header-only boost. [#3346](https://github.com/valhalla/valhalla/pull/3346)
   * CHANGED: Moved all protos to proto3 for internal request/response handling [#3457](https://github.com/valhalla/valhalla/pull/3457)
   * CHANGED: Allow up to 32 outgoing link edges on a node when reclassifying links [#3483](https://github.com/valhalla/valhalla/pull/3483)
   * CHANGED: Reuse sample::get implementation [#3471](https://github.com/valhalla/valhalla/pull/3471)
   * ADDED: Beta support for interacting with the http/bindings/library via serialized and pbf objects respectively [#3464](https://github.com/valhalla/valhalla/pull/3464)
   * CHANGED: Update xcode to 12.4.0 [#3492](https://github.com/valhalla/valhalla/pull/3492)
   * ADDED: Add JSON generator to conan [#3493](https://github.com/valhalla/valhalla/pull/3493)
   * CHANGED: top_speed option: ignore live speed for speed based penalties [#3460](https://github.com/valhalla/valhalla/pull/3460)
   * ADDED: Add `include_construction` option into the config to include/exclude roads under construction from the graph [#3455](https://github.com/valhalla/valhalla/pull/3455)
   * CHANGED: Refactor options protobuf for Location and Costing objects [#3506](https://github.com/valhalla/valhalla/pull/3506)
   * CHANGED: valhalla.h and config.h don't need cmake configuration [#3502](https://github.com/valhalla/valhalla/pull/3502)
   * ADDED: New options to control what fields of the pbf are returned when pbf format responses are requested [#3207](https://github.com/valhalla/valhalla/pull/3507)
   * CHANGED: Rename tripcommon to common [#3516](https://github.com/valhalla/valhalla/pull/3516)
   * ADDED: Indoor routing - data model, data processing. [#3509](https://github.com/valhalla/valhalla/pull/3509)
   * ADDED: On-demand elevation tile fetching [#3391](https://github.com/valhalla/valhalla/pull/3391)
   * CHANGED: Remove many oneof uses from the protobuf api where the semantics of optional vs required isnt necessary [#3527](https://github.com/valhalla/valhalla/pull/3527)
   * ADDED: Indoor routing maneuvers [#3519](https://github.com/valhalla/valhalla/pull/3519)
   * ADDED: Expose reverse isochrone parameter for reverse expansion [#3528](https://github.com/valhalla/valhalla/pull/3528)
   * CHANGED: Add matrix classes to thor worker so they persist between requests. [#3560](https://github.com/valhalla/valhalla/pull/3560)
   * CHANGED: Remove `max_matrix_locations` and introduce `max_matrix_location_pairs` to configure the allowed number of total routes for the matrix action for more flexible asymmetric matrices [#3569](https://github.com/valhalla/valhalla/pull/3569)
   * CHANGED: modernized spatialite syntax [#3580](https://github.com/valhalla/valhalla/pull/3580)
   * ADDED: Options to generate partial results for time distance matrix when there is one source (one to many) or one target (many to one). [#3181](https://github.com/valhalla/valhalla/pull/3181)
   * ADDED: Enhance valhalla_build_elevation with LZ4 recompression support [#3607](https://github.com/valhalla/valhalla/pull/3607)
   * CHANGED: removed UK admin and upgraded its constituents to countries [#3619](https://github.com/valhalla/valhalla/pull/3619)
   * CHANGED: expansion service: only track requested max time/distance [#3532](https://github.com/valhalla/valhalla/pull/3509)
   * ADDED: Shorten down the request delay, when some sources/targets searches are early aborted [#3611](https://github.com/valhalla/valhalla/pull/3611)
   * ADDED: add `pre-commit` hook for running the `format.sh` script [#3637](https://github.com/valhalla/valhalla/pull/3637)
   * CHANGED: upgrade pybind11 to v2.9.2 to remove cmake warning [#3658](https://github.com/valhalla/valhalla/pull/3658)
   * ADDED: tests for just_gtfs reading and writing feeds [#3665](https://github.com/valhalla/valhalla/pull/3665)
   * CHANGED: Precise definition of types of edges on which BSS could be projected [#3658](https://github.com/valhalla/valhalla/pull/3663)
   * CHANGED: Remove duplicate implementation of `adjust_scores` [#3673](https://github.com/valhalla/valhalla/pull/3673)
   * ADDED: convert GTFS data into protobuf tiles [#3629](https://github.com/valhalla/valhalla/issues/3629)
   * CHANGED: Use `starts_with()` instead of `substr(0, N)` getting and comparing to prefix [#3702](https://github.com/valhalla/valhalla/pull/3702)
   * ADDED: Ferry support for HGV [#3710](https://github.com/valhalla/valhalla/issues/3710)
   * ADDED: Linting & formatting checks for Python code [#3713](https://github.com/valhalla/valhalla/pull/3713)
   * CHANGED: rename Turkey admin to Türkiye [#3720](https://github.com/valhalla/valhalla/pull/3713)
   * CHANGED: bumped vcpkg version to "2022.08.15" [#3754](https://github.com/valhalla/valhalla/pull/3754)
   * CHANGED: chore: Updates to clang-format 11.0.0 [#3533](https://github.com/valhalla/valhalla/pull/3533)
   * CHANGED: Ported trace_attributes serialization to RapidJSON. [#3333](https://github.com/valhalla/valhalla/pull/3333)
   * ADDED: Add helpers for DirectedEdgeExt and save them to file in GraphTileBuilder [#3562](https://github.com/valhalla/valhalla/pull/3562)
   * ADDED: Fixed Speed costing option [#3576](https://github.com/valhalla/valhalla/pull/3576)
   * ADDED: axle_count costing option for hgv [#3648](https://github.com/valhalla/valhalla/pull/3648)
   * ADDED: Matrix action for gurka [#3793](https://github.com/valhalla/valhalla/pull/3793)
   * ADDED: Add warnings array to response. [#3588](https://github.com/valhalla/valhalla/pull/3588)
   * CHANGED: Templatized TimeDistanceMatrix for forward/reverse search [#3773](https://github.com/valhalla/valhalla/pull/3773)
   * CHANGED: Templatized TimeDistanceBSSMatrix for forward/reverse search [#3778](https://github.com/valhalla/valhalla/pull/3778)
   * CHANGED: error code 154 shows distance limit in error message [#3779](https://github.com/valhalla/valhalla/pull/3779)

## Release Date: 2021-10-07 Valhalla 3.1.4
* **Removed**
* **Bug Fix**
   * FIXED: Revert default speed boost for turn channels [#3232](https://github.com/valhalla/valhalla/pull/3232)
   * FIXED: Use the right tile to get country for incident [#3235](https://github.com/valhalla/valhalla/pull/3235)
   * FIXED: Fix factors passed to `RelaxHierarchyLimits` [#3253](https://github.com/valhalla/valhalla/pull/3253)
   * FIXED: Fix TransitionCostReverse usage [#3260](https://github.com/valhalla/valhalla/pull/3260)
   * FIXED: Fix Tagged Value Support in EdgeInfo [#3262](https://github.com/valhalla/valhalla/issues/3262)
   * FIXED: TransitionCostReverse fix: revert internal_turn change [#3271](https://github.com/valhalla/valhalla/issues/3271)
   * FIXED: Optimize tiles usage in reach-based pruning [#3294](https://github.com/valhalla/valhalla/pull/3294)
   * FIXED: Slip lane detection: track visited nodes to avoid infinite loops [#3297](https://github.com/valhalla/valhalla/pull/3297)
   * FIXED: Fix distance value in a 0-length road [#3185](https://github.com/valhalla/valhalla/pull/3185)
   * FIXED: Trivial routes were broken when origin was node snapped and destnation was not and vice-versa for reverse astar [#3299](https://github.com/valhalla/valhalla/pull/3299)
   * FIXED: Tweaked TestAvoids map to get TestAvoidShortcutsTruck working [#3301](https://github.com/valhalla/valhalla/pull/3301)
   * FIXED: Overflow in sequence sort [#3303](https://github.com/valhalla/valhalla/pull/3303)
   * FIXED: Setting statsd tags in config via valhalla_build_config [#3225](https://github.com/valhalla/valhalla/pull/3225)
   * FIXED: Cache for gzipped elevation tiles [#3120](https://github.com/valhalla/valhalla/pull/3120)
   * FIXED: Current time conversion regression introduced in unidirectional algorithm refractor [#3278](https://github.com/valhalla/valhalla/issues/3278)
   * FIXED: Make combine_route_stats.py properly quote CSV output (best practice improvement) [#3328](https://github.com/valhalla/valhalla/pull/3328)
   * FIXED: Merge edge segment records in map matching properly so that resulting edge indices in trace_attributes are valid [#3280](https://github.com/valhalla/valhalla/pull/3280)
   * FIXED: Shape walking map matcher now sets correct edge candidates used in the match for origin and destination location [#3329](https://github.com/valhalla/valhalla/pull/3329)
   * FIXED: Better hash function of GraphId [#3332](https://github.com/valhalla/valhalla/pull/3332)

* **Enhancement**
   * CHANGED: Favor turn channels more [#3222](https://github.com/valhalla/valhalla/pull/3222)
   * CHANGED: Rename `valhalla::midgard::logging::LogLevel` enumerators to avoid clash with common macros [#3237](https://github.com/valhalla/valhalla/pull/3237)
   * CHANGED: Move pre-defined algorithm-based factors inside `RelaxHierarchyLimits` [#3253](https://github.com/valhalla/valhalla/pull/3253)
   * ADDED: Reject alternatives with too long detours [#3238](https://github.com/valhalla/valhalla/pull/3238)
   * ADDED: Added info to /status endpoint [#3008](https://github.com/valhalla/valhalla/pull/3008)
   * ADDED: Added stop and give_way/yield signs to the data and traffic signal fixes [#3251](https://github.com/valhalla/valhalla/pull/3251)
   * ADDED: use_hills for pedestrian costing, which also affects the walking speed [#3234](https://github.com/valhalla/valhalla/pull/3234)
   * CHANGED: Fixed cost threshold for bidirectional astar. Implemented reach-based pruning for suboptimal branches [#3257](https://github.com/valhalla/valhalla/pull/3257)
   * ADDED: Added `exclude_unpaved` request parameter [#3240](https://github.com/valhalla/valhalla/pull/3240)
   * ADDED: Added support for routing onto HOV/HOT lanes via request parameters `include_hot`, `include_hov2`, and `include_hov3` [#3273](https://github.com/valhalla/valhalla/pull/3273)
   * ADDED: Add Z-level field to `EdgeInfo`. [#3261](https://github.com/valhalla/valhalla/pull/3261)
   * CHANGED: Calculate stretch threshold for alternatives based on the optimal route cost [#3276](https://github.com/valhalla/valhalla/pull/3276)
   * ADDED: Add `preferred_z_level` as a parameter of loki requests. [#3270](https://github.com/valhalla/valhalla/pull/3270)
   * ADDED: Add `preferred_layer` as a parameter of loki requests. [#3270](https://github.com/valhalla/valhalla/pull/3270)
   * ADDED: Exposing service area names in passive maneuvers. [#3277](https://github.com/valhalla/valhalla/pull/3277)
   * ADDED: Added traffic signal and stop sign check for stop impact. These traffic signals and stop sign are located on edges. [#3279](https://github.com/valhalla/valhalla/pull/3279)
   * CHANGED: Improved sharing criterion to obtain more reasonable alternatives; extended alternatives search [#3302](https://github.com/valhalla/valhalla/pull/3302)
   * ADDED: pull ubuntu:20.04 base image before building [#3233](https://github.com/valhalla/valhalla/pull/3223)
   * CHANGED: Improve Loki nearest-neighbour performance for large radius searches in open space [#3233](https://github.com/valhalla/valhalla/pull/3324)
   * ADDED: testing infrastructure for scripts and valhalla_build_config tests [#3308](https://github.com/valhalla/valhalla/pull/3308)
   * ADDED: Shape points and information about where intermediate locations are placed along the legs of a route [#3274](https://github.com/valhalla/valhalla/pull/3274)
   * CHANGED: Improved existing hov lane transition test case to make more realistic [#3330](https://github.com/valhalla/valhalla/pull/3330)
   * CHANGED: Update python usage in all scripts to python3 [#3337](https://github.com/valhalla/valhalla/pull/3337)
   * ADDED: Added `exclude_cash_only_tolls` request parameter [#3341](https://github.com/valhalla/valhalla/pull/3341)
   * CHANGED: Update api-reference for street_names [#3342](https://github.com/valhalla/valhalla/pull/3342)
   * ADDED: Disable msse2 flags when building on Apple Silicon chip [#3327](https://github.com/valhalla/valhalla/pull/3327)

## Release Date: 2021-07-20 Valhalla 3.1.3
* **Removed**
   * REMOVED: Unused overloads of `to_response` function [#3167](https://github.com/valhalla/valhalla/pull/3167)

* **Bug Fix**
   * FIXED: Fix heading on small edge [#3114](https://github.com/valhalla/valhalla/pull/3114)
   * FIXED: Added support for `access=psv`, which disables routing on these nodes and edges unless the mode is taxi or bus [#3107](https://github.com/valhalla/valhalla/pull/3107)
   * FIXED: Disables logging in CI to catch issues [#3121](https://github.com/valhalla/valhalla/pull/3121)
   * FIXED: Fixed U-turns through service roads [#3082](https://github.com/valhalla/valhalla/pull/3082)
   * FIXED: Added forgotten penalties for kLivingStreet and kTrack for pedestrian costing model [#3116](https://github.com/valhalla/valhalla/pull/3116)
   * FIXED: Updated the reverse turn bounds [#3122](https://github.com/valhalla/valhalla/pull/3122)
   * FIXED: Missing fork maneuver [#3134](https://github.com/valhalla/valhalla/pull/3134)
   * FIXED: Update turn channel logic to call out specific turn at the end of the turn channel if needed [#3140](https://github.com/valhalla/valhalla/pull/3140)
   * FIXED: Fixed cost thresholds for TimeDistanceMatrix. [#3131](https://github.com/valhalla/valhalla/pull/3131)
   * FIXED: Use distance threshold in hierarchy limits for bidirectional astar to expand more important lower level roads [#3156](https://github.com/valhalla/valhalla/pull/3156)
   * FIXED: Fixed incorrect dead-end roundabout labels. [#3129](https://github.com/valhalla/valhalla/pull/3129)
   * FIXED: googletest wasn't really updated in #3166 [#3187](https://github.com/valhalla/valhalla/pull/3187)
   * FIXED: Minor fix of benchmark code [#3190](https://github.com/valhalla/valhalla/pull/3190)
   * FIXED: avoid_polygons intersected edges as polygons instead of linestrings [#3194]((https://github.com/valhalla/valhalla/pull/3194)
   * FIXED: when binning horizontal edge shapes using single precision floats (converted from not double precision floats) allowed for the possibility of marking many many tiles no where near the shape [#3204](https://github.com/valhalla/valhalla/pull/3204)
   * FIXED: Fix improper iterator usage in ManeuversBuilder [#3205](https://github.com/valhalla/valhalla/pull/3205)
   * FIXED: Modified approach for retrieving signs from a directed edge #3166 [#3208](https://github.com/valhalla/valhalla/pull/3208)
   * FIXED: Improve turn channel classification: detect slip lanes [#3196](https://github.com/valhalla/valhalla/pull/3196)
   * FIXED: Compatibility with older boost::optional versions [#3219](https://github.com/valhalla/valhalla/pull/3219)
   * FIXED: Older boost.geometry versions don't have correct() for geographic rings [#3218](https://github.com/valhalla/valhalla/pull/3218)
   * FIXED: Use default road speed for bicycle costing so traffic does not reduce penalty on high speed roads. [#3143](https://github.com/valhalla/valhalla/pull/3143)

* **Enhancement**
   * CHANGED: Refactor base costing options parsing to handle more common stuff in a one place [#3125](https://github.com/valhalla/valhalla/pull/3125)
   * CHANGED: Unified Sign/SignElement into sign.proto [#3146](https://github.com/valhalla/valhalla/pull/3146)
   * ADDED: New verbal succinct transition instruction to maneuver & narrativebuilder. Currently this instruction will be used in place of a very long street name to avoid repetition of long names [#2844](https://github.com/valhalla/valhalla/pull/2844)
   * ADDED: Added oneway support for pedestrian access and foot restrictions [#3123](https://github.com/valhalla/valhalla/pull/3123)
   * ADDED: Exposing rest-area names in passive maneuvers [#3172](https://github.com/valhalla/valhalla/pull/3172)
   * CHORE: Updates robin-hood-hashing third-party library
   * ADDED: Support `barrier=yes|swing_gate|jersey_barrier` tags [#3154](https://github.com/valhalla/valhalla/pull/3154)
   * ADDED: Maintain `access=permit|residents` tags as private [#3149](https://github.com/valhalla/valhalla/pull/3149)
   * CHANGED: Replace `avoid_*` API parameters with more accurate `exclude_*` [#3093](https://github.com/valhalla/valhalla/pull/3093)
   * ADDED: Penalize private gates [#3144](https://github.com/valhalla/valhalla/pull/3144)
   * CHANGED: Renamed protobuf Sign/SignElement to TripSign/TripSignElement [#3168](https://github.com/valhalla/valhalla/pull/3168)
   * CHORE: Updates googletest to release-1.11.0 [#3166](https://github.com/valhalla/valhalla/pull/3166)
   * CHORE: Enables -Wall on sif sources [#3178](https://github.com/valhalla/valhalla/pull/3178)
   * ADDED: Allow going through accessible `barrier=bollard` and penalize routing through it, when the access is private [#3175](https://github.com/valhalla/valhalla/pull/3175)
   * ADDED: Add country code to incident metadata [#3169](https://github.com/valhalla/valhalla/pull/3169)
   * CHANGED: Use distance instead of time to check limited sharing criteria [#3183](https://github.com/valhalla/valhalla/pull/3183)
   * ADDED: Introduced a new via_waypoints array on the leg in the osrm route serializer that describes where a particular waypoint from the root-level array matches to the route. [#3189](https://github.com/valhalla/valhalla/pull/3189)
   * ADDED: Added vehicle width and height as an option for auto (and derived: taxi, bus, hov) profile (https://github.com/valhalla/valhalla/pull/3179)
   * ADDED: Support for statsd integration for basic error and requests metrics [#3191](https://github.com/valhalla/valhalla/pull/3191)
   * CHANGED: Get rid of typeid in statistics-related code. [#3227](https://github.com/valhalla/valhalla/pull/3227)

## Release Date: 2021-05-26 Valhalla 3.1.2
* **Removed**
* **Bug Fix**
   * FIXED: Change unnamed road intersections from being treated as penil point u-turns [#3084](https://github.com/valhalla/valhalla/pull/3084)
   * FIXED: Fix TimeDepReverse termination and path cost calculation (for arrive_by routing) [#2987](https://github.com/valhalla/valhalla/pull/2987)
   * FIXED: Isochrone (::Generalize()) fix to avoid generating self-intersecting polygons [#3026](https://github.com/valhalla/valhalla/pull/3026)
   * FIXED: Handle day_on/day_off/hour_on/hour_off restrictions [#3029](https://github.com/valhalla/valhalla/pull/3029)
   * FIXED: Apply conditional restrictions with dow only to the edges when routing [#3039](https://github.com/valhalla/valhalla/pull/3039)
   * FIXED: Missing locking in incident handler needed to hang out to scop lock rather than let the temporary dissolve [#3046](https://github.com/valhalla/valhalla/pull/3046)
   * FIXED: Continuous lane guidance fix [#3054](https://github.com/valhalla/valhalla/pull/3054)
   * FIXED: Fix reclassification for "shorter" ferries and rail ferries (for Chunnel routing issues) [#3038](https://github.com/valhalla/valhalla/pull/3038)
   * FIXED: Incorrect routing through motor_vehicle:conditional=destination. [#3041](https://github.com/valhalla/valhalla/pull/3041)
   * FIXED: Allow destination-only routing on the first-pass for non bidirectional Astar algorithms. [#3085](https://github.com/valhalla/valhalla/pull/3085)
   * FIXED: Highway/ramp lane bifurcation [#3088](https://github.com/valhalla/valhalla/pull/3088)
   * FIXED: out of bound access of tile hierarchy in base_ll function in graphheader [#3089](https://github.com/valhalla/valhalla/pull/3089)
   * FIXED: include shortcuts in avoid edge set for avoid_polygons [#3090](https://github.com/valhalla/valhalla/pull/3090)

* **Enhancement**
   * CHANGED: Refactor timedep forward/reverse to reduce code repetition [#2987](https://github.com/valhalla/valhalla/pull/2987)
   * CHANGED: Sync translation files with Transifex command line tool [#3030](https://github.com/valhalla/valhalla/pull/3030)
   * CHANGED: Use osm tags in links reclassification algorithm in order to reduce false positive downgrades [#3042](https://github.com/valhalla/valhalla/pull/3042)
   * CHANGED: Use CircleCI XL instances for linux based builds [#3043](https://github.com/valhalla/valhalla/pull/3043)
   * ADDED: ci: Enable undefined sanitizer [#2999](https://github.com/valhalla/valhalla/pull/2999)
   * ADDED: Optionally pass preconstructed graphreader to connectivity map [#3046](https://github.com/valhalla/valhalla/pull/3046)
   * CHANGED: ci: Skip Win CI runs for irrelevant files [#3014](https://github.com/valhalla/valhalla/pull/3014)
   * ADDED: Allow configuration-driven default speed assignment based on edge properties [#3055](https://github.com/valhalla/valhalla/pull/3055)
   * CHANGED: Use std::shared_ptr in case if ENABLE_THREAD_SAFE_TILE_REF_COUNT is ON. [#3067](https://github.com/valhalla/valhalla/pull/3067)
   * CHANGED: Reduce stop impact when driving in parking lots [#3051](https://github.com/valhalla/valhalla/pull/3051)
   * ADDED: Added another through route test [#3074](https://github.com/valhalla/valhalla/pull/3074)
   * ADDED: Adds incident-length to metadata proto [#3083](https://github.com/valhalla/valhalla/pull/3083)
   * ADDED: Do not penalize gates that have allowed access [#3078](https://github.com/valhalla/valhalla/pull/3078)
   * ADDED: Added missing k/v pairs to taginfo.json.  Updated PR template. [#3101](https://github.com/valhalla/valhalla/pull/3101)
   * CHANGED: Serialize isochrone 'contour' properties as floating point so they match user supplied value [#3078](https://github.com/valhalla/valhalla/pull/3095)
   * NIT: Enables compiler warnings as errors in midgard module [#3104](https://github.com/valhalla/valhalla/pull/3104)
   * CHANGED: Check all tiles for nullptr that reads from graphreader to avoid fails in case tiles might be missing. [#3065](https://github.com/valhalla/valhalla/pull/3065)

## Release Date: 2021-04-21 Valhalla 3.1.1
* **Removed**
   * REMOVED: The tossing of private roads in [#1960](https://github.com/valhalla/valhalla/pull/1960) was too aggressive and resulted in a lot of no routes.  Reverted this logic.  [#2934](https://github.com/valhalla/valhalla/pull/2934)
   * REMOVED: stray references to node bindings [#3012](https://github.com/valhalla/valhalla/pull/3012)

* **Bug Fix**
   * FIXED: Fix compression_utils.cc::inflate(...) throw - make it catchable [#2839](https://github.com/valhalla/valhalla/pull/2839)
   * FIXED: Fix compiler errors if HAVE_HTTP not enabled [#2807](https://github.com/valhalla/valhalla/pull/2807)
   * FIXED: Fix alternate route serialization [#2811](https://github.com/valhalla/valhalla/pull/2811)
   * FIXED: Store restrictions in the right tile [#2781](https://github.com/valhalla/valhalla/pull/2781)
   * FIXED: Failing to write tiles because of racing directory creation [#2810](https://github.com/valhalla/valhalla/pull/2810)
   * FIXED: Regression in stopping expansion on transitions down in time-dependent routes [#2815](https://github.com/valhalla/valhalla/pull/2815)
   * FIXED: Fix crash in loki when trace_route is called with 2 locations.[#2817](https://github.com/valhalla/valhalla/pull/2817)
   * FIXED: Mark the restriction start and end as via ways to fix IsBridgingEdge function in Bidirectional Astar [#2796](https://github.com/valhalla/valhalla/pull/2796)
   * FIXED: Dont add predictive traffic to the tile if it's empty [#2826](https://github.com/valhalla/valhalla/pull/2826)
   * FIXED: Fix logic bidirectional astar to avoid double u-turns and extra detours [#2802](https://github.com/valhalla/valhalla/pull/2802)
   * FIXED: Re-enable transition cost for motorcycle profile [#2837](https://github.com/valhalla/valhalla/pull/2837)
   * FIXED: Increase limits for timedep_* algorithms. Split track_factor into edge factor and transition penalty [#2845](https://github.com/valhalla/valhalla/pull/2845)
   * FIXED: Loki was looking up the wrong costing enum for avoids [#2856](https://github.com/valhalla/valhalla/pull/2856)
   * FIXED: Fix way_ids -> graph_ids conversion for complex restrictions: handle cases when a way is split into multiple edges [#2848](https://github.com/valhalla/valhalla/pull/2848)
   * FIXED: Honor access mode while matching OSMRestriction with the graph [#2849](https://github.com/valhalla/valhalla/pull/2849)
   * FIXED: Ensure route summaries are unique among all returned route/legs [#2874](https://github.com/valhalla/valhalla/pull/2874)
   * FIXED: Fix compilation errors when boost < 1.68 and libprotobuf < 3.6  [#2878](https://github.com/valhalla/valhalla/pull/2878)
   * FIXED: Allow u-turns at no-access barriers when forced by heading [#2875](https://github.com/valhalla/valhalla/pull/2875)
   * FIXED: Fixed "No route found" error in case of multipoint request with locations near low reachability edges [#2914](https://github.com/valhalla/valhalla/pull/2914)
   * FIXED: Python bindings installation [#2751](https://github.com/valhalla/valhalla/issues/2751)
   * FIXED: Skip bindings if there's no Python development version [#2893](https://github.com/valhalla/valhalla/pull/2893)
   * FIXED: Use CMakes built-in Python variables to configure installation [#2931](https://github.com/valhalla/valhalla/pull/2931)
   * FIXED: Sometimes emitting zero-length route geometry when traffic splits edge twice [#2943](https://github.com/valhalla/valhalla/pull/2943)
   * FIXED: Fix map-match segfault when gps-points project very near a node [#2946](https://github.com/valhalla/valhalla/pull/2946)
   * FIXED: Use kServiceRoad edges while searching for ferry connection [#2933](https://github.com/valhalla/valhalla/pull/2933)
   * FIXED: Enhanced logic for IsTurnChannelManeuverCombinable [#2952](https://github.com/valhalla/valhalla/pull/2952)
   * FIXED: Restore compatibility with gcc 6.3.0, libprotobuf 3.0.0, boost v1.62.0 [#2953](https://github.com/valhalla/valhalla/pull/2953)
   * FIXED: Dont abort bidirectional a-star search if only one direction is exhausted [#2936](https://github.com/valhalla/valhalla/pull/2936)
   * FIXED: Fixed missing comma in the scripts/valhalla_build_config [#2963](https://github.com/valhalla/valhalla/pull/2963)
   * FIXED: Reverse and Multimodal Isochrones were returning forward results [#2967](https://github.com/valhalla/valhalla/pull/2967)
   * FIXED: Map-match fix for first gps-point being exactly equal to street shape-point [#2977](https://github.com/valhalla/valhalla/pull/2977)
   * FIXED: Add missing GEOS:GEOS dep to mjolnir target [#2901](https://github.com/valhalla/valhalla/pull/2901)
   * FIXED: Allow expansion into a region when not_thru_pruning is false on 2nd pass [#2978](https://github.com/valhalla/valhalla/pull/2978)
   * FIXED: Fix polygon area calculation: use Shoelace formula [#2927](https://github.com/valhalla/valhalla/pull/2927)
   * FIXED: Isochrone: orient segments/rings according to the right-hand rule [#2932](https://github.com/valhalla/valhalla/pull/2932)
   * FIXED: Parsenodes fix: check if index is out-of-bound first [#2984](https://github.com/valhalla/valhalla/pull/2984)
   * FIXED: Fix for unique-summary logic [#2996](https://github.com/valhalla/valhalla/pull/2996)
   * FIXED: Isochrone: handle origin edges properly [#2990](https://github.com/valhalla/valhalla/pull/2990)
   * FIXED: Annotations fail with returning NaN speed when the same point is duplicated in route geometry [#2992](https://github.com/valhalla/valhalla/pull/2992)
   * FIXED: Fix run_with_server.py to work on macOS [#3003](https://github.com/valhalla/valhalla/pull/3003)
   * FIXED: Removed unexpected maneuvers at sharp bends [#2968](https://github.com/valhalla/valhalla/pull/2968)
   * FIXED: Remove large number formatting for non-US countries [#3015](https://github.com/valhalla/valhalla/pull/3015)
   * FIXED: Odin undefined behaviour: handle case when xedgeuse is not initialized [#3020](https://github.com/valhalla/valhalla/pull/3020)

* **Enhancement**
   * Pedestrian crossing should be a separate TripLeg_Use [#2950](https://github.com/valhalla/valhalla/pull/2950)
   * CHANGED: Azure uses ninja as generator [#2779](https://github.com/valhalla/valhalla/pull/2779)
   * ADDED: Support for date_time type invariant for map matching [#2712](https://github.com/valhalla/valhalla/pull/2712)
   * ADDED: Add Bulgarian locale [#2825](https://github.com/valhalla/valhalla/pull/2825)
   * FIXED: No need for write permissions on tarball indices [#2822](https://github.com/valhalla/valhalla/pull/2822)
   * ADDED: nit: Links debug build with lld [#2813](https://github.com/valhalla/valhalla/pull/2813)
   * ADDED: Add costing option `use_living_streets` to avoid or favor living streets in route. [#2788](https://github.com/valhalla/valhalla/pull/2788)
   * CHANGED: Do not allocate mapped_cache vector in skadi when no elevation source is provided. [#2841](https://github.com/valhalla/valhalla/pull/2841)
   * ADDED: avoid_polygons logic [#2750](https://github.com/valhalla/valhalla/pull/2750)
   * ADDED: Added support for destination for conditional access restrictions [#2857](https://github.com/valhalla/valhalla/pull/2857)
   * CHANGED: Large sequences are now merge sorted which can be dramatically faster with certain hardware configurations. This is especially useful in speeding up the earlier stages (parsing, graph construction) of tile building [#2850](https://github.com/valhalla/valhalla/pull/2850)
   * CHANGED: When creating the initial graph edges by setting at which nodes they start and end, first mark the indices of those nodes in another sequence and then sort them by edgeid so that we can do the setting of start and end node sequentially in the edges file. This is much more efficient on certain hardware configurations [#2851](https://github.com/valhalla/valhalla/pull/2851)
   * CHANGED: Use relative cost threshold to extend search in bidirectional astar in order to find more alternates [#2868](https://github.com/valhalla/valhalla/pull/2868)
   * CHANGED: Throw an exception if directory does not exist when building traffic extract [#2871](https://github.com/valhalla/valhalla/pull/2871)
   * CHANGED: Support for ignoring multiple consecutive closures at start/end locations [#2846](https://github.com/valhalla/valhalla/pull/2846)
   * ADDED: Added sac_scale to trace_attributes output and locate edge output [#2818](https://github.com/valhalla/valhalla/pull/2818)
   * ADDED: Ukrainian language translations [#2882](https://github.com/valhalla/valhalla/pull/2882)
   * ADDED: Add support for closure annotations [#2816](https://github.com/valhalla/valhalla/pull/2816)
   * ADDED: Add costing option `service_factor`. Implement possibility to avoid or favor generic service roads in route for all costing options. [#2870](https://github.com/valhalla/valhalla/pull/2870)
   * CHANGED: Reduce stop impact cost when flow data is present [#2891](https://github.com/valhalla/valhalla/pull/2891)
   * CHANGED: Update visual compare script [#2803](https://github.com/valhalla/valhalla/pull/2803)
   * CHANGED: Service roads are not penalized for `pedestrian` costing by default. [#2898](https://github.com/valhalla/valhalla/pull/2898)
   * ADDED: Add complex mandatory restrictions support [#2766](https://github.com/valhalla/valhalla/pull/2766)
   * ADDED: Status endpoint for future status info and health checking of running service [#2907](https://github.com/valhalla/valhalla/pull/2907)
   * ADDED: Add min_level argument to valhalla_ways_to_edges [#2918](https://github.com/valhalla/valhalla/pull/2918)
   * ADDED: Adding ability to store the roundabout_exit_turn_degree to the maneuver [#2941](https://github.com/valhalla/valhalla/pull/2941)
   * ADDED: Penalize pencil point uturns and uturns at short internal edges. Note: `motorcycle` and `motor_scooter` models do not penalize on short internal edges. No new uturn penalty logic has been added to the pedestrian and bicycle costing models. [#2944](https://github.com/valhalla/valhalla/pull/2944)
   * CHANGED: Allow config object to be passed-in to path algorithms [#2949](https://github.com/valhalla/valhalla/pull/2949)
   * CHANGED: Allow disabling Werror
   * ADDED: Add ability to build Valhalla modules as STATIC libraries. [#2957](https://github.com/valhalla/valhalla/pull/2957)
   * NIT: Enables compiler warnings in part of mjolnir module [#2922](https://github.com/valhalla/valhalla/pull/2922)
   * CHANGED: Refactor isochrone/reachability forward/reverse search to reduce code repetition [#2969](https://github.com/valhalla/valhalla/pull/2969)
   * ADDED: Set the roundabout exit shape index when we are collapsing the roundabout maneuvers. [#2975](https://github.com/valhalla/valhalla/pull/2975)
   * CHANGED: Penalized closed edges if using them at start/end locations [#2964](https://github.com/valhalla/valhalla/pull/2964)
   * ADDED: Add shoulder to trace_attributes output. [#2980](https://github.com/valhalla/valhalla/pull/2980)
   * CHANGED: Refactor bidirectional astar forward/reverse search to reduce code repetition [#2970](https://github.com/valhalla/valhalla/pull/2970)
   * CHANGED: Factor for service roads is 1.0 by default. [#2988](https://github.com/valhalla/valhalla/pull/2988)
   * ADDED: Support for conditionally skipping CI runs [#2986](https://github.com/valhalla/valhalla/pull/2986)
   * ADDED: Add instructions for building valhalla on `arm64` macbook [#2997](https://github.com/valhalla/valhalla/pull/2997)
   * NIT: Enables compiler warnings in part of mjolnir module [#2995](https://github.com/valhalla/valhalla/pull/2995)
   * CHANGED: nit(rename): Renames the encoded live speed properties [#2998](https://github.com/valhalla/valhalla/pull/2998)
   * ADDED: ci: Vendors the codecov script [#3002](https://github.com/valhalla/valhalla/pull/3002)
   * CHANGED: Allow None build type [#3005](https://github.com/valhalla/valhalla/pull/3005)
   * CHANGED: ci: Build Python bindings for Mac OS [#3013](https://github.com/valhalla/valhalla/pull/3013)

## Release Date: 2021-01-25 Valhalla 3.1.0
* **Removed**
   * REMOVED: Remove Node bindings. [#2502](https://github.com/valhalla/valhalla/pull/2502)
   * REMOVED: appveyor builds. [#2550](https://github.com/valhalla/valhalla/pull/2550)
   * REMOVED: Removed x86 CI builds. [#2792](https://github.com/valhalla/valhalla/pull/2792)

* **Bug Fix**
   * FIXED: Crazy ETAs.  If a way has forward speed with no backward speed and it is not oneway, then we must set the default speed.  The reverse logic applies as well.  If a way has no backward speed but has a forward speed and it is not a oneway, then set the default speed. [#2102](https://github.com/valhalla/valhalla/pull/2102)
   * FIXED: Map matching elapsed times spliced amongst different legs and discontinuities are now correct [#2104](https://github.com/valhalla/valhalla/pull/2104)
   * FIXED: Date time information is now propagated amongst different legs and discontinuities [#2107](https://github.com/valhalla/valhalla/pull/2107)
   * FIXED: Adds support for geos-3.8 c++ api [#2021](https://github.com/valhalla/valhalla/issues/2021)
   * FIXED: Updated the osrm serializer to not set junction name for osrm origin/start maneuver - this is not helpful since we are not transitioning through the intersection.  [#2121](https://github.com/valhalla/valhalla/pull/2121)
   * FIXED: Removes precomputing of edge-costs which lead to wrong results [#2120](https://github.com/valhalla/valhalla/pull/2120)
   * FIXED: Complex turn-restriction invalidates edge marked as kPermanent [#2103](https://github.com/valhalla/valhalla/issues/2103)
   * FIXED: Fixes bug with inverted time-restriction parsing [#2167](https://github.com/valhalla/valhalla/pull/2167)
   * FIXED: Fixed several bugs with numeric underflow in map-matching trip durations. These may
     occur when serializing match results where adjacent trace points appear out-of-sequence on the
     same edge [#2178](https://github.com/valhalla/valhalla/pull/2178)
     - `MapMatcher::FormPath` now catches route discontinuities on the same edge when the distance
       percentage along don't agree. The trip leg builder builds disconnected legs on a single edge
       to avoid duration underflow.
     - Correctly populate edge groups when matching results contain loops. When a loop occurs,
       the leg builder now starts at the correct edge where the loop ends, and correctly accounts
       for any contained edges.
     - Duration over-trimming at the terminating edge of a match.
   * FIXED: Increased internal precision of time tracking per edge and maneuver so that maneuver times sum to the same time represented in the leg summary [#2195](https://github.com/valhalla/valhalla/pull/2195)
   * FIXED: Tagged speeds were not properly marked. We were not using forward and backward speeds to flag if a speed is tagged or not.  Should not update turn channel speeds if we are not inferring them.  Added additional logic to handle PH in the conditional restrictions. Do not update stop impact for ramps if they are marked as internal. [#2198](https://github.com/valhalla/valhalla/pull/2198)
   * FIXED: Fixed the sharp turn phrase [#2226](https://github.com/valhalla/valhalla/pull/2226)
   * FIXED: Protect against duplicate points in the input or points that snap to the same location resulting in `nan` times for the legs of the map match (of a 0 distance route) [#2229](https://github.com/valhalla/valhalla/pull/2229)
   * FIXED: Improves restriction check on briding edge in Bidirectional Astar [#2228](https://github.com/valhalla/valhalla/pull/2242)
   * FIXED: Allow nodes at location 0,0 [#2245](https://github.com/valhalla/valhalla/pull/2245)
   * FIXED: Fix RapidJSON compiler warnings and naming conflict [#2249](https://github.com/valhalla/valhalla/pull/2249)
   * FIXED: Fixed bug in resample_spherical_polyline where duplicate successive lat,lng locations in the polyline resulting in `nan` for the distance computation which shortcuts further sampling [#2239](https://github.com/valhalla/valhalla/pull/2239)
   * FIXED: Update exit logic for non-motorways [#2252](https://github.com/valhalla/valhalla/pull/2252)
   * FIXED: Transition point map-matching. When match results are on a transition point, we search for the sibling nodes at that transition and snap it to the corresponding edges in the route. [#2258](https://github.com/valhalla/valhalla/pull/2258)
   * FIXED: Fixed verbal multi-cue logic [#2270](https://github.com/valhalla/valhalla/pull/2270)
   * FIXED: Fixed Uturn cases when a not_thru edge is connected to the origin edge. [#2272](https://github.com/valhalla/valhalla/pull/2272)
   * FIXED: Update intersection classes in osrm response to not label all ramps as motorway [#2279](https://github.com/valhalla/valhalla/pull/2279)
   * FIXED: Fixed bug in mapmatcher when interpolation point goes before the first valid match or after the last valid match. Such behavior usually leads to discontinuity in matching. [#2275](https://github.com/valhalla/valhalla/pull/2275)
   * FIXED: Fixed an issue for time_allowed logic.  Previously we returned false on the first time allowed restriction and did not check them all. Added conditional restriction gurka test and datetime optional argument to gurka header file. [#2286](https://github.com/valhalla/valhalla/pull/2286)
   * FIXED: Fixed an issue for date ranges.  For example, for the range Jan 04 to Jan 02 we need to test to end of the year and then from the first of the year to the end date.  Also, fixed an emergency tag issue.  We should only set the use to emergency if all other access is off. [#2290](https://github.com/valhalla/valhalla/pull/2290)
   * FIXED: Found a few issues with the initial ref and direction logic for ways.  We were overwriting the refs with directionals to the name_offset_map instead of concatenating them together.  Also, we did not allow for blank entries for GetTagTokens. [#2298](https://github.com/valhalla/valhalla/pull/2298)
   * FIXED: Fixed an issue where MatchGuidanceViewJunctions is only looking at the first edge. Set the data_id for guidance views to the changeset id as it is already being populated. Also added test for guidance views. [#2303](https://github.com/valhalla/valhalla/pull/2303)
   * FIXED: Fixed a problem with live speeds where live speeds were being used to determine access, even when a live
   speed (current time) route wasn't what was requested. [#2311](https://github.com/valhalla/valhalla/pull/2311)
   * FIXED: Fix break/continue typo in search filtering [#2317](https://github.com/valhalla/valhalla/pull/2317)
   * FIXED: Fix a crash in trace_route due to iterating past the end of a vector. [#2322](https://github.com/valhalla/valhalla/pull/2322)
   * FIXED: Don't allow timezone information in the local date time string attached at each location. [#2312](https://github.com/valhalla/valhalla/pull/2312)
   * FIXED: Fix short route trimming in bidirectional astar [#2323](https://github.com/valhalla/valhalla/pull/2323)
   * FIXED: Fix shape trimming in leg building for snap candidates that lie within the margin of rounding error [#2326](https://github.com/valhalla/valhalla/pull/2326)
   * FIXED: Fixes route duration underflow with traffic data [#2325](https://github.com/valhalla/valhalla/pull/2325)
   * FIXED: Parse mtb:scale tags and set bicycle access if present [#2117](https://github.com/valhalla/valhalla/pull/2117)
   * FIXED: Fixed segfault.  Shape was missing from options for valhalla_path_comparison and valhalla_run_route.  Also, costing options was missing in valhalla_path_comparison. [#2343](https://github.com/valhalla/valhalla/pull/2343)
   * FIXED: Handle decimal numbers with zero-value mantissa properly in Lua [#2355](https://github.com/valhalla/valhalla/pull/2355)
   * FIXED: Many issues that resulted in discontinuities, failed matches or incorrect time/duration for map matching requests. [#2292](https://github.com/valhalla/valhalla/pull/2292)
   * FIXED: Seeing segfault when loading large osmdata data files before loading LuaJit. LuaJit fails to create luaL_newstate() Ref: [#2158](https://github.com/ntop/ntopng/issues/2158) Resolution is to load LuaJit before loading the data files. [#2383](https://github.com/valhalla/valhalla/pull/2383)
   * FIXED: Store positive/negative OpenLR offsets in bucketed form [#2405](https://github.com/valhalla/valhalla/2405)
   * FIXED: Fix on map-matching return code when breakage distance limitation exceeds. Instead of letting the request goes into meili and fails in finding a route, we check the distance in loki and early return with exception code 172. [#2406](https://github.com/valhalla/valhalla/pull/2406)
   * FIXED: Don't create edges for portions of ways that are doubled back on themselves as this confuses opposing edge index computations [#2385](https://github.com/valhalla/valhalla/pull/2385)
   * FIXED: Protect against nan in uniform_resample_spherical_polyline. [#2431](https://github.com/valhalla/valhalla/pull/2431)
   * FIXED: Obvious maneuvers. [#2436](https://github.com/valhalla/valhalla/pull/2436)
   * FIXED: Base64 encoding/decoding [#2452](https://github.com/valhalla/valhalla/pull/2452)
   * FIXED: Added post roundabout instruction when enter/exit roundabout maneuvers are combined [#2454](https://github.com/valhalla/valhalla/pull/2454)
   * FIXED: openlr: Explicitly check for linear reference option for Valhalla serialization. [#2458](https://github.com/valhalla/valhalla/pull/2458)
   * FIXED: Fix segfault: Do not combine last turn channel maneuver. [#2463](https://github.com/valhalla/valhalla/pull/2463)
   * FIXED: Remove extraneous whitespaces from ja-JP.json. [#2471](https://github.com/valhalla/valhalla/pull/2471)
   * FIXED: Checks protobuf serialization/parsing success [#2477](https://github.com/valhalla/valhalla/pull/2477)
   * FIXED: Fix dereferencing of end for std::lower_bound in sequence and possible UB [#2488](https://github.com/valhalla/valhalla/pull/2488)
   * FIXED: Make tile building reproducible: fix UB-s [#2480](https://github.com/valhalla/valhalla/pull/2480)
   * FIXED: Zero initialize EdgeInfoInner.spare0_. Uninitialized spare0_ field produced UB which causes gurka_reproduce_tile_build to fail intermittently. [2499](https://github.com/valhalla/valhalla/pull/2499)
   * FIXED: Drop unused CHANGELOG validation script, straggling NodeJS references [#2506](https://github.com/valhalla/valhalla/pull/2506)
   * FIXED: Fix missing nullptr checks in graphreader and loki::Reach (causing segfault during routing with not all levels of tiles available) [#2504](https://github.com/valhalla/valhalla/pull/2504)
   * FIXED: Fix mismatch of triplegedge roadclass and directededge roadclass [#2507](https://github.com/valhalla/valhalla/pull/2507)
   * FIXED: Improve german destination_verbal_alert phrases [#2509](https://github.com/valhalla/valhalla/pull/2509)
   * FIXED: Undefined behavior cases discovered with undefined behavior sanitizer tool. [2498](https://github.com/valhalla/valhalla/pull/2498)
   * FIXED: Fixed logic so verbal keep instructions use branch exit sign info for ramps [#2520](https://github.com/valhalla/valhalla/pull/2520)
   * FIXED: Fix bug in trace_route for uturns causing garbage coordinates [#2517](https://github.com/valhalla/valhalla/pull/2517)
   * FIXED: Simplify heading calculation for turn type. Remove undefined behavior case. [#2513](https://github.com/valhalla/valhalla/pull/2513)
   * FIXED: Always set costing name even if one is not provided for osrm serializer weight_name. [#2528](https://github.com/valhalla/valhalla/pull/2528)
   * FIXED: Make single-thread tile building reproducible: fix seed for shuffle, use concurrency configuration from the mjolnir section. [#2515](https://github.com/valhalla/valhalla/pull/2515)
   * FIXED: More Windows compatibility: build tiles and some run actions work now (including CI tests) [#2300](https://github.com/valhalla/valhalla/issues/2300)
   * FIXED: Transcoding of c++ location to pbf location used path edges in the place of filtered edges. [#2542](https://github.com/valhalla/valhalla/pull/2542)
   * FIXED: Add back whitelisting action types. [#2545](https://github.com/valhalla/valhalla/pull/2545)
   * FIXED: Allow uturns for truck costing now that we have derived deadends marked in the edge label [#2559](https://github.com/valhalla/valhalla/pull/2559)
   * FIXED: Map matching uturn trimming at the end of an edge where it wasn't needed. [#2558](https://github.com/valhalla/valhalla/pull/2558)
   * FIXED: Multicue enter roundabout [#2556](https://github.com/valhalla/valhalla/pull/2556)
   * FIXED: Changed reachability computation to take into account live speed [#2597](https://github.com/valhalla/valhalla/pull/2597)
   * FIXED: Fixed a bug where the temp files were not getting read in if you started with the construct edges or build phase for valhalla_build_tiles. [#2601](https://github.com/valhalla/valhalla/pull/2601)
   * FIXED: Updated fr-FR.json with partial translations. [#2605](https://github.com/valhalla/valhalla/pull/2605)
   * FIXED: Removed superfluous const qualifier from odin/signs [#2609](https://github.com/valhalla/valhalla/pull/2609)
   * FIXED: Internal maneuver placement [#2600](https://github.com/valhalla/valhalla/pull/2600)
   * FIXED: Complete fr-FR.json locale. [#2614](https://github.com/valhalla/valhalla/pull/2614)
   * FIXED: Don't truncate precision in polyline encoding [#2632](https://github.com/valhalla/valhalla/pull/2632)
   * FIXED: Fix all compiler warnings in sif and set to -Werror [#2642](https://github.com/valhalla/valhalla/pull/2642)
   * FIXED: Remove unnecessary maneuvers to continue straight [#2647](https://github.com/valhalla/valhalla/pull/2647)
   * FIXED: Linear reference support in route/mapmatch apis (FOW, FRC, bearing, and number of references) [#2645](https://github.com/valhalla/valhalla/pull/2645)
   * FIXED: Ambiguous local to global (with timezone information) date time conversions now all choose to use the later time instead of throwing unhandled exceptions [#2665](https://github.com/valhalla/valhalla/pull/2665)
   * FIXED: Overestimated reach caused be reenquing transition nodes without checking that they had been already expanded [#2670](https://github.com/valhalla/valhalla/pull/2670)
   * FIXED: Build with C++17 standard. Deprecated function calls are substituted with new ones. [#2669](https://github.com/valhalla/valhalla/pull/2669)
   * FIXED: Improve German post_transition_verbal instruction [#2677](https://github.com/valhalla/valhalla/pull/2677)
   * FIXED: Lane updates.  Add the turn lanes to all edges of the way.  Do not "enhance" turn lanes if they are part of a complex restriction.  Moved ProcessTurnLanes after UpdateManeuverPlacementForInternalIntersectionTurns.  Fix for a missing "uturn" indication for intersections on the previous maneuver, we were serializing an empty list. [#2679](https://github.com/valhalla/valhalla/pull/2679)
   * FIXED: Fixes OpenLr serialization [#2688](https://github.com/valhalla/valhalla/pull/2688)
   * FIXED: Internal edges can't be also a ramp or a turn channel.  Also, if an edge is marked as ramp and turn channel mark it as a ramp.  [2689](https://github.com/valhalla/valhalla/pull/2689)
   * FIXED: Check that speeds are equal for the edges going in the same direction while buildig shortcuts [#2691](https://github.com/valhalla/valhalla/pull/2691)
   * FIXED: Missing fork or bear instruction [#2683](https://github.com/valhalla/valhalla/pull/2683)
   * FIXED: Eliminate null pointer dereference in GraphReader::AreEdgesConnected [#2695](https://github.com/valhalla/valhalla/issues/2695)
   * FIXED: Fix polyline simplification float/double comparison [#2698](https://github.com/valhalla/valhalla/issues/2698)
   * FIXED: Weights were sometimes negative due to incorrect updates to elapsed_cost [#2702](https://github.com/valhalla/valhalla/pull/2702)
   * FIXED: Fix bidirectional route failures at deadends [#2705](https://github.com/valhalla/valhalla/pull/2705)
   * FIXED: Updated logic to call out a non-obvious turn [#2708](https://github.com/valhalla/valhalla/pull/2708)
   * FIXED: valhalla_build_statistics multithreaded mode fixed [#2707](https://github.com/valhalla/valhalla/pull/2707)
   * FIXED: If infer_internal_intersections is true then allow internals that are also ramps or TCs. Without this we produce an extra continue maneuver.  [#2710](https://github.com/valhalla/valhalla/pull/2710)
   * FIXED: We were routing down roads that should be destination only. Now we mark roads with motor_vehicle=destination and motor_vehicle=customers or access=destination and access=customers as destination only. [#2722](https://github.com/valhalla/valhalla/pull/2722)
   * FIXED: Replace all Python2 print statements with Python3 syntax [#2716](https://github.com/valhalla/valhalla/issues/2716)
   * FIXED: Some HGT files not found [#2723](https://github.com/valhalla/valhalla/issues/2723)
   * FIXED: Fix PencilPointUturn detection by removing short-edge check and updating angle threshold [#2725](https://github.com/valhalla/valhalla/issues/2725)
   * FIXED: Fix invalid continue/bear maneuvers [#2729](https://github.com/valhalla/valhalla/issues/2729)
   * FIXED: Fixes an issue that lead to double turns within a very short distance, when instead, it should be a u-turn. We now collapse double L turns or double R turns in short non-internal intersections to u-turns. [#2740](https://github.com/valhalla/valhalla/pull/2740)
   * FIXED: fixes an issue that lead to adding an extra maneuver. We now combine a current maneuver short length non-internal edges (left or right) with the next maneuver that is a kRampStraight. [#2741](https://github.com/valhalla/valhalla/pull/2741)
   * FIXED: Reduce verbose instructions by collapsing small end ramp forks [#2762](https://github.com/valhalla/valhalla/issues/2762)
   * FIXED: Remove redundant return statements [#2776](https://github.com/valhalla/valhalla/pull/2776)
   * FIXED: Added unit test for BuildAdminFromPBF() to test GEOS 3.9 update. [#2787](https://github.com/valhalla/valhalla/pull/2787)
   * FIXED: Add support for geos-3.9 c++ api [#2739](https://github.com/valhalla/valhalla/issues/2739)
   * FIXED: Fix check for live speed validness [#2797](https://github.com/valhalla/valhalla/pull/2797)

* **Enhancement**
   * ADDED: Matrix of Bike Share [#2590](https://github.com/valhalla/valhalla/pull/2590)
   * ADDED: Add ability to provide custom implementation for candidate collection in CandidateQuery. [#2328](https://github.com/valhalla/valhalla/pull/2328)
   * ADDED: Cancellation of tile downloading. [#2319](https://github.com/valhalla/valhalla/pull/2319)
   * ADDED: Return the coordinates of the nodes isochrone input locations snapped to [#2111](https://github.com/valhalla/valhalla/pull/2111)
   * ADDED: Allows more complicated routes in timedependent a-star before timing out [#2068](https://github.com/valhalla/valhalla/pull/2068)
   * ADDED: Guide signs and junction names [#2096](https://github.com/valhalla/valhalla/pull/2096)
   * ADDED: Added a bool to the config indicating whether to use commercially set attributes.  Added logic to not call IsIntersectionInternal if this is a commercial data set.  [#2132](https://github.com/valhalla/valhalla/pull/2132)
   * ADDED: Removed commercial data set bool to the config and added more knobs for data.  Added infer_internal_intersections, infer_turn_channels, apply_country_overrides, and use_admin_db.  [#2173](https://github.com/valhalla/valhalla/pull/2173)
   * ADDED: Allow using googletest in unit tests and convert all tests to it (old test.cc is completely removed). [#2128](https://github.com/valhalla/valhalla/pull/2128)
   * ADDED: Add guidance view capability. [#2209](https://github.com/valhalla/valhalla/pull/2209)
   * ADDED: Collect turn cost information as path is formed so that it can be serialized out for trace attributes or osrm flavored intersections. Also add shape_index to osrm intersections. [#2207](https://github.com/valhalla/valhalla/pull/2207)
   * ADDED: Added alley factor to autocost.  Factor is defaulted at 1.0f or do not avoid alleys. [#2246](https://github.com/valhalla/valhalla/pull/2246)
   * ADDED: Support unlimited speed limits where maxspeed=none. [#2251](https://github.com/valhalla/valhalla/pull/2251)
   * ADDED: Implement improved Reachability check using base class Dijkstra. [#2243](https://github.com/valhalla/valhalla/pull/2243)
   * ADDED: Gurka integration test framework with ascii-art maps [#2244](https://github.com/valhalla/valhalla/pull/2244)
   * ADDED: Add to the stop impact when transitioning from higher to lower class road and we are not on a turn channel or ramp. Also, penalize lefts when driving on the right and vice versa. [#2282](https://github.com/valhalla/valhalla/pull/2282)
   * ADDED: Added reclassify_links, use_direction_on_ways, and allow_alt_name as config options.  If `use_direction_on_ways = true` then use `direction` and `int_direction` on the way to update the directional for the `ref` and `int_ref`.  Also, copy int_efs to the refs. [#2285](https://github.com/valhalla/valhalla/pull/2285)
   * ADDED: Add support for live traffic. [#2268](https://github.com/valhalla/valhalla/pull/2268)
   * ADDED: Implement per-location search filters for functional road class and forms of way. [#2289](https://github.com/valhalla/valhalla/pull/2289)
   * ADDED: Approach, multi-cue, and length updates [#2313](https://github.com/valhalla/valhalla/pull/2313)
   * ADDED: Speed up timezone differencing calculation if cache is provided. [#2316](https://github.com/valhalla/valhalla/pull/2316)
   * ADDED: Added rapidjson/schema.h to baldr/rapidjson_util.h to make it available for use within valhalla. [#2330](https://github.com/valhalla/valhalla/issues/2330)
   * ADDED: Support decimal precision for height values in elevation service. Also support polyline5 for encoded polylines input and output to elevation service. [#2324](https://github.com/valhalla/valhalla/pull/2324)
   * ADDED: Use both imminent and distant verbal multi-cue phrases. [#2353](https://github.com/valhalla/valhalla/pull/2353)
   * ADDED: Split parsing stage into 3 separate stages. [#2339](https://github.com/valhalla/valhalla/pull/2339)
   * CHANGED: Speed up graph enhancing by avoiding continuous unordered_set rebuilding [#2349](https://github.com/valhalla/valhalla/pull/2349)
   * CHANGED: Skip calling out to Lua for nodes/ways/relations with not tags - speeds up parsing. [#2351](https://github.com/valhalla/valhalla/pull/2351)
   * CHANGED: Switch to LuaJIT for lua scripting - speeds up file parsing [#2352](https://github.com/valhalla/valhalla/pull/2352)
   * ADDED: Ability to create OpenLR records from raw data. [#2356](https://github.com/valhalla/valhalla/pull/2356)
   * ADDED: Revamp length phrases [#2359](https://github.com/valhalla/valhalla/pull/2359)
   * CHANGED: Do not allocate memory in skadi if we don't need it. [#2373](https://github.com/valhalla/valhalla/pull/2373)
   * CHANGED: Map matching: throw error (443/NoSegment) when no candidate edges are available. [#2370](https://github.com/valhalla/valhalla/pull/2370/)
   * ADDED: Add sk-SK.json (slovak) localization file. [#2376](https://github.com/valhalla/valhalla/pull/2376)
   * ADDED: Extend roundabout phrases. [#2378](https://github.com/valhalla/valhalla/pull/2378)
   * ADDED: More roundabout phrase tests. [#2382](https://github.com/valhalla/valhalla/pull/2382)
   * ADDED: Update the turn and continue phrases to include junction names and guide signs. [#2386](https://github.com/valhalla/valhalla/pull/2386)
   * ADDED: Add the remaining guide sign toward phrases [#2389](https://github.com/valhalla/valhalla/pull/2389)
   * ADDED: The ability to allow immediate uturns at trace points in a map matching request [#2380](https://github.com/valhalla/valhalla/pull/2380)
   * ADDED: Add utility functions to Signs. [#2390](https://github.com/valhalla/valhalla/pull/2390)
   * ADDED: Unified time tracking for all algorithms that support time-based graph expansion. [#2278](https://github.com/valhalla/valhalla/pull/2278)
   * ADDED: Add rail_ferry use and costing. [#2408](https://github.com/valhalla/valhalla/pull/2408)
   * ADDED: `street_side_max_distance`, `display_lat` and `display_lon` to `locations` in input for better control of routing side of street [#1769](https://github.com/valhalla/valhalla/pull/1769)
   * ADDED: Add additional exit phrases. [#2421](https://github.com/valhalla/valhalla/pull/2421)
   * ADDED: Add Japanese locale, update German. [#2432](https://github.com/valhalla/valhalla/pull/2432)
   * ADDED: Gurka expect_route refactor [#2435](https://github.com/valhalla/valhalla/pull/2435)
   * ADDED: Add option to suppress roundabout exits [#2437](https://github.com/valhalla/valhalla/pull/2437)
   * ADDED: Add Greek locale. [#2438](https://github.com/valhalla/valhalla/pull/2438)
   * ADDED (back): Support for 64bit wide way ids in the edgeinfo structure with no impact to size for data sources with ids 32bits wide. [#2422](https://github.com/valhalla/valhalla/pull/2422)
   * ADDED: Support for 64bit osm node ids in parsing stage of tile building [#2422](https://github.com/valhalla/valhalla/pull/2422)
   * CHANGED: Point2/PointLL are now templated to allow for higher precision coordinate math when desired [#2429](https://github.com/valhalla/valhalla/pull/2429)
   * ADDED: Optional OpenLR Encoded Path Edges in API Response [#2424](https://github.com/valhalla/valhalla/pull/2424)
   * ADDED: Add explicit include for sstream to be compatible with msvc_x64 toolset. [#2449](https://github.com/valhalla/valhalla/pull/2449)
   * ADDED: Properly split returned path if traffic conditions change partway along edges [#2451](https://github.com/valhalla/valhalla/pull/2451/files)
   * ADDED: Add Dutch locale. [#2464](https://github.com/valhalla/valhalla/pull/2464)
   * ADDED: Check with address sanititizer in CI. Add support for undefined behavior sanitizer. [#2487](https://github.com/valhalla/valhalla/pull/2487)
   * ADDED: Ability to recost a path and increased cost/time details along the trippath and json output [#2425](https://github.com/valhalla/valhalla/pull/2425)
   * ADDED: Add the ability to do bikeshare based (ped/bike) multimodal routing [#2031](https://github.com/valhalla/valhalla/pull/2031)
   * ADDED: Route through restrictions enabled by introducing a costing option. [#2469](https://github.com/valhalla/valhalla/pull/2469)
   * ADDED: Migrated to Ubuntu 20.04 base-image [#2508](https://github.com/valhalla/valhalla/pull/2508)
   * CHANGED: Speed up parseways stage by avoiding multiple string comparisons [#2518](https://github.com/valhalla/valhalla/pull/2518)
   * CHANGED: Speed up enhance stage by avoiding GraphTileBuilder copying [#2468](https://github.com/valhalla/valhalla/pull/2468)
   * ADDED: Costing options now includes shortest flag which favors shortest path routes [#2555](https://github.com/valhalla/valhalla/pull/2555)
   * ADDED: Incidents in intersections [#2547](https://github.com/valhalla/valhalla/pull/2547)
   * CHANGED: Refactor mapmatching configuration to use a struct (instead of `boost::property_tree::ptree`). [#2485](https://github.com/valhalla/valhalla/pull/2485)
   * ADDED: Save exit maneuver's begin heading when combining enter & exit roundabout maneuvers. [#2554](https://github.com/valhalla/valhalla/pull/2554)
   * ADDED: Added new urban flag that can be set if edge is within city boundaries to data processing; new use_urban_tag config option; added to osrm response within intersections. [#2522](https://github.com/valhalla/valhalla/pull/2522)
   * ADDED: Parses OpenLr of type PointAlongLine [#2565](https://github.com/valhalla/valhalla/pull/2565)
   * ADDED: Use edge.is_urban is set for serializing is_urban. [#2568](https://github.com/valhalla/valhalla/pull/2568)
   * ADDED: Added new rest/service area uses on the edge. [#2533](https://github.com/valhalla/valhalla/pull/2533)
   * ADDED: Dependency cache for Azure [#2567](https://github.com/valhalla/valhalla/pull/2567)
   * ADDED: Added flexibility to remove the use of the admindb and to use the country and state iso from the tiles; [#2579](https://github.com/valhalla/valhalla/pull/2579)
   * ADDED: Added toll gates and collection points (gantry) to the node;  [#2532](https://github.com/valhalla/valhalla/pull/2532)
   * ADDED: Added osrm serialization for rest/service areas and admins. [#2594](https://github.com/valhalla/valhalla/pull/2594)
   * CHANGED: Improved Russian localization; [#2593](https://github.com/valhalla/valhalla/pull/2593)
   * ADDED: Support restricted class in intersection annotations [#2589](https://github.com/valhalla/valhalla/pull/2589)
   * ADDED: Added trail type trace [#2606](https://github.com/valhalla/valhalla/pull/2606)
   * ADDED: Added tunnel names to the edges as a tagged name.  [#2608](https://github.com/valhalla/valhalla/pull/2608)
   * CHANGED: Moved incidents to the trip leg and cut the shape of the leg at that location [#2610](https://github.com/valhalla/valhalla/pull/2610)
   * ADDED: Costing option to ignore_closures when routing with current flow [#2615](https://github.com/valhalla/valhalla/pull/2615)
   * ADDED: Cross-compilation ability with MinGW64 [#2619](https://github.com/valhalla/valhalla/pull/2619)
   * ADDED: Defines the incident tile schema and incident metadata [#2620](https://github.com/valhalla/valhalla/pull/2620)
   * ADDED: Moves incident serializer logic into a generic serializer [#2621](https://github.com/valhalla/valhalla/pull/2621)
   * ADDED: Incident loading singleton for continually refreshing incident tiles[#2573](https://github.com/valhalla/valhalla/pull/2573)
   * ADDED: One shot mode to valhalla_service so you can run a single request of any type without starting a server [#2624](https://github.com/valhalla/valhalla/pull/2624)
   * ADDED: Adds text instructions to OSRM output [#2625](https://github.com/valhalla/valhalla/pull/2625)
   * ADDED: Adds support for alternate routes [#2626](https://github.com/valhalla/valhalla/pull/2626)
   * CHANGED: Switch Python bindings generator from boost.python to header-only pybind11[#2644](https://github.com/valhalla/valhalla/pull/2644)
   * ADDED: Add support of input file for one-shot mode of valhalla_service [#2648](https://github.com/valhalla/valhalla/pull/2648)
   * ADDED: Linear reference support to locate api [#2645](https://github.com/valhalla/valhalla/pull/2645)
   * ADDED: Implemented OSRM-like turn duration calculation for car. Uses it now in auto costing. [#2651](https://github.com/valhalla/valhalla/pull/2651)
   * ADDED: Enhanced turn lane information in guidance [#2653](https://github.com/valhalla/valhalla/pull/2653)
   * ADDED: `top_speed` option for all motorized vehicles [#2667](https://github.com/valhalla/valhalla/issues/2667)
   * CHANGED: Move turn_lane_direction helper to odin/util [#2675](https://github.com/valhalla/valhalla/pull/2675)
   * ADDED: Add annotations to osrm response including speed limits, unit and sign conventions [#2668](https://github.com/valhalla/valhalla/pull/2668)
   * ADDED: Added functions for predicted speeds encoding-decoding [#2674](https://github.com/valhalla/valhalla/pull/2674)
   * ADDED: Time invariant routing via the bidirectional algorithm. This has the effect that when time dependent routes (arrive_by and depart_at) fall back to bidirectional due to length restrictions they will actually use the correct time of day for one of the search directions [#2660](https://github.com/valhalla/valhalla/pull/2660)
   * ADDED: If the length of the edge is greater than kMaxEdgeLength, then consider this a catastrophic error if the should_error bool is true in the set_length function. [2678](https://github.com/valhalla/valhalla/pull/2678)
   * ADDED: Moved lat,lon coordinates structures from single to double precision. Improves geometry accuracy noticibly at zooms above 17 as well as coordinate snapping and any other geometric operations. Adds about a 2% performance penalty for standard routes. Graph nodes now have 7 digits of precision.  [#2693](https://github.com/valhalla/valhalla/pull/2693)
   * ADDED: Added signboards to guidance views.  [#2687](https://github.com/valhalla/valhalla/pull/2687)
   * ADDED: Regular speed on shortcut edges is calculated with turn durations taken into account. Truck, motorcycle and motorscooter profiles use OSRM-like turn duration. [#2662](https://github.com/valhalla/valhalla/pull/2662)
   * CHANGED: Remove astar algorithm and replace its use with timedep_forward as its redundant [#2706](https://github.com/valhalla/valhalla/pull/2706)
   * ADDED: Recover and recost all shortcuts in final path for bidirectional astar algorithm [#2711](https://github.com/valhalla/valhalla/pull/2711)
   * ADDED: An option for shortcut recovery to be cached at start up to reduce the time it takes to do so on the fly [#2714](https://github.com/valhalla/valhalla/pull/2714)
   * ADDED: If width <= 1.9 then no access for auto, truck, bus, taxi, emergency and hov. [#2713](https://github.com/valhalla/valhalla/pull/2713)
   * ADDED: Centroid/Converge/Rendezvous/Meet API which allows input locations to find a least cost convergence point from all locations [#2734](https://github.com/valhalla/valhalla/pull/2734)
   * ADDED: Added support to process the sump_buster tag.  Also, fixed a few small access bugs for nodes. [#2731](https://github.com/valhalla/valhalla/pull/2731)
   * ADDED: Log message if failed to create tiles directory. [#2738](https://github.com/valhalla/valhalla/pull/2738)
   * CHANGED: Tile memory is only owned by the GraphTile rather than shared amongst copies of the graph tile (in GraphReader and TileCaches). [#2340](https://github.com/valhalla/valhalla/pull/2340)
   * ADDED: Add Estonian locale. [#2748](https://github.com/valhalla/valhalla/pull/2748)
   * CHANGED: Handle GraphTile objects as smart pointers [#2703](https://github.com/valhalla/valhalla/pull/2703)
   * CHANGED: Improve stability with no RTTI build [#2759](https://github.com/valhalla/valhalla/pull/2759) and [#2760](https://github.com/valhalla/valhalla/pull/2760)
   * CHANGED: Change generic service roads to a new Use=kServiceRoad. This is for highway=service without other service= tags (such as driveway, alley, parking aisle) [#2419](https://github.com/valhalla/valhalla/pull/2419)
   * ADDED: Isochrones support isodistance lines as well [#2699](https://github.com/valhalla/valhalla/pull/2699)
   * ADDED: Add support for ignoring live traffic closures for waypoints [#2685](https://github.com/valhalla/valhalla/pull/2685)
   * ADDED: Add use_distance to auto cost to allow choosing between two primary cost components, time or distance [#2771](https://github.com/valhalla/valhalla/pull/2771)
   * CHANGED: nit: Enables compiler warnings in part of loki module [#2767](https://github.com/valhalla/valhalla/pull/2767)
   * CHANGED: Reducing the number of uturns by increasing the cost to for them to 9.5f. Note: Did not increase the cost for motorcycles or motorscooters. [#2770](https://github.com/valhalla/valhalla/pull/2770)
   * ADDED: Add option to use thread-safe GraphTile's reference counter. [#2772](https://github.com/valhalla/valhalla/pull/2772)
   * CHANGED: nit: Enables compiler warnings in part of thor module [#2768](https://github.com/valhalla/valhalla/pull/2768)
   * ADDED: Add costing option `use_tracks` to avoid or favor tracks in route. [#2769](https://github.com/valhalla/valhalla/pull/2769)
   * CHANGED: chore: Updates libosmium [#2786](https://github.com/valhalla/valhalla/pull/2786)
   * CHANGED: Optimize double bucket queue to reduce memory reallocations. [#2719](https://github.com/valhalla/valhalla/pull/2719)
   * CHANGED: Collapse merge maneuvers [#2773](https://github.com/valhalla/valhalla/pull/2773)
   * CHANGED: Add shortcuts to the tiles' bins so we can find them when doing spatial lookups. [#2744](https://github.com/valhalla/valhalla/pull/2744)

## Release Date: 2019-11-21 Valhalla 3.0.9
* **Bug Fix**
   * FIXED: Changed reachability computation to consider both directions of travel wrt candidate edges [#1965](https://github.com/valhalla/valhalla/pull/1965)
   * FIXED: toss ways where access=private and highway=service and service != driveway. [#1960](https://github.com/valhalla/valhalla/pull/1960)
   * FIXED: Fix search_cutoff check in loki correlate_node. [#2023](https://github.com/valhalla/valhalla/pull/2023)
   * FIXED: Computes notion of a deadend at runtime in bidirectional a-star which fixes no-route with a complicated u-turn. [#1982](https://github.com/valhalla/valhalla/issues/1982)
   * FIXED: Fix a bug with heading filter at nodes. [#2058](https://github.com/valhalla/valhalla/pull/2058)
   * FIXED: Bug in map matching continuity checking such that continuity must only be in the forward direction. [#2029](https://github.com/valhalla/valhalla/pull/2029)
   * FIXED: Allow setting the time for map matching paths such that the time is used for speed lookup. [#2030](https://github.com/valhalla/valhalla/pull/2030)
   * FIXED: Don't use density factor for transition cost when user specified flag disables flow speeds. [#2048](https://github.com/valhalla/valhalla/pull/2048)
   * FIXED: Map matching trace_route output now allows for discontinuities in the match though multi match is not supported in valhalla route output. [#2049](https://github.com/valhalla/valhalla/pull/2049)
   * FIXED: Allows routes with no time specified to use time conditional edges and restrictions with a flag denoting as much [#2055](https://github.com/valhalla/valhalla/pull/2055)
   * FIXED: Fixed a bug with 'current' time type map matches. [#2060](https://github.com/valhalla/valhalla/pull/2060)
   * FIXED: Fixed a bug with time dependent expansion in which the expansion distance heuristic was not being used. [#2064](https://github.com/valhalla/valhalla/pull/2064)

* **Enhancement**
   * ADDED: Establish pinpoint test pattern [#1969](https://github.com/valhalla/valhalla/pull/1969)
   * ADDED: Suppress relative direction in ramp/exit instructions if it matches driving side of street [#1990](https://github.com/valhalla/valhalla/pull/1990)
   * ADDED: Added relative direction to the merge maneuver [#1989](https://github.com/valhalla/valhalla/pull/1989)
   * ADDED: Refactor costing to better handle multiple speed datasources [#2026](https://github.com/valhalla/valhalla/pull/2026)
   * ADDED: Better usability of curl for fetching tiles on the fly [#2026](https://github.com/valhalla/valhalla/pull/2026)
   * ADDED: LRU cache scheme for tile storage [#2026](https://github.com/valhalla/valhalla/pull/2026)
   * ADDED: GraphTile size check [#2026](https://github.com/valhalla/valhalla/pull/2026)
   * ADDED: Pick more sane values for highway and toll avoidance [#2026](https://github.com/valhalla/valhalla/pull/2026)
   * ADDED: Refactor adding predicted speed info to speed up process [#2026](https://github.com/valhalla/valhalla/pull/2026)
   * ADDED: Allow selecting speed data sources at request time [#2026](https://github.com/valhalla/valhalla/pull/2026)
   * ADDED: Allow disabling certain neighbors in connectivity map [#2026](https://github.com/valhalla/valhalla/pull/2026)
   * ADDED: Allows routes with time-restricted edges if no time specified and notes restriction in response [#1992](https://github.com/valhalla/valhalla/issues/1992)
   * ADDED: Runtime deadend detection to timedependent a-star. [#2059](https://github.com/valhalla/valhalla/pull/2059)

## Release Date: 2019-09-06 Valhalla 3.0.8
* **Bug Fix**
   * FIXED: Added logic to detect if user is to merge to the left or right [#1892](https://github.com/valhalla/valhalla/pull/1892)
   * FIXED: Overriding the destination_only flag when reclassifying ferries; Also penalizing ferries with a 5 min. penalty in the cost to allow us to avoid destination_only the majority of the time except when it is necessary. [#1895](https://github.com/valhalla/valhalla/pull/1905)
   * FIXED: Suppress forks at motorway junctions and intersecting service roads [#1909](https://github.com/valhalla/valhalla/pull/1909)
   * FIXED: Enhanced fork assignment logic [#1912](https://github.com/valhalla/valhalla/pull/1912)
   * FIXED: Added logic to fall back to return country poly if no state and updated lua for Metro Manila and Ireland [#1910](https://github.com/valhalla/valhalla/pull/1910)
   * FIXED: Added missing motorway fork instruction [#1914](https://github.com/valhalla/valhalla/pull/1914)
   * FIXED: Use begin street name for osrm compat mode [#1916](https://github.com/valhalla/valhalla/pull/1916)
   * FIXED: Added logic to fix missing highway cardinal directions in the US [#1917](https://github.com/valhalla/valhalla/pull/1917)
   * FIXED: Handle forward traversable significant road class intersecting edges [#1928](https://github.com/valhalla/valhalla/pull/1928)
   * FIXED: Fixed bug with shape trimming that impacted Uturns at Via locations. [#1935](https://github.com/valhalla/valhalla/pull/1935)
   * FIXED: Dive bomb updates.  Updated default speeds for urban areas based on roadclass for the enhancer.  Also, updated default speeds based on roadclass in lua.  Fixed an issue where we were subtracting 1 from uint32_t when 0 for stop impact.  Updated reclassify link logic to allow residential roads to be added to the tree, but we only downgrade the links to tertiary.  Updated TransitionCost functions to add 1.5 to the turncost when transitioning from a ramp to a non ramp and vice versa.  Also, added 0.5f to the turncost if the edge is a roundabout. [#1931](https://github.com/valhalla/valhalla/pull/1931)

* **Enhancement**
   * ADDED: Caching url fetched tiles to disk [#1887](https://github.com/valhalla/valhalla/pull/1887)
   * ADDED: filesystem::remove_all [#1887](https://github.com/valhalla/valhalla/pull/1887)
   * ADDED: Minimum enclosing bounding box tool [#1887](https://github.com/valhalla/valhalla/pull/1887)
   * ADDED: Use constrained flow speeds in bidirectional_astar.cc [#1907](https://github.com/valhalla/valhalla/pull/1907)
   * ADDED: Bike Share Stations are now in the graph which should set us up to do multimodal walk/bike scenarios [#1852](https://github.com/valhalla/valhalla/pull/1852)

## Release Date: 2019-7-18 Valhalla 3.0.7
* **Bug Fix**
   * FIXED: Fix pedestrian fork [#1886](https://github.com/valhalla/valhalla/pull/1886)

## Release Date: 2019-7-15 Valhalla 3.0.6
* **Bug Fix**
   * FIXED: Admin name changes. [#1853](https://github.com/valhalla/valhalla/pull/1853) Ref: [#1854](https://github.com/valhalla/valhalla/issues/1854)
   * FIXED: valhalla_add_predicted_traffic was overcommitted while gathering stats. Added a clear. [#1857](https://github.com/valhalla/valhalla/pull/1857)
   * FIXED: regression in map matching when moving to valhalla v3.0.0 [#1863](https://github.com/valhalla/valhalla/pull/1863)
   * FIXED: last step shape in osrm serializer should be 2 of the same point [#1867](https://github.com/valhalla/valhalla/pull/1867)
   * FIXED: Shape trimming at the beginning and ending of the route to not be degenerate [#1876](https://github.com/valhalla/valhalla/pull/1876)
   * FIXED: Duplicate waypoints in osrm serializer [#1880](https://github.com/valhalla/valhalla/pull/1880)
   * FIXED: Updates for heading precision [#1881](https://github.com/valhalla/valhalla/pull/1881)
   * FIXED: Map matching allowed untraversable edges at start of route [#1884](https://github.com/valhalla/valhalla/pull/1884)

* **Enhancement**
   * ADDED: Use the same protobuf object the entire way through the request process [#1837](https://github.com/valhalla/valhalla/pull/1837)
   * ADDED: Enhanced turn lane processing [#1859](https://github.com/valhalla/valhalla/pull/1859)
   * ADDED: Add global_synchronized_cache in valhalla_build_config [#1851](https://github.com/valhalla/valhalla/pull/1851)

## Release Date: 2019-06-04 Valhalla 3.0.5
* **Bug Fix**
   * FIXED: Protect against unnamed rotaries and routes that end in roundabouts not turning off rotary logic [#1840](https://github.com/valhalla/valhalla/pull/1840)

* **Enhancement**
   * ADDED: Add turn lane info at maneuver point [#1830](https://github.com/valhalla/valhalla/pull/1830)

## Release Date: 2019-05-31 Valhalla 3.0.4
* **Bug Fix**
   * FIXED: Improved logic to decide between bear vs. continue [#1798](https://github.com/valhalla/valhalla/pull/1798)
   * FIXED: Bicycle costing allows use of roads with all surface values, but with a penalty based on bicycle type. However, the edge filter totally disallows bad surfaces for some bicycle types, creating situations where reroutes fail if a rider uses a road with a poor surface. [#1800](https://github.com/valhalla/valhalla/pull/1800)
   * FIXED: Moved complex restrictions building to before validate. [#1805](https://github.com/valhalla/valhalla/pull/1805)
   * FIXED: Fix bicycle edge filter when avoid_bad_surfaces = 1.0 [#1806](https://github.com/valhalla/valhalla/pull/1806)
   * FIXED: Replace the EnhancedTripPath class inheritance with aggregation [#1807](https://github.com/valhalla/valhalla/pull/1807)
   * FIXED: Replace the old timezone shape zip file every time valhalla_build_timezones is ran [#1817](https://github.com/valhalla/valhalla/pull/1817)
   * FIXED: Don't use island snapped edge candidates (from disconnected components or low reach edges) when we rejected other high reachability edges that were closer [#1835](https://github.com/valhalla/valhalla/pull/1835)

## Release Date: 2019-05-08 Valhalla 3.0.3
* **Bug Fix**
   * FIXED: Fixed a rare loop condition in route matcher (edge walking to match a trace).
   * FIXED: Fixed VACUUM ANALYZE syntax issue.  [#1704](https://github.com/valhalla/valhalla/pull/1704)
   * FIXED: Fixed the osrm maneuver type when a maneuver has the to_stay_on attribute set.  [#1714](https://github.com/valhalla/valhalla/pull/1714)
   * FIXED: Fixed osrm compatibility mode attributes.  [#1716](https://github.com/valhalla/valhalla/pull/1716)
   * FIXED: Fixed rotary/roundabout issues in Valhalla OSRM compatibility.  [#1727](https://github.com/valhalla/valhalla/pull/1727)
   * FIXED: Fixed the destinations assignment for exit names in OSRM compatibility mode. [#1732](https://github.com/valhalla/valhalla/pull/1732)
   * FIXED: Enhance merge maneuver type assignment. [#1735](https://github.com/valhalla/valhalla/pull/1735)
   * FIXED: Fixed fork assignments and on ramps for OSRM compatibility mode. [#1738](https://github.com/valhalla/valhalla/pull/1738)
   * FIXED: Fixed cardinal direction on reference names when forward/backward tag is present on relations. Fixes singly digitized roads with opposing directional modifiers. [#1741](https://github.com/valhalla/valhalla/pull/1741)
   * FIXED: Fixed fork assignment and narrative logic when a highway ends and splits into multiple ramps. [#1742](https://github.com/valhalla/valhalla/pull/1742)
   * FIXED: Do not use any avoid edges as origin or destination of a route, matrix, or isochrone. [#1745](https://github.com/valhalla/valhalla/pull/1745)
   * FIXED: Add leg summary and remove unused hint attribute for OSRM compatibility mode. [#1753](https://github.com/valhalla/valhalla/pull/1753)
   * FIXED: Improvements for pedestrian forks, pedestrian roundabouts, and continue maneuvers. [#1768](https://github.com/valhalla/valhalla/pull/1768)
   * FIXED: Added simplified overview for OSRM response and added use_toll logic back to truck costing. [#1765](https://github.com/valhalla/valhalla/pull/1765)
   * FIXED: temp fix for location distance bug [#1774](https://github.com/valhalla/valhalla/pull/1774)
   * FIXED: Fix pedestrian routes using walkway_factor [#1780](https://github.com/valhalla/valhalla/pull/1780)
   * FIXED: Update the begin and end heading of short edges based on use [#1783](https://github.com/valhalla/valhalla/pull/1783)
   * FIXED: GraphReader::AreEdgesConnected update.  If transition count == 0 return false and do not call transition function. [#1786](https://github.com/valhalla/valhalla/pull/1786)
   * FIXED: Only edge candidates that were used in the path are send to serializer: [1788](https://github.com/valhalla/valhalla/pull/1788)
   * FIXED: Added logic to prevent the removal of a destination maneuver when ending on an internal edge [#1792](https://github.com/valhalla/valhalla/pull/1792)
   * FIXED: Fixed instructions when starting on an internal edge [#1796](https://github.com/valhalla/valhalla/pull/1796)

* **Enhancement**
   * Add the ability to run valhalla_build_tiles in stages. Specify the begin_stage and end_stage as command line options. Also cleans up temporary files as the last stage in the pipeline.
   * Add `remove` to `filesystem` namespace. [#1752](https://github.com/valhalla/valhalla/pull/1752)
   * Add TaxiCost into auto costing options.
   * Add `preferred_side` to allow per-location filtering of edges based on the side of the road the location is on and the driving side for that locale.
   * Slightly decreased the internal side-walk factor to .90f to favor roads with attached sidewalks. This impacts roads that have added sidewalk:left, sidewalk:right or sidewalk:both OSM tags (these become attributes on each directedEdge). The user can then avoid/penalize dedicated sidewalks and walkways, when they increase the walkway_factor. Since we slightly decreased the sidewalk_factor internally and only favor sidewalks if use is tagged as sidewalk_left or sidewalk_right, we should tend to route on roads with attached sidewalks rather than separate/dedicated sidewalks, allowing for more road names to be called out since these are labeled more.
   * Add `via` and `break_through` location types [#1737](https://github.com/valhalla/valhalla/pull/1737)
   * Add `street_side_tolerance` and `search_cutoff` to input `location` [#1777](https://github.com/valhalla/valhalla/pull/1777)
   * Return the Valhalla error `Path distance exceeds the max distance limit` for OSRM responses when the route is greater than the service limits. [#1781](https://github.com/valhalla/valhalla/pull/1781)

## Release Date: 2019-01-14 Valhalla 3.0.2
* **Bug Fix**
   * FIXED: Transit update - fix dow and exception when after midnight trips are normalized [#1682](https://github.com/valhalla/valhalla/pull/1682)
   * FIXED: valhalla_convert_transit segfault - GraphTileBuilder has null GraphTileHeader [#1683](https://github.com/valhalla/valhalla/issues/1683)
   * FIXED: Fix crash for trace_route with osrm serialization. Was passing shape rather than locations to the waypoint method.
   * FIXED: Properly set driving_side based on data set in TripPath.
   * FIXED: A bad bicycle route exposed an issue with bidirectional A* when the origin and destination edges are connected. Use A* in these cases to avoid requiring a high cost threshold in BD A*.
   * FIXED: x86 and x64 data compatibility was fixed as the structures weren't aligned.
   * FIXED: x86 tests were failing due mostly to floating point issues and the aforementioned structure misalignment.
* **Enhancement**
   * Add a durations list (delta time between each pair of trace points), a begin_time and a use_timestamp flag to trace_route requests. This allows using the input trace timestamps or durations plus the begin_time to compute elapsed time at each edge in the matched path (rather than using costing methods).
   * Add support for polyline5 encoding for OSRM formatted output.
* **Note**
   * Isochrones and openlr are both noted as not working with release builds for x86 (32bit) platforms. We'll look at getting this fixed in a future release

## Release Date: 2018-11-21 Valhalla 3.0.1
* **Bug Fix**
   * FIXED: Fixed a rare, but serious bug with bicycle costing. ferry_factor_ in bicycle costing shadowed the data member in the base dynamic cost class, leading to an uninitialized variable. Occasionally, this would lead to negative costs which caused failures. [#1663](https://github.com/valhalla/valhalla/pull/1663)
   * FIXED: Fixed use of units in OSRM compatibility mode. [#1662](https://github.com/valhalla/valhalla/pull/1662)

## Release Date: 2018-11-21 Valhalla 3.0.0
* **NOTE**
   * This release changes the Valhalla graph tile formats to make the tile data more efficient and flexible. Tile data is incompatible with Valhalla 2.x builds, and code for 3.x is incompatible with data built for Valahalla 2.x versions. Valhalla tile sizes are slightly smaller (for datasets using elevation information the size savings is over 10%). In addition, there is increased flexibility for creating different variants of tiles to support different applications (e.g. bicycle only, or driving only).
* **Enhancement**
   * Remove the use of DirectedEdge for transitions between nodes on different hierarchy levels. A new structure, NodeTransition, is now used to transition to nodes on different hierarchy level. This saves space since only the end node GraphId is needed for the transitions (and DirectedEdge is a large data structure).
   * Change the NodeInfo lat,lon to use an offset from the tile base lat,lon. This potentially allows higher precision than using float, but more importantly saves space and allows support for NodeTransitions as well as spare for future growth.
   * Remove the EdgeElevation structure and max grade information into DirectedEdge and mean elevation into EdgeInfo. This saves space.
   * Reduce wayid to 32 bits. This allows sufficient growth when using OpenStreetMap data and frees space in EdgeInfo (allows moving speed limit and mean elevation from other structures).
   * Move name consistency from NodeInfo to DirectedEdge. This allows a more efficient lookup of name consistency.
   * Update all path algorithms to use NodeTransition logic rather than special DirectedEdge transition types. This simplifies PathAlgorithms slightly and removes some conditional logic.
   * Add an optional GraphFilter stage to tile building pipeline. This allows removal of edges and nodes based on access. This allows bicycle only, pedestrian only, or driving only datasets (or combinations) to be created - allowing smaller datasets for special purpose applications.
* **Deprecate**
   * Valhalla 3.0 removes support for OSMLR.

## Release Date: 2018-11-20 Valhalla 2.7.2
* **Enhancement**
   * UPDATED: Added a configuration variable for max_timedep_distance. This is used in selecting the path algorithm and provides the maximum distance between locations when choosing a time dependent path algorithm (other than multi modal). Above this distance, bidirectional A* is used with no time dependencies.
   * UPDATED: Remove transition edges from priority queue in Multimodal methods.
   * UPDATED: Fully implement street names and exit signs with ability to identify route numbers. [#1635](https://github.com/valhalla/valhalla/pull/1635)
* **Bug Fix**
   * FIXED: A timed-turned restriction should not be applied when a non-timed route is executed.  [#1615](https://github.com/valhalla/valhalla/pull/1615)
   * FIXED: Changed unordered_map to unordered_multimap for polys. Poly map can contain the same key but different multi-polygons. For example, islands for a country or timezone polygons for a country.
   * FIXED: Fixed timezone db issue where TZIDs did not exist in the Howard Hinnant date time db that is used in the date_time class for tz indexes.  Added logic to create aliases for TZIDs based on https://en.wikipedia.org/wiki/List_of_tz_database_time_zones
   * FIXED: Fixed the ramp turn modifiers for osrm compat [#1569](https://github.com/valhalla/valhalla/pull/1569)
   * FIXED: Fixed the step geometry when using the osrm compat mode [#1571](https://github.com/valhalla/valhalla/pull/1571)
   * FIXED: Fixed a data creation bug causing issues with A* routes ending on loops. [#1576](https://github.com/valhalla/valhalla/pull/1576)
   * FIXED: Fixed an issue with a bad route where destination only was present. Was due to thresholds in bidirectional A*. Changed threshold to be cost based rather than number of iterations). [#1586](https://github.com/valhalla/valhalla/pull/1586)
   * FIXED: Fixed an issue with destination only (private) roads being used in bicycle routes. Centralized some "base" transition cost logic in the base DynamicCost class. [#1587](https://github.com/valhalla/valhalla/pull/1587)
   * FIXED: Remove extraneous ramp maneuvers [#1657](https://github.com/valhalla/valhalla/pull/1657)

## Release Date: 2018-10-02 Valhalla 2.7.1
* **Enhancement**
   * UPDATED: Added date time support to forward and reverse isochrones. Add speed lookup (predicted speeds and/or free-flow or constrained flow speed) if date_time is present.
   * UPDATED: Add timezone checks to multimodal routes and isochrones (updates localtime if the path crosses into a timezone different than the start location).
* **Data Producer Update**
   * UPDATED: Removed boost date time support from transit.  Now using the Howard Hinnant date library.
* **Bug Fix**
   * FIXED: Fixed a bug with shortcuts that leads to inconsistent routes depending on whether shortcuts are taken, different origins can lead to different paths near the destination. This fix also improves performance on long routes and matrices.
   * FIXED: We were getting inconsistent results between departing at current date/time vs entering the current date/time.  This issue is due to the fact that the iso_date_time function returns the full iso date_time with the timezone offset (e.g., 2018-09-27T10:23-07:00 vs 2018-09-27T10:23). When we refactored the date_time code to use the new Howard Hinnant date library, we introduced this bug.
   * FIXED: Increased the threshold in CostMatrix to address null time and distance values occurring for truck costing with locations near the max distance.

## Release Date: 2018-09-13 Valhalla 2.7.0
* **Enhancement**
   * UPDATED: Refactor to use the pbf options instead of the ptree config [#1428](https://github.com/valhalla/valhalla/pull/1428) This completes [1357](https://github.com/valhalla/valhalla/issues/1357)
   * UPDATED: Removed the boost/date_time dependency from baldr and odin. We added the Howard Hinnant date and time library as a submodule. [#1494](https://github.com/valhalla/valhalla/pull/1494)
   * UPDATED: Fixed 'Drvie' typo [#1505](https://github.com/valhalla/valhalla/pull/1505) This completes [1504](https://github.com/valhalla/valhalla/issues/1504)
   * UPDATED: Optimizations of GetSpeed for predicted speeds [1490](https://github.com/valhalla/valhalla/issues/1490)
   * UPDATED: Isotile optimizations
   * UPDATED: Added stats to predictive traffic logging
   * UPDATED: resample_polyline - Breaks the polyline into equal length segments at a sample distance near the resolution. Break out of the loop through polyline points once we reach the specified number of samplesthen append the last
polyline point.
   * UPDATED: added android logging and uses a shared graph reader
   * UPDATED: Do not run a second pass on long pedestrian routes that include a ferry (but succeed on first pass). This is a performance fix. Long pedestrian routes with A star factor based on ferry speed end up being very inefficient.
* **Bug Fix**
   * FIXED: A* destination only
   * FIXED: Fixed through locations weren't honored [#1449](https://github.com/valhalla/valhalla/pull/1449)


## Release Date: 2018-08-02 Valhalla 3.0.0-rc.4
* **Node Bindings**
   * UPDATED: add some worker pool handling
   [#1467](https://github.com/valhalla/valhalla/pull/1467)

## Release Date: 2018-08-02 Valhalla 3.0.0-rc.3
* **Node Bindings**
   * UPDATED: replaced N-API with node-addon-api wrapper and made the actor
   functions asynchronous
   [#1457](https://github.com/valhalla/valhalla/pull/1457)

## Release Date: 2018-07-24 Valhalla 3.0.0-rc.2
* **Node Bindings**
   * FIXED: turn on the autocleanup functionality for the actor object.
   [#1439](https://github.com/valhalla/valhalla/pull/1439)

## Release Date: 2018-07-16 Valhalla 3.0.0-rc.1
* **Enhancement**
   * ADDED: exposed the rest of the actions to the node bindings and added tests. [#1415](https://github.com/valhalla/valhalla/pull/1415)

## Release Date: 2018-07-12 Valhalla 3.0.0-alpha.1
**NOTE**: There was already a small package named `valhalla` on the npm registry, only published up to version 0.0.3. The team at npm has transferred the package to us, but would like us to publish something to it ASAP to prove our stake in it. Though the bindings do not have all of the actor functionality exposed yet (just route), we are going to publish an alpha release of 3.0.0 to get something up on npm.
* **Infrastructure**:
   * ADDED: add in time dependent algorithms if the distance between locations is less than 500km.
   * ADDED: TurnLanes to indicate turning lanes at the end of a directed edge.
   * ADDED: Added PredictedSpeeds to Valhalla tiles and logic to compute speed based on predictive speed profiles.
* **Data Producer Update**
   * ADDED: is_route_num flag was added to Sign records. Set this to true if the exit sign comes from a route number/ref.
   * CHANGED: Lower speeds on driveways, drive-thru, and parking aisle. Set destination only flag for drive thru use.
   * ADDED: Initial implementation of turn lanes.
  **Bug Fix**
   * CHANGED: Fix destination only penalty for A* and time dependent cases.
   * CHANGED: Use the distance from GetOffsetForHeading, based on road classification and road use (e.g. ramp, turn channel, etc.), within tangent_angle function.
* **Map Matching**
   * FIXED: Fixed trace_route edge_walk server abort [#1365](https://github.com/valhalla/valhalla/pull/1365)
* **Enhancement**
   * ADDED: Added post process for updating free and constrained speeds in the directed edges.
   * UPDATED: Parse the json request once and store in a protocol buffer to pass along the pipeline. This completed the first portion of [1357](https://github.com/valhalla/valhalla/issues/1357)
   * UPDATED: Changed the shape_match attribute from a string to an enum. Fixes [1376](https://github.com/valhalla/valhalla/issues/1376)
   * ADDED: Node bindings for route [#1341](https://github.com/valhalla/valhalla/pull/1341)
   * UPDATED: Use a non-linear use_highways factor (to more heavily penalize highways as use_highways approaches 0).

## Release Date: 2018-07-15 Valhalla 2.6.3
* **API**:
   * FIXED: Use a non-linear use_highways factor (to more heavily penalize highways as use_highways approaches 0).
   * FIXED: Fixed the highway_factor when use_highways < 0.5.
   * ENHANCEMENT: Added logic to modulate the surface factor based on use_trails.
   * ADDED: New customer test requests for motorcycle costing.

## Release Date: 2018-06-28 Valhalla 2.6.2
* **Data Producer Update**
   * FIXED: Complex restriction sorting bug.  Check of has_dt in ComplexRestrictionBuilder::operator==.
* **API**:
   * FIXED: Fixed CostFactory convenience method that registers costing models
   * ADDED: Added use_tolls into motorcycle costing options

## Release Date: 2018-05-28 Valhalla 2.6.0
* **Infrastructure**:
   * CHANGED: Update cmake buildsystem to replace autoconf [#1272](https://github.com/valhalla/valhalla/pull/1272)
* **API**:
   * CHANGED: Move `trace_options` parsing to map matcher factory [#1260](https://github.com/valhalla/valhalla/pull/1260)
   * ADDED: New costing method for AutoDataFix [#1283](https://github.com/valhalla/valhalla/pull/1283)

## Release Date: 2018-05-21 Valhalla 2.5.0
* **Infrastructure**
   * ADDED: Add code formatting and linting.
* **API**
   * ADDED: Added new motorcycle costing, motorcycle access flag in data and use_trails option.
* **Routing**
   * ADDED: Add time dependnet forward and reverse A* methods.
   * FIXED: Increase minimum threshold for driving routes in bidirectional A* (fixes some instances of bad paths).
* **Data Producer Update**
   * CHANGED: Updates to properly handle cycleway crossings.
   * CHANGED: Conditionally include driveways that are private.
   * ADDED: Added logic to set motorcycle access.  This includes lua, country access, and user access flags for motorcycles.

## Release Date: 2018-04-11 Valhalla 2.4.9
* **Enhancement**
   * Added European Portuguese localization for Valhalla
   * Updates to EdgeStatus to improve performance. Use an unordered_map of tile Id and allocate an array for each edge in the tile. This allows using pointers to access status for sequential edges. This improves performance by 50% or so.
   * A couple of bicycle costing updates to improve route quality: avoid roads marked as part of a truck network, to remove the density penalty for transition costs.
   * When optimal matrix type is selected, now use CostMatrix for source to target pedestrian and bicycle matrix calls when both counts are above some threshold. This improves performance in general and lessens some long running requests.
*  **Data Producer Update**
   * Added logic to protect against setting a speed of 0 for ferries.

## Release Date: 2018-03-27 Valhalla 2.4.8
* **Enhancement**
   * Updates for Italian verbal translations
   * Optionally remove driveways at graph creation time
   * Optionally disable candidate edge penalty in path finding
   * OSRM compatible route, matrix and map matching response generation
   * Minimal Windows build compatibility
   * Refactoring to use PBF as the IPC mechanism for all objects
   * Improvements to internal intersection marking to reduce false positives
* **Bug Fix**
   * Cap candidate edge penalty in path finding to reduce excessive expansion
   * Fix trivial paths at deadends

## Release Date: 2018-02-08 Valhalla 2.4.7
* **Enhancement**
   * Speed up building tiles from small OSM imports by using boost directory iterator rather than going through all possible tiles and testing each if the file exists.
* **Bug Fix**
   * Protect against overflow in string to float conversion inside OSM parsing.

## Release Date: 2018-01-26 Valhalla 2.4.6
* **Enhancement**
   * Elevation library will lazy load RAW formatted sources

## Release Date: 2018-01-24 Valhalla 2.4.5
* **Enhancement**
   * Elevation packing utility can unpack lz4hc now
* **Bug Fix**
   * Fixed broken darwin builds

## Release Date: 2018-01-23 Valhalla 2.4.4
* **Enhancement**
   * Elevation service speed improvements and the ability to serve lz4hc compressed data
   * Basic support for downloading routing tiles on demand
   * Deprecated `valhalla_route_service`, now all services (including elevation) are found under `valhalla_service`

## Release Date: 2017-12-11 Valhalla 2.4.3
* **Enhancement**
   * Remove union from GraphId speeds up some platforms
   * Use SAC scale in pedestrian costing
   * Expanded python bindings to include all actions (route, matrix, isochrone, etc)
* **Bug Fix**
   * French translation typo fixes
*  **Data Producer Update**
   * Handling shapes that intersect the poles when binning
   * Handling when transit shapes are less than 2 points

## Release Date: 2017-11-09 Valhalla 2.4.1
*  **Data Producer Update**
   * Added kMopedAccess to modes for complex restrictions.  Remove the kMopedAccess when auto access is removed.  Also, add the kMopedAccess when an auto restriction is found.

## Release Date: 2017-11-08 Valhalla 2.4.0
*  **Data Producer Update**
   * Added logic to support restriction = x with a the except tag.  We apply the restriction to everything except for modes in the except tag.
   * Added logic to support railway_service and coach_service in transit.
* **Bug Fix**
  * Return proper edge_walk path for requested shape_match=walk_or_snap
  * Skip invalid stateid for Top-K requests

## Release Date: 2017-11-07 Valhalla 2.3.9
* **Enhancement**
  * Top-K map matched path generation now only returns unique paths and does so with fewer iterations
  * Navigator call outs for both imperial and metric units
  * The surface types allowed for a given bike route can now be controlled via a request parameter `avoid_bad_surfaces`
  * Improved support for motorscooter costing via surface types, road classification and vehicle specific tagging
* **Bug Fix**
  * Connectivity maps now include information about transit tiles
  * Lane counts for singly digitized roads are now correct for a given directed edge
  * Edge merging code for assigning osmlr segments is now robust to partial tile sets
  * Fix matrix path finding to allow transitioning down to lower levels when appropriate. In particular, do not supersede shortcut edges until no longer expanding on the next level.
  * Fix optimizer rotate location method. This fixes a bug where optimal ordering was bad for large location sets.
*  **Data Producer Update**
   * Duration tags are now used to properly set the speed of travel for a ferry routes

## Release Date: 2017-10-17 Valhalla 2.3.8
* **Bug Fix**
  * Fixed the roundabout exit count for bicycles when the roundabout is a road and not a cycleway
  * Enable a pedestrian path to remain on roundabout instead of getting off and back on
  * Fixed the penalization of candidate locations in the uni-directional A* algorithm (used for trivial paths)
*  **Data Producer Update**
   * Added logic to set bike forward and tag to true where kv["sac_scale"] == "hiking". All other values for sac_scale turn off bicycle access.  If sac_scale or mtb keys are found and a surface tag is not set we default to kPath.
   * Fixed a bug where surface=unpaved was being assigned Surface::kPavedSmooth.

## Release Date: 2017-9-11 Valhalla 2.3.7
* **Bug Fix**
  * Update bidirectional connections to handle cases where the connecting edge is one of the origin (or destination) edges and the cost is high. Fixes some pedestrian route issues that were reported.
*  **Data Producer Update**
   * Added support for motorroad tag (default and per country).
   * Update OSMLR segment association logic to fix issue where chunks wrote over leftover segments. Fix search along edges to include a radius so any nearby edges are also considered.

## Release Date: 2017-08-29 Valhalla 2.3.6
* **Bug Fix**
  * Pedestrian paths including ferries no longer cause circuitous routes
  * Fix a crash in map matching route finding where heading from shape was using a `nullptr` tile
  * Spanish language narrative corrections
  * Fix traffic segment matcher to always set the start time of a segment when its known
* **Enhancement**
  * Location correlation scoring improvements to avoid situations where less likely start or ending locations are selected

## Release Date: 2017-08-22 Valhalla 2.3.5
* **Bug Fix**
  * Clamp the edge score in thor. Extreme values were causing bad alloc crashes.
  * Fix multimodal isochrones. EdgeLabel refactor caused issues.
* **Data Producer Update**
  * Update lua logic to properly handle vehicle=no tags.

## Release Date: 2017-08-14 Valhalla 2.3.4
* **Bug Fix**
  * Enforce limits on maximum per point accuracy to avoid long running map matching computations

## Release Date: 2017-08-14 Valhalla 2.3.3
* **Bug Fix**
  * Maximum osm node reached now causes bitset to resize to accommodate when building tiles
  * Fix wrong side of street information and remove redundant node snapping
  * Fix path differences between services and `valhalla_run_route`
  * Fix map matching crash when interpolating duplicate input points
  * Fix unhandled exception when trace_route or trace_attributes when there are no continuous matches
* **Enhancement**
  * Folded Low-Stress Biking Code into the regular Bicycle code and removed the LowStressBicycleCost class. Now when making a query for bicycle routing, a value of 0 for use_hills and use_roads produces low-stress biking routes, while a value of 1 for both provides more intense professional bike routes.
  * Bike costing default values changed. use_roads and use_hills are now 0.25 by default instead of 0.5 and the default bike is now a hybrid bike instead of a road bike.
  * Added logic to use station hierarchy from transitland.  Osm and egress nodes are connected by transitconnections.  Egress and stations are connected by egressconnections.  Stations and platforms are connected by platformconnections.  This includes narrative updates for Odin as well.

## Release Date: 2017-07-31 Valhalla 2.3.2
* **Bug Fix**
  * Update to use oneway:psv if oneway:bus does not exist.
  * Fix out of bounds memory issue in DoubleBucketQueue.
  * Many things are now taken into consideration to determine which sides of the road have what cyclelanes, because they were not being parsed correctly before
  * Fixed issue where sometimes a "oneway:bicycle=no" tag on a two-way street would cause the road to become a oneway for bicycles
  * Fixed trace_attributes edge_walk cases where the start or end points in the shape are close to graph nodes (intersections)
  * Fixed 32bit architecture crashing for certain routes with non-deterministic placement of edges labels in bucketized queue datastructure
* **Enhancement**
  * Improve multi-modal routes by adjusting the pedestrian mode factor (routes use less walking in favor of public transit).
  * Added interface framework to support "top-k" paths within map-matching.
  * Created a base EdgeLabel class that contains all data needed within costing methods and supports the basic path algorithms (forward direction, A*, with accumulated path distance). Derive class for bidirectional algorithms (BDEdgeLabel) and for multimodal algorithms. Lowers memory use by combining some fields (using spare bits from GraphId).
  * Added elapsed time estimates to map-matching labels in preparation for using timestamps in map-matching.
  * Added parsing of various OSM tags: "bicycle=use_sidepath", "bicycle=dismount", "segregated=*", "shoulder=*", "cycleway:buffer=*", and several variations of these.
  * Both trace_route and trace_attributes will parse `time` and `accuracy` parameters when the shape is provided as unencoded
  * Map-matching will now use the time (in seconds) of each gps reading (if provided) to narrow the search space and avoid finding matches that are impossibly fast

## Release Date: 2017-07-10 Valhalla 2.3.0
* **Bug Fix**
  * Fixed a bug in traffic segment matcher where length was populated but had invalid times
* **Embedded Compilation**
  * Decoupled the service components from the rest of the worker objects so that the worker objects could be used in non http service contexts
   * Added an actor class which encapsulates the various worker objects and allows the various end points to be called /route /height etc. without needing to run a service
* **Low-Stress Bicycle**
  * Worked on creating a new low-stress biking option that focuses more on taking safer roads like cycle ways or residential roads than the standard bike costing option does.

## Release Date: 2017-06-26 Valhalla 2.2.9
* **Bug Fix**
  * Fix a bug introduced in 2.2.8 where map matching search extent was incorrect in longitude axis.

## Release Date: 2017-06-23 Valhalla 2.2.8
* **Bug Fix**
  * Traffic segment matcher (exposed through Python bindings) - fix cases where partial (or no) results could be returned when breaking out of loop in form_segments early.
* **Traffic Matching Update**
  * Traffic segment matcher - handle special cases when entering and exiting turn channels.
* **Guidance Improvements**
  * Added Swedish (se-SV) narrative file.

## Release Date: 2017-06-20 Valhalla 2.2.7
* **Bug Fixes**
  * Traffic segment matcher (exposed through Python bindings) makes use of accuracy per point in the input
  * Traffic segment matcher is robust to consecutive transition edges in matched path
* **Isochrone Changes**
  * Set up isochrone to be able to handle multi-location queries in the future
* **Data Producer Updates**
  * Fixes to valhalla_associate_segments to address threading issue.
  * Added support for restrictions that refers only to appropriate type of vehicle.
* **Navigator**
  * Added pre-alpha implementation that will perform guidance for mobile devices.
* **Map Matching Updates**
  * Added capability to customize match_options

## Release Date: 2017-06-12 Valhalla 2.2.6
* **Bug Fixes**
  * Fixed the begin shape index where an end_route_discontinuity exists
* **Guidance Improvements**
  * Updated Slovenian (sl-SI) narrative file.
* **Data Producer Updates**
  * Added support for per mode restrictions (e.g., restriction:&lt;type&gt;)  Saved these restrictions as "complex" restrictions which currently support per mode lookup (unlike simple restrictions which are assumed to apply to all driving modes).
* **Matrix Updates**
  * Increased max distance threshold for auto costing and other similar costings to 400 km instead of 200 km

## Release Date: 2017-06-05 Valhalla 2.2.5
* **Bug Fixes**
  * Fixed matched point edge_index by skipping transition edges.
  * Use double precision in meili grid traversal to fix some incorrect grid cases.
  * Update meili to use DoubleBucketQueue and GraphReader methods rather than internal methods.

## Release Date: 2017-05-17 Valhalla 2.2.4
* **Bug Fixes**
  * Fix isochrone bug where the default access mode was used - this rejected edges that should not have been rejected for cases than automobile.
  * Fix A* handling of edge costs for trivial routes. This fixed an issue with disconnected regions that projected to a single edge.
  * Fix TripPathBuilder crash if first edge is a transition edge (was occurring with map-matching in rare occasions).

## Release Date: 2017-05-15 Valhalla 2.2.3
* **Map Matching Improvement**
  * Return begin and end route discontinuities. Also, returns partial shape of edge at route discontinuity.
* **Isochrone Improvements**
  * Add logic to make sure the center location remains fixed at the center of a tile/grid in the isotile.
  * Add a default generalization factor that is based on the grid size. Users can still override this factor but the default behavior is improved.
  * Add ExpandForward and ExpandReverse methods as is done in bidirectional A*. This improves handling of transitions between hierarchy levels.
* **Graph Correlation Improvements**
  * Add options to control both radius and reachability per input location (with defaults) to control correlation of input locations to the graph in such a way as to avoid routing between disconnected regions and favor more likely paths.

## Release Date: 2017-05-08 Valhalla 2.2.0
* **Guidance Improvements**
  * Added Russian (ru-RU) narrative file.
  * Updated Slovenian (sl-SI) narrative file.
* **Data Producer Updates**
  * Assign destination sign info on bidirectional ramps.
  * Update ReclassifyLinks. Use a "link-tree" which is formed from the exit node and terminates at entrance nodes. Exit nodes are sorted by classification so motorway exits are done before trunks, etc. Updated the turn channel logic - now more consistently applies turn channel use.
  * Updated traffic segment associations to properly work with elevation and lane connectivity information (which is stored after the traffic association).

## Release Date: 2017-04-24 Valhalla 2.1.9
* **Elevation Update**
  * Created a new EdgeElevation structure which includes max upward and downward slope (moved from DirectedEdge) and mean elevation.
* **Routing Improvements**
  * Destination only fix when "nested" destination only areas cause a route failure. Allow destination only edges (with penalty) on 2nd pass.
  * Fix heading to properly use the partial edge shape rather than entire edge shape to determine heading at the begin and end locations.
  * Some cleanup and simplification of the bidirectional A* algorithm.
  * Some cleanup and simplification of TripPathBuilder.
  * Make TileHierarchy data and methods static and remove tile_dir from the tile hierarchy.
* **Map Matching Improvement**
  * Return matched points with trace attributes when using map_snap.
* **Data Producer Updates**
  * lua updates so that the chunnel will work again.

## Release Date: 2017-04-04 Valhalla 2.1.8
* **Map Matching Release**
  * Added max trace limits and out-of-bounds checks for customizable trace options

## Release Date: 2017-03-29 Valhalla 2.1.7
* **Map Matching Release**
  * Increased service limits for trace
* **Data Producer Updates**
  * Transit: Remove the dependency on using level 2 tiles for transit builder
* **Traffic Updates**
  * Segment matcher completely re-written to handle many complex issues when matching traces to OTSs
* **Service Improvement**
  * Bug Fix - relaxed rapidjson parsing to allow numeric type coercion
* **Routing Improvements**
  * Level the forward and reverse paths in bidirectional A * to account for distance approximation differences.
  * Add logic for Use==kPath to bicycle costing so that paths are favored (as are footways).

## Release Date: 2017-03-10 Valhalla 2.1.3
* **Guidance Improvement**
  * Corrections to Slovenian narrative language file
  **Routing Improvements**
  * Increased the pedestrian search radius from 25 to 50 within the meili configuration to reduce U-turns with map-matching
  * Added a max avoid location limit

## Release Date: 2017-02-22 Valhalla 2.1.0
* **Guidance Improvement**
  * Added ca-ES (Catalan) and sl-SI (Slovenian) narrative language files
* **Routing  Improvement**
  * Fix through location reverse ordering bug (introduced in 2.0.9) in output of route responses for depart_at routes
  * Fix edge_walking method to handle cases where more than 1 initial edge is found
* **Data Producer Updates**
  * Improved transit by processing frequency based schedules.
  * Updated graph validation to more aggressively check graph consistency on level 0 and level 1
  * Fix the EdgeInfo hash to not create duplicate edge info records when creating hierarchies

## Release Date: 2017-02-21 Valhalla 2.0.9
* **Guidance Improvement**
  * Improved Italian narrative by handling articulated prepositions
  * Properly calling out turn channel maneuver
* **Routing Improvement**
  * Improved path determination by increasing stop impact for link to link transitions at intersections
  * Fixed through location handling, now includes cost at throughs and properly uses heading
  * Added ability to adjust location heading tolerance
* **Traffic Updates**
  * Fixed segment matching json to properly return non-string values where appropriate
* **Data Producer Updates**
  * Process node:ref and way:junction_ref as a semicolon separated list for exit numbers
  * Removed duplicated interchange sign information when ways are split into edges
  * Use a sequence within HierarchyBuilder to lower memory requirements for planet / large data imports.
  * Add connecting OSM wayId to a transit stop within NodeInfo.
  * Lua update:  removed ways that were being added to the routing graph.
  * Transit:  Fixed an issue where add_service_day and remove_service_day was not using the tile creation date, but the service start date for transit.
  * Transit:  Added acceptance test logic.
  * Transit:  Added fallback option if the associated wayid is not found.  Use distance approximator to find the closest edge.
  * Transit:  Added URL encoding for one stop ids that contain diacriticals.  Also, added include_geometry=false for route requests.
* **Optimized Routing Update**
  * Added an original index to the location object in the optimized route response
* **Trace Route Improvement**
  * Updated find_start_node to fix "GraphTile NodeInfo index out of bounds" error

## Release Date: 2017-01-30 Valhalla 2.0.6
* **Guidance Improvement**
  * Italian phrases were updated
* **Routing Improvement**
  * Fixed an issue where date and time was returning an invalid ISO8601 time format for date_time values in positive UTC. + sign was missing.
  * Fixed an encoding issue that was discovered for tranist_fetcher.  We were not encoding onestop_ids or route_ids.  Also, added exclude_geometry=true for route API calls.
* **Data Producer Updates**
  * Added logic to grab a single feed in valhalla_build_transit.

## Release Date: 2017-01-04 Valhalla 2.0.3
* **Service Improvement**
  * Added support for interrupting requests. If the connection is closed, route computation and map-matching can be interrupted prior to completion.
* **Routing Improvement**
  * Ignore name inconsistency when entering a link to avoid double penalizing.
* **Data Producer Updates**
  * Fixed consistent name assignment for ramps and turn lanes which improved guidance.
  * Added a flag to directed edges indicating if the edge has names. This can potentially be used in costing methods.
  * Allow future use of spare GraphId bits within DirectedEdge.

## Release Date: 2016-12-13 Valhalla 2.0.2
* **Routing Improvement**
  * Added support for multi-way restrictions to matrix and isochrones.
  * Added HOV costing model.
  * Speed limit updates.   Added logic to save average speed separately from speed limits.
  * Added transit include and exclude logic to multimodal isochrone.
  * Fix some edge cases for trivial (single edge) paths.
  * Better treatment of destination access only when using bidirectional A*.
* **Performance Improvement**
  * Improved performance of the path algorithms by making many access methods inline.

## Release Date: 2016-11-28 Valhalla 2.0.1
* **Routing Improvement**
  * Preliminary support for multi-way restrictions
* **Issues Fixed**
  * Fixed tile incompatibility between 64 and 32bit architectures
  * Fixed missing edges within tile edge search indexes
  * Fixed an issue where transit isochrone was cut off if we took transit that was greater than the max_seconds and other transit lines or buses were then not considered.

## Release Date: 2016-11-15 Valhalla 2.0

* **Tile Redesign**
  * Updated the graph tiles to store edges only on the hierarchy level they belong to. Prior to this, the highways were stored on all levels, they now exist only on the highway hierarchy. Similar changes were made for arterial level roads. This leads to about a 20% reduction in tile size.
  * The tile redesign required changes to the path generation algorithms. They must now transition freely between levels, even for pedestrian and bicycle routes. To offset the extra transitions, the main algorithms were changed to expand nodes at each level that has directed edges, rather than adding the transition edges to the priority queue/adjacency list. This change helps performance. The hierarchy limits that are used to speed the computation of driving routes by utilizing the highway hierarchy were adjusted to work with the new path algorithms.
  * Some changes to costing were also required, for example pedestrian and bicycle routes skip shortcut edges.
  * Many tile data structures were altered to explicitly size different fields and make room for "spare" fields that will allow future growth. In addition, the tile itself has extra "spare" records that can be appended to the end of the tile and referenced from the tile header. This also will allow future growth without breaking backward compatibility.
* **Guidance Improvement**
  * Refactored trip path to use an enumerated `Use` for edge and an enumerated `NodeType` for node
  * Fixed some wording in the Hindi narrative file
  * Fixed missing turn maneuver by updating the forward intersecting edge logic
* **Issues Fixed**
  * Fixed an issue with pedestrian routes where a short u-turn was taken to avoid the "crossing" penalty.
  * Fixed bicycle routing due to high penalty to enter an access=destination area. Changed to a smaller, length based factor to try to avoid long regions where access = destination. Added a driveway penalty to avoid taking driveways (which are often marked as access=destination).
  * Fixed regression where service did not adhere to the list of allowed actions in the Loki configuration
* **Graph Correlation**
  * External contributions from Navitia have lead to greatly reduced per-location graph correlation. Average correlation time is now less than 1ms down from 4-9ms.

## Release Date: 2016-10-17

* **Guidance Improvement**
  * Added the Hindi (hi-IN) narrative language
* **Service Additions**
  * Added internal valhalla error codes utility in baldr and modified all services to make use of and return as JSON response
  * See documentation https://github.com/valhalla/valhalla-docs/blob/master/api-reference.md#internal-error-codes-and-conditions
* **Time-Distance Matrix Improvement**
  * Added a costmatrix performance fix for one_to_many matrix requests
* **Memory Mapped Tar Archive - Tile Extract Support**
  * Added the ability to load a tar archive of the routing graph tiles. This improves performance under heavy load and reduces the memory requirement while allowing multiple processes to share cache resources.

## Release Date: 2016-09-19

* **Guidance Improvement**
  * Added pirate narrative language
* **Routing Improvement**
  * Added the ability to include or exclude stops, routes, and operators in multimodal routing.
* **Service Improvement**
  * JSONify Error Response

## Release Date: 2016-08-30

* **Pedestrian Routing Improvement**
  * Fixes for trivial pedestrian routes

## Release Date: 2016-08-22

* **Guidance Improvements**
  * Added Spanish narrative
  * Updated the start and end edge heading calculation to be based on road class and edge use
* **Bicycle Routing Improvements**
  * Prevent getting off a higher class road for a small detour only to get back onto the road immediately.
  * Redo the speed penalties and road class factors - they were doubly penalizing many roads with very high values.
  * Simplify the computation of weighting factor for roads that do not have cycle lanes. Apply speed penalty to slightly reduce favoring
of non-separated bicycle lanes on high speed roads.
* **Routing Improvements**
  * Remove avoidance of U-turn for pedestrian routes. This improves use with map-matching since pedestrian routes can make U-turns.
  * Allow U-turns at dead-ends for driving (and bicycling) routes.
* **Service Additions**
  * Add support for multi-modal isochrones.
  * Added base code to allow reverse isochrones (path from anywhere to a single destination).
* **New Sources to Targets**
  * Added a new Matrix Service action that allows you to request any of the 3 types of time-distance matrices by calling 1 action.  This action takes a sources and targets parameter instead of the locations parameter.  Please see the updated Time-Distance Matrix Service API reference for more details.

## Release Date: 2016-08-08

 * **Service additions**
  * Latitude, longitude bounding boxes of the route and each leg have been added to the route results.
  * Added an initial isochrone capability. This includes methods to create an "isotile" - a 2-D gridded data set with time to reach each lat,lon grid from an origin location. This isoltile is then used to create contours at specified times. Interior contours are optionally removed and the remaining outer contours are generalized and converted to GeoJSON polygons. An initial version supporting multimodal route types has also been added.
 * **Data Producer Updates**
  * Fixed tranist scheduling issue where false schedules were getting added.
 * **Tools Additionas**
  * Added `valhalla_export_edges` tool to allow shape and names to be dumped from the routing tiles

## Release Date: 2016-07-19

 * **Guidance Improvements**
  * Added French narrative
  * Added capability to have narrative language aliases - For example: German `de-DE` has an alias of `de`
 * **Transit Stop Update** - Return latitude and longitude for each transit stop
 * **Data Producer Updates**
  * Added logic to use lanes:forward, lanes:backward, speed:forward, and speed:backward based on direction of the directed edge.
  * Added support for no_entry, no_exit, and no_turn restrictions.
  * Added logic to support country specific access. Based on country tables found here: http://wiki.openstreetmap.org/wiki/OSM_tags_for_routing/Access-Restrictions

## Release Date: 2016-06-08

 * **Bug Fix** - Fixed a bug where edge indexing created many small tiles where no edges actually intersected. This allowed impossible routes to be considered for path finding instead of rejecting them earlier.
 * **Guidance Improvements**
  * Fixed invalid u-turn direction
  * Updated to properly call out jughandle routes
  * Enhanced signless interchange maneuvers to help guide users
 * **Data Producer Updates**
  * Updated the speed assignment for ramp to be a percentage of the original road class speed assignment
  * Updated stop impact logic for turn channel onto ramp

## Release Date: 2016-05-19

 * **Bug Fix** - Fixed a bug where routes fail within small, disconnected "islands" due to the threshold logic in prior release. Also better logic for not-thru roads.

## Release Date: 2016-05-18

 * **Bidirectional A* Improvements** - Fixed an issue where if both origin and destination locations where on not-thru roads that meet at a common node the path ended up taking a long detour. Not all cases were fixed though - next release should fix. Trying to address the termination criteria for when the best connection point of the 2 paths is optimal. Turns out that the initial case where both opposing edges are settled is not guaranteed to be the least cost path. For now we are setting a threshold and extending the search while still tracking best connections. Fixed the opposing edge when a hierarchy transition occurs.
 * **Guidance Globalization** -  Fixed decimal distance to be locale based.
 * **Guidance Improvements**
  * Fixed roundabout spoke count issue by fixing the drive_on_right attribute.
  * Simplified narative by combining unnamed straight maneuvers
  * Added logic to confirm maneuver type assignment to avoid invalid guidance
  * Fixed turn maneuvers by improving logic for the following:
    * Internal intersection edges
    * 'T' intersections
    * Intersecting forward edges
 * **Data Producer Updates** - Fix the restrictions on a shortcut edge to be the same as the last directed edge of the shortcut (rather than the first one).

## Release Date: 2016-04-28

 * **Tile Format Updates** - Separated the transit graph from the "road only" graph into different tiles but retained their interconnectivity. Transit tiles are now hierarchy level 3.
 * **Tile Format Updates** - Reduced the size of graph edge shape data by 5% through the use of varint encoding (LEB128)
 * **Tile Format Updates** - Aligned `EdgeInfo` structures to proper byte boundaries so as to maintain compatibility for systems who don't support reading from unaligned addresses.
 * **Guidance Globalization** -  Added the it-IT(Italian) language file. Added support for CLDR plural rules. The cs-CZ(Czech), de-DE(German), and en-US(US English) language files have been updated.
 * **Travel mode based instructions** -  Updated the start, post ferry, and post transit insructions to be based on the travel mode, for example:
  * `Drive east on Main Street.`
  * `Walk northeast on Broadway.`
  * `Bike south on the cycleway.`

## Release Date: 2016-04-12

 * **Guidance Globalization** -  Added logic to use tagged language files that contain the guidance phrases. The initial versions of en-US, de-DE, and cs-CZ have been deployed.
 * **Updated ferry defaults** -  Bumped up use_ferry to 0.65 so that we don't penalize ferries as much.

## Release Date: 2016-03-31
 * **Data producer updates** - Do not generate shortcuts across a node which is a fork. This caused missing fork maneuvers on longer routes.  GetNames update ("Broadway fix").  Fixed an issue with looking up a name in the ref map and not the name map.  Also, removed duplicate names.  Private = false was unsetting destination only flags for parking aisles.

## Release Date: 2016-03-30
 * **TripPathBuilder Bug Fix** - Fixed an exception that was being thrown when trying to read directed edges past the end of the list within a tile. This was due to errors in setting walkability and cyclability on upper hierarchies.

## Release Date: 2016-03-28

 * **Improved Graph Correlation** -  Correlating input to the routing graph is carried out via closest first traversal of the graph's, now indexed, geometry. This results in faster correlation and guarantees the absolute closest edge is found.

## Release Date: 2016-03-16

 * **Transit type returned** -  The transit type (e.g. tram, metro, rail, bus, ferry, cable car, gondola, funicular) is now returned with each transit maneuver.
 * **Guidance language** -  If the language option is not supplied or is unsupported then the language will be set to the default (en-US). Also, the service will return the language in the trip results.
 * **Update multimodal path algorithm** - Applied some fixes to multimodal path algorithm. In particular fixed a bug where the wrong sortcost was added to the adjacency list. Also separated "in-station" transfer costs from transfers between stops.
 * **Data producer updates** - Do not combine shortcut edges at gates or toll booths. Fixes avoid toll issues on routes that included shortcut edges.

## Release Date: 2016-03-07

 * **Updated all APIs to honor the optional DNT (Do not track) http header** -  This will avoid logging locations.
 * **Reduce 'Merge maneuver' verbal alert instructions** -  Only create a verbal alert instruction for a 'Merge maneuver' if the previous maneuver is > 1.5 km.
 * **Updated transit defaults.  Tweaked transit costing logic to obtain better routes.** -  use_rail = 0.6, use_transfers = 0.3, transfer_cost = 15.0 and transfer_penalty = 300.0.  Updated the TransferCostFactor to use the transfer_factor correctly.  TransitionCost for pedestrian costing bumped up from 20.0f to 30.0f when predecessor edge is a transit connection.
 * **Initial Guidance Globalization** -  Partial framework for Guidance Globalization. Started reading some guidance phrases from en-US.json file.

## Release Date: 2016-02-22

 * **Use bidirectional A* for automobile routes** - Switch to bidirectional A* for all but bus routes and short routes (where origin and destination are less than 10km apart). This improves performance and has less failure cases for longer routes. Some data import adjustments were made (02-19) to fix some issues encountered with arterial and highway hierarchies. Also only use a maximum of 2 passes for bidirecdtional A* to reduce "long time to fail" cases.
 * **Added verbal multi-cue guidance** - This combines verbal instructions when 2 successive maneuvers occur in a short amount of time (e.g., Turn right onto MainStreet. Then Turn left onto 1st Avenue).

## Release Date: 2016-02-19

 * **Data producer updates** - Reduce stop impact when all edges are links (ramps or turn channels). Update opposing edge logic to reject edges that do no have proper access (forward access == reverse access on opposing edge and vice-versa). Update ReclassifyLinks for cases where a single edge (often a service road) intersects a ramp improperly causing the ramp to reclassified when it should not be. Updated maximum OSM node Id (now exceeds 4000000000). Move lua from conf repository into mjolnir.

## Release Date: 2016-02-01

 * **Data producer updates** - Reduce speed on unpaved/rough roads. Add statistics for hgv (truck) restrictions.

## Release Date: 2016-01-26

 * **Added capability to disable narrative production** - Added the `narrative` boolean option to allow users to disable narrative production. Locations, shape, length, and time are still returned. The narrative production is enabled by default. The possible values for the `narrative` option are: false and true
 * **Added capability to mark a request with an id** - The `id` is returned with the response so a user could match to the corresponding request.
 * **Added some logging enhancements, specifically [ANALYTICS] logging** - We want to focus more on what our data is telling us by logging specific stats in Logstash.

## Release Date: 2016-01-18

 * **Data producer updates** - Data importer configuration (lua) updates to fix a bug where buses were not allowed on restricted lanes.  Fixed surface issue (change the default surface to be "compacted" for footways).

## Release Date: 2016-01-04

 * **Fixed Wrong Costing Options Applied** - Fixed a bug in which a previous requests costing options would be used as defaults for all subsequent requests.

## Release Date: 2015-12-18

 * **Fix for bus access** - Data importer configuration (lua) updates to fix a bug where bus lanes were turning off access for other modes.
 * **Fix for extra emergency data** - Data importer configuration (lua) updates to fix a bug where we were saving hospitals in the data.
 * **Bicycle costing update** - Updated kTCSlight and kTCFavorable so that cycleways are favored by default vs roads.

## Release Date: 2015-12-17

 * **Graph Tile Data Structure update** - Updated structures within graph tiles to support transit efforts and truck routing. Removed TransitTrip, changed TransitRoute and TransitStop to indexes (rather than binary search). Added access restrictions (like height and weight restrictions) and the mode which they impact to reduce need to look-up.
 * **Data producer updates** - Updated graph tile structures and import processes.

## Release Date: 2015-11-23

 * **Fixed Open App for OSRM functionality** - Added OSRM functionality back to Loki to support Open App.

## Release Date: 2015-11-13

 * **Improved narrative for unnamed walkway, cycleway, and mountain bike trail** - A generic description will be used for the street name when a walkway, cycleway, or mountain bike trail maneuver is unnamed. For example, a turn right onto a unnamed walkway maneuver will now be: "Turn right onto walkway."
 * **Fix costing bug** - Fix a bug introduced in EdgeLabel refactor (impacted time distance matrix only).

## Release Date: 2015-11-3

 * **Enhance bi-directional A* logic** - Updates to bidirectional A* algorithm to fix the route completion logic to handle cases where a long "connection" edge could lead to a sub-optimal path. Add hierarchy and shortcut logic so we can test and use bidirectional A* for driving routes. Fix the destination logic to properly handle oneways as the destination edge. Also fix U-turn detection for reverse search when hierarchy transitions occur.
 * **Change "Go" to "Head" for some instructions** - Start, exit ferry.
 * **Update to roundabout instructions** - Call out roundabouts for edges marked as links (ramps, turn channels).
 * **Update bicycle costing** - Fix the road factor (for applying weights based on road classification) and lower turn cost values.

## Data Producer Release Date: 2015-11-2

 * **Updated logic to not create shortcut edges on roundabouts** - This fixes some roundabout exit counts.

## Release Date: 2015-10-20

 * **Bug Fix for Pedestrian and Bicycle Routes** - Fixed a bug with setting the destination in the bi-directional Astar algorithm. Locations that snapped to a dead-end node would have failed the route and caused a timeout while searching for a valid path. Also fixed the elapsed time computation on the reverse path of bi-directional algorithm.

## Release Date: 2015-10-16

 * **Through Location Types** - Improved support for locations with type = "through". Routes now combine paths that meet at each through location to create a single "leg" between locations with type = "break". Paths that continue at a through location will not create a U-turn unless the path enters a "dead-end" region (neighborhood with no outbound access).
 * **Update shortcut edge logic** - Now skips long shortcut edges when close to the destination. This can lead to missing the proper connection if the shortcut is too long. Fixes #245 (thor).
 * **Per mode service limits** - Update configuration to allow setting different maximum number of locations and distance per mode.
 * **Fix shape index for trivial path** - Fix a bug where when building the the trip path for a "trivial" route (includes just one edge) where the shape index exceeded that size of the shape.

## Release Date: 2015-09-28

 * **Elevation Influenced Bicycle Routing** - Enabled elevation influenced bicycle routing. A "use-hills" option was added to the bicycle costing profile that can tune routes to avoid hills based on grade and amount of elevation change.
 * **"Loop Edge" Fix** - Fixed a bug with edges that form a loop. Split them into 2 edges during data import.
 * **Additional information returned from 'locate' method** - Added information that can be useful when debugging routes and data. Adds information about nodes and edges at a location.
 * **Guidance/Narrative Updates** - Added side of street to destination narrative. Updated verbal instructions.<|MERGE_RESOLUTION|>--- conflicted
+++ resolved
@@ -104,11 +104,8 @@
    * ADDED: isochrone proper polygon support & pbf output for isochrone [#4575](https://github.com/valhalla/valhalla/pull/4575)
    * ADDED: return isotile grid as geotiff  [#4594](https://github.com/valhalla/valhalla/pull/4594)
    * ADDED: `ignore_non_vehicular_restrictions` parameter for truck costing [#4606](https://github.com/valhalla/valhalla/pull/4606)
-<<<<<<< HEAD
+   * UPDATED: tz database to 2024a [#4643](https://github.com/valhalla/valhalla/pull/4643)
    * ADDED: more warnings for clamped costing options, second pass, bidir fallback and matrix_locations for CostMatrix [#3833](https://github.com/valhalla/valhalla/pull/3833)
-=======
-   * UPDATED: tz database to 2024a [#4643](https://github.com/valhalla/valhalla/pull/4643)
->>>>>>> 962719a3
 
 ## Release Date: 2023-05-11 Valhalla 3.4.0
 * **Removed**
