--- conflicted
+++ resolved
@@ -99,12 +99,9 @@
    * ADDED: Improved instructions for blind users [#3694](https://github.com/valhalla/valhalla/pull/3694)
    * FIXED: Fixed roundoff issue in Tiles Row and Col methods [#4585](https://github.com/valhalla/valhalla/pull/4585)
    * ADDED: isochrone proper polygon support & pbf output for isochrone [#4575](https://github.com/valhalla/valhalla/pull/4575)
-<<<<<<< HEAD
-   * ADDED: more warnings for clamped costing options, second pass, bidir fallback and matrix_locations for CostMatrix [#3833](https://github.com/valhalla/valhalla/pull/3833)
-=======
    * ADDED: return isotile grid as geotiff  [#4594](https://github.com/valhalla/valhalla/pull/4594)
    * ADDED: `ignore_non_vehicular_restrictions` parameter for truck costing [#4606](https://github.com/valhalla/valhalla/pull/4606)
->>>>>>> 663e04ee
+   * ADDED: more warnings for clamped costing options, second pass, bidir fallback and matrix_locations for CostMatrix [#3833](https://github.com/valhalla/valhalla/pull/3833)
 
 ## Release Date: 2023-05-11 Valhalla 3.4.0
 * **Removed**
