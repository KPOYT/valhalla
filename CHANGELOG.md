--- conflicted
+++ resolved
@@ -2,15 +2,12 @@
 * **Removed**
 * **Bug Fix**
    * FIXED: valhalla_run_route was missing config logic.[#3824](https://github.com/valhalla/valhalla/pull/3824)
-<<<<<<< HEAD
-   * FIXED: Strange detoures with multi-origin/destination unidirectional A* [#3585](https://github.com/valhalla/valhalla/pull/3585)
-=======
    * FIXED: Added missing ferry tag if manoeuver uses a ferry. It's supposed to be there according to the docs. [#3815](https://github.com/valhalla/valhalla/issues/3815)
    * FIXED: Handle hexlifying strings with unsigned chars [#3842](https://github.com/valhalla/valhalla/pull/3842)
    * FIXED: Newer clang warns on `sprintf` which becomes a compilation error (due to `Werror`) so we use `snprintf` instead [#3846](https://github.com/valhalla/valhalla/issues/3846)
    * FIXED: Build all of Mjolnir with -Werror [#3845](https://github.com/valhalla/valhalla/pull/3845)
    * FIXED: Only set most destination information once for all origins in timedistancematrix [#3830](https://github.com/valhalla/valhalla/pull/3830)
->>>>>>> 8d33f031
+   * FIXED: Strange detoures with multi-origin/destination unidirectional A* [#3585](https://github.com/valhalla/valhalla/pull/3585)
 * **Enhancement**
    * ADDED: Added has_toll, has_higway, has_ferry tags to summary field of a leg and route and a highway tag to a maneuver if it includes a highway. [#3815](https://github.com/valhalla/valhalla/issues/3815)
    * ADDED: Add time info to sources_to_targets [#3795](https://github.com/valhalla/valhalla/pull/3795)
