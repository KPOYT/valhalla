## Release Date: 2021-??-?? Valhalla 3.1.5
* **Removed**
   * REMOVED: "build-*" docker image to decrease complexity [#3689](https://github.com/valhalla/valhalla/pull/3541)
* **Bug Fix**
   * FIXED: Wrong out index in route intersections [#3541](https://github.com/valhalla/valhalla/pull/3541)
   * FIXED: Both `hov:designated` and `hov:minimum` have to be correctly set for the way to be considered hov-only [#3526](https://github.com/valhalla/valhalla/pull/3526)
   * FIXED: Fix precision losses while encoding-decoding distance parameter in openlr [#3374](https://github.com/valhalla/valhalla/pull/3374)
   * FIXED: Fix bearing calculation for openlr records [#3379](https://github.com/valhalla/valhalla/pull/3379)
   * FIXED: Some refactoring that was proposed for the PR 3379 [3381](https://github.com/valhalla/valhalla/pull/3381)
   * FIXED: Avoid calling out "keep left/right" when passing an exit [3349](https://github.com/valhalla/valhalla/pull/3349)
   * FIXED: Fix iterator decrement beyond begin() in GeoPoint::HeadingAtEndOfPolyline() method [#3393](https://github.com/valhalla/valhalla/pull/3393)
   * FIXED: Add string for Use:kPedestrianCrossing to fix null output in to_string(Use). [#3416](https://github.com/valhalla/valhalla/pull/3416)
   * FIXED: Remove simple restrictions check for pedestrian cost calculation. [#3423](https://github.com/valhalla/valhalla/pull/3423)
   * FIXED: Parse "highway=busway" OSM tag: https://wiki.openstreetmap.org/wiki/Tag:highway%3Dbusway [#3413](https://github.com/valhalla/valhalla/pull/3413)
   * FIXED: Process int_ref irrespective of `use_directions_on_ways_` [#3446](https://github.com/valhalla/valhalla/pull/3446)
   * FIXED: workaround python's ArgumentParser bug to not accept negative numbers as arguments [#3443](https://github.com/valhalla/valhalla/pull/3443)
   * FIXED: Undefined behaviour on some platforms due to unaligned reads [#3447](https://github.com/valhalla/valhalla/pull/3447)
   * FIXED: Fixed undefined behavior due to invalid shift exponent when getting edge's heading [#3450](https://github.com/valhalla/valhalla/pull/3450)
   * FIXED: Use midgard::unaligned_read in GraphTileBuilder::AddSigns [#3456](https://github.com/valhalla/valhalla/pull/3456)
   * FIXED: Relax test margin for time dependent traffic test [#3467](https://github.com/valhalla/valhalla/pull/3467)
   * FIXED: Fixed missed intersection heading [#3463](https://github.com/valhalla/valhalla/pull/3463)
   * FIXED: Stopped putting binary bytes into a string field of the protobuf TaggedValue since proto3 protects against that for cross language support [#3468](https://github.com/valhalla/valhalla/pull/3468)
   * FIXED: valhalla_service uses now loki logging config instead of deprecated tyr logging [#3481](https://github.com/valhalla/valhalla/pull/3481)
   * FIXED: Docker image `valhalla/valhalla:run-latest`: conan error + python integration [#3485](https://github.com/valhalla/valhalla/pull/3485)
   * FIXED: fix more protobuf unstable 3.x API [#3494](https://github.com/valhalla/valhalla/pull/3494)
   * FIXED: fix one more protobuf unstable 3.x API [#3501](https://github.com/valhalla/valhalla/pull/3501)
   * FIXED: Fix valhalla_build_tiles imports only bss from last osm file [#3503](https://github.com/valhalla/valhalla/pull/3503)
   * FIXED: Fix total_run_stat.sh script. [#3511](https://github.com/valhalla/valhalla/pull/3511)
   * FIXED: fix valhalla_export_edges: missing null columns separator [#3543](https://github.com/valhalla/valhalla/pull/3543)
   * FIXED: Removed/updated narrative language aliases that are not IETF BCP47 compliant [#3546](https://github.com/valhalla/valhalla/pull/3546)
   * FIXED: Wrong predecessor opposing edge in dijkstra's expansion [#3528](https://github.com/valhalla/valhalla/pull/3528)
   * FIXED: exit and exit_verbal in Russian locale should be same [#3545](https://github.com/valhalla/valhalla/pull/3545)
   * FIXED: Skip transit tiles in hierarchy builder [#3559](https://github.com/valhalla/valhalla/pull/3559)
   * FIXED: Fix some country overrides in adminconstants and add a couple new countries. [#3578](https://github.com/valhalla/valhalla/pull/3578)
   * FIXED: Improve build errors reporting [#3579](https://github.com/valhalla/valhalla/pull/3579)
   * FIXED: Fix "no elevation" values and /locate elevation response [#3571](https://github.com/valhalla/valhalla/pull/3571)
   * FIXED: Build tiles with admin/timezone support on Windows [#3580](https://github.com/valhalla/valhalla/pull/3580)
   * FIXED: admin "Saint-Martin" changed name to "Saint-Martin (France)" [#3619](https://github.com/valhalla/valhalla/pull/3619)
   * FIXED: openstreetmapspeeds global config with `null`s now supported [#3621](https://github.com/valhalla/valhalla/pull/3621)
   * FIXED: valhalla_run_matrix was failing (could not find proper max_matrix_distance) [#3635](https://github.com/valhalla/valhalla/pull/3635)
   * FIXED: Removed duplicate degrees/radians constants [#3642](https://github.com/valhalla/valhalla/pull/3642)
   * FIXED: Forgot to adapt driving side and country access rules in [#3619](https://github.com/valhalla/valhalla/pull/3619) [#3652](https://github.com/valhalla/valhalla/pull/3652)
   * FIXED: DateTime::is_conditional_active(...) incorrect end week handling [#3655](https://github.com/valhalla/valhalla/pull/3655)
   * FIXED: TimeDistanceBSSMatrix: incorrect initialization for destinations[#3659](https://github.com/valhalla/valhalla/pull/3659)
   * FIXED: Some interpolated points had invalid edge_index in trace_attributes response [#3646](https://github.com/valhalla/valhalla/pull/3670)
   * FIXED: Use a small node snap distance in map-matching. FIxes issue with incorrect turn followed by Uturn. [#3677](https://github.com/valhalla/valhalla/pull/3677)
   * FIXED: Conan error when building Docker image. [#3689](https://github.com/valhalla/valhalla/pull/3689)

* **Enhancement**
   * CHANGED: Pronunciation for names and destinations [#3132](https://github.com/valhalla/valhalla/pull/3132)
   * CHANGED: Requested code clean up for phonemes PR [#3356](https://github.com/valhalla/valhalla/pull/3356)
   * CHANGED: Refactor Pronunciation class to struct [#3359](https://github.com/valhalla/valhalla/pull/3359)
   * ADDED: Added support for probabale restrictions [#3361](https://github.com/valhalla/valhalla/pull/3361)
   * CHANGED: Refactored the verbal text formatter to handle logic for street name and sign [#3369](https://github.com/valhalla/valhalla/pull/3369)
   * CHANGED: return "version" and "tileset_age" on parameterless /status call [#3367](https://github.com/valhalla/valhalla/pull/3367)
   * CHANGED: de-singleton tile_extract by introducing an optional index.bin file created by valhalla_build_extract [#3281](https://github.com/valhalla/valhalla/pull/3281)
   * CHANGED: implement valhalla_build_elevation in python and add more --from-geojson & --from-graph options [#3318](https://github.com/valhalla/valhalla/pull/3318)
   * ADDED: Add boolean parameter to clear memory for edge labels from thor. [#2789](https://github.com/valhalla/valhalla/pull/2789)
   * CHANGED: Do not create statsd client in workers if it is not configured [#3394](https://github.com/valhalla/valhalla/pull/3394)
   * ADDED: Import of Bike Share Stations information in BSS Connection edges [#3411](https://github.com/valhalla/valhalla/pull/3411)
   * ADDED: Add heading to PathEdge to be able to return it on /locate [#3399](https://github.com/valhalla/valhalla/pull/3399)
   * ADDED: Add `prioritize_bidirectional` option for fast work and correct ETA calculation for `depart_at` date_time type. Smoothly stop using live-traffic [#3398](https://github.com/valhalla/valhalla/pull/3398)
   * CHANGED: Minor fix for headers  [#3436](https://github.com/valhalla/valhalla/pull/3436)
   * CHANGED: Use std::multimap for polygons returned for admin and timezone queries. Improves performance when building tiles. [#3427](https://github.com/valhalla/valhalla/pull/3427)
   * CHANGED: Refactored GraphBuilder::CreateSignInfoList [#3438](https://github.com/valhalla/valhalla/pull/3438)
   * ADDED: Add support for LZ4 compressed elevation tiles [#3401](https://github.com/valhalla/valhalla/pull/3401)
   * CHANGED: Rearranged some of the protobufs to remove redundancy [#3452](https://github.com/valhalla/valhalla/pull/3452)
   * CHANGED: overhaul python bindings [#3380](https://github.com/valhalla/valhalla/pull/3380)
   * CHANGED: Removed all protobuf defaults either by doing them in code or by relying on 0 initialization. Also deprecated best_paths and do_not_track [#3454](https://github.com/valhalla/valhalla/pull/3454)
   * ADDED: isochrone action for /expansion endpoint to track dijkstra expansion [#3215](https://github.com/valhalla/valhalla/pull/3215)
   * CHANGED: remove boost from dependencies and add conan as prep for #3346 [#3459](https://github.com/valhalla/valhalla/pull/3459)
   * CHANGED: Remove boost.program_options in favor of cxxopts header-only lib and use conan to install header-only boost. [#3346](https://github.com/valhalla/valhalla/pull/3346)
   * CHANGED: Moved all protos to proto3 for internal request/response handling [#3457](https://github.com/valhalla/valhalla/pull/3457)
   * CHANGED: Allow up to 32 outgoing link edges on a node when reclassifying links [#3483](https://github.com/valhalla/valhalla/pull/3483)
   * CHANGED: Reuse sample::get implementation [#3471](https://github.com/valhalla/valhalla/pull/3471)
   * ADDED: Beta support for interacting with the http/bindings/library via serialized and pbf objects respectively [#3464](https://github.com/valhalla/valhalla/pull/3464)
   * CHANGED: Update xcode to 12.4.0 [#3492](https://github.com/valhalla/valhalla/pull/3492)
   * ADDED: Add JSON generator to conan [#3493](https://github.com/valhalla/valhalla/pull/3493)
   * CHANGED: top_speed option: ignore live speed for speed based penalties [#3460](https://github.com/valhalla/valhalla/pull/3460)
   * ADDED: Add `include_construction` option into the config to include/exclude roads under construction from the graph [#3455](https://github.com/valhalla/valhalla/pull/3455)
   * CHANGED: Refactor options protobuf for Location and Costing objects [#3506](https://github.com/valhalla/valhalla/pull/3506)
   * CHANGED: valhalla.h and config.h don't need cmake configuration [#3502](https://github.com/valhalla/valhalla/pull/3502)
   * ADDED: New options to control what fields of the pbf are returned when pbf format responses are requested [#3207](https://github.com/valhalla/valhalla/pull/3507)
   * CHANGED: Rename tripcommon to common [#3516](https://github.com/valhalla/valhalla/pull/3516)
   * ADDED: Indoor routing - data model, data processing. [#3509](https://github.com/valhalla/valhalla/pull/3509)
   * ADDED: On-demand elevation tile fetching [#3391](https://github.com/valhalla/valhalla/pull/3391)
   * CHANGED: Remove many oneof uses from the protobuf api where the semantics of optional vs required isnt necessary [#3527](https://github.com/valhalla/valhalla/pull/3527)
   * ADDED: Indoor routing maneuvers [#3519](https://github.com/valhalla/valhalla/pull/3519)
   * ADDED: Expose reverse isochrone parameter for reverse expansion [#3528](https://github.com/valhalla/valhalla/pull/3528)
   * CHANGED: Add matrix classes to thor worker so they persist between requests. [#3560](https://github.com/valhalla/valhalla/pull/3560)
   * CHANGED: Remove `max_matrix_locations` and introduce `max_matrix_location_pairs` to configure the allowed number of total routes for the matrix action for more flexible asymmetric matrices [#3569](https://github.com/valhalla/valhalla/pull/3569)
   * CHANGED: modernized spatialite syntax [#3580](https://github.com/valhalla/valhalla/pull/3580)
   * ADDED: Options to generate partial results for time distance matrix when there is one source (one to many) or one target (many to one). [#3181](https://github.com/valhalla/valhalla/pull/3181)
   * ADDED: Enhance valhalla_build_elevation with LZ4 recompression support [#3607](https://github.com/valhalla/valhalla/pull/3607)
   * CHANGED: removed UK admin and upgraded its constituents to countries [#3619](https://github.com/valhalla/valhalla/pull/3619)
   * CHANGED: expansion service: only track requested max time/distance [#3532](https://github.com/valhalla/valhalla/pull/3509)
   * ADDED: Shorten down the request delay, when some sources/targets searches are early aborted [#3611](https://github.com/valhalla/valhalla/pull/3611)
   * ADDED: add `pre-commit` hook for running the `format.sh` script [#3637](https://github.com/valhalla/valhalla/pull/3637)
   * CHANGED: upgrade pybind11 to v2.9.2 to remove cmake warning [#3658](https://github.com/valhalla/valhalla/pull/3658)
   * ADDED: tests for just_gtfs reading and writing feeds [#3665](https://github.com/valhalla/valhalla/pull/3665)
   * CHANGED: Precise definition of types of edges on which BSS could be projected [#3658](https://github.com/valhalla/valhalla/pull/3663)
   * CHANGED: Remove duplicate implementation of `adjust_scores` [#3673](https://github.com/valhalla/valhalla/pull/3673)
<<<<<<< HEAD
   * CHANGED: Replace unstable geos API with boost::geometry for admin building [#3683](https://github.com/valhalla/valhalla/pull/3683)
=======
   * ADDED: convert GTFS data into protobuf tiles [#3629](https://github.com/valhalla/valhalla/issues/3629)
   * CHANGED: Use `starts_with()` instead of `substr(0, N)` getting and comparing to prefix [#3702](https://github.com/valhalla/valhalla/pull/3702)
   * ADDED: Ferry support for HGV [#3710](https://github.com/valhalla/valhalla/issues/3710)
   * ADDED: Linting & formatting checks for Python code [#3713](https://github.com/valhalla/valhalla/pull/3713)
>>>>>>> 2f40cee4

## Release Date: 2021-10-07 Valhalla 3.1.4
* **Removed**
* **Bug Fix**
   * FIXED: Revert default speed boost for turn channels [#3232](https://github.com/valhalla/valhalla/pull/3232)
   * FIXED: Use the right tile to get country for incident [#3235](https://github.com/valhalla/valhalla/pull/3235)
   * FIXED: Fix factors passed to `RelaxHierarchyLimits` [#3253](https://github.com/valhalla/valhalla/pull/3253)
   * FIXED: Fix TransitionCostReverse usage [#3260](https://github.com/valhalla/valhalla/pull/3260)
   * FIXED: Fix Tagged Value Support in EdgeInfo [#3262](https://github.com/valhalla/valhalla/issues/3262)
   * FIXED: TransitionCostReverse fix: revert internal_turn change [#3271](https://github.com/valhalla/valhalla/issues/3271)
   * FIXED: Optimize tiles usage in reach-based pruning [#3294](https://github.com/valhalla/valhalla/pull/3294)
   * FIXED: Slip lane detection: track visited nodes to avoid infinite loops [#3297](https://github.com/valhalla/valhalla/pull/3297)
   * FIXED: Fix distance value in a 0-length road [#3185](https://github.com/valhalla/valhalla/pull/3185)
   * FIXED: Trivial routes were broken when origin was node snapped and destnation was not and vice-versa for reverse astar [#3299](https://github.com/valhalla/valhalla/pull/3299)
   * FIXED: Tweaked TestAvoids map to get TestAvoidShortcutsTruck working [#3301](https://github.com/valhalla/valhalla/pull/3301)
   * FIXED: Overflow in sequence sort [#3303](https://github.com/valhalla/valhalla/pull/3303)
   * FIXED: Setting statsd tags in config via valhalla_build_config [#3225](https://github.com/valhalla/valhalla/pull/3225)
   * FIXED: Cache for gzipped elevation tiles [#3120](https://github.com/valhalla/valhalla/pull/3120)
   * FIXED: Current time conversion regression introduced in unidirectional algorithm refractor [#3278](https://github.com/valhalla/valhalla/issues/3278)
   * FIXED: Make combine_route_stats.py properly quote CSV output (best practice improvement) [#3328](https://github.com/valhalla/valhalla/pull/3328)
   * FIXED: Merge edge segment records in map matching properly so that resulting edge indices in trace_attributes are valid [#3280](https://github.com/valhalla/valhalla/pull/3280)
   * FIXED: Shape walking map matcher now sets correct edge candidates used in the match for origin and destination location [#3329](https://github.com/valhalla/valhalla/pull/3329)
   * FIXED: Better hash function of GraphId [#3332](https://github.com/valhalla/valhalla/pull/3332)

* **Enhancement**
   * CHANGED: Favor turn channels more [#3222](https://github.com/valhalla/valhalla/pull/3222)
   * CHANGED: Rename `valhalla::midgard::logging::LogLevel` enumerators to avoid clash with common macros [#3237](https://github.com/valhalla/valhalla/pull/3237)
   * CHANGED: Move pre-defined algorithm-based factors inside `RelaxHierarchyLimits` [#3253](https://github.com/valhalla/valhalla/pull/3253)
   * ADDED: Reject alternatives with too long detours [#3238](https://github.com/valhalla/valhalla/pull/3238)
   * ADDED: Added info to /status endpoint [#3008](https://github.com/valhalla/valhalla/pull/3008)
   * ADDED: Added stop and give_way/yield signs to the data and traffic signal fixes [#3251](https://github.com/valhalla/valhalla/pull/3251)
   * ADDED: use_hills for pedestrian costing, which also affects the walking speed [#3234](https://github.com/valhalla/valhalla/pull/3234)
   * CHANGED: Fixed cost threshold fot bidirectional astar. Implemented reach-based pruning for suboptimal branches [#3257](https://github.com/valhalla/valhalla/pull/3257)
   * ADDED: Added `exclude_unpaved` request parameter [#3240](https://github.com/valhalla/valhalla/pull/3240)
   * ADDED: Added support for routing onto HOV/HOT lanes via request parameters `include_hot`, `include_hov2`, and `include_hov3` [#3273](https://github.com/valhalla/valhalla/pull/3273)
   * ADDED: Add Z-level field to `EdgeInfo`. [#3261](https://github.com/valhalla/valhalla/pull/3261)
   * CHANGED: Calculate stretch threshold for alternatives based on the optimal route cost [#3276](https://github.com/valhalla/valhalla/pull/3276)
   * ADDED: Add `preferred_z_level` as a parameter of loki requests. [#3270](https://github.com/valhalla/valhalla/pull/3270)
   * ADDED: Add `preferred_layer` as a parameter of loki requests. [#3270](https://github.com/valhalla/valhalla/pull/3270)
   * ADDED: Exposing service area names in passive maneuvers. [#3277](https://github.com/valhalla/valhalla/pull/3277)
   * ADDED: Added traffic signal and stop sign check for stop impact. These traffic signals and stop sign are located on edges. [#3279](https://github.com/valhalla/valhalla/pull/3279)
   * CHANGED: Improved sharing criterion to obtain more reasonable alternatives; extended alternatives search [#3302](https://github.com/valhalla/valhalla/pull/3302)
   * ADDED: pull ubuntu:20.04 base image before building [#3233](https://github.com/valhalla/valhalla/pull/3223)
   * CHANGED: Improve Loki nearest-neighbour performance for large radius searches in open space [#3233](https://github.com/valhalla/valhalla/pull/3324)
   * ADDED: testing infrastructure for scripts and valhalla_build_config tests [#3308](https://github.com/valhalla/valhalla/pull/3308)
   * ADDED: Shape points and information about where intermediate locations are placed along the legs of a route [#3274](https://github.com/valhalla/valhalla/pull/3274)
   * CHANGED: Improved existing hov lane transition test case to make more realistic [#3330](https://github.com/valhalla/valhalla/pull/3330)
   * CHANGED: Update python usage in all scripts to python3 [#3337](https://github.com/valhalla/valhalla/pull/3337)
   * ADDED: Added `exclude_cash_only_tolls` request parameter [#3341](https://github.com/valhalla/valhalla/pull/3341)
   * CHANGED: Update api-reference for street_names [#3342](https://github.com/valhalla/valhalla/pull/3342)
   * ADDED: Disable msse2 flags when building on Apple Silicon chip [#3327](https://github.com/valhalla/valhalla/pull/3327)

## Release Date: 2021-07-20 Valhalla 3.1.3
* **Removed**
   * REMOVED: Unused overloads of `to_response` function [#3167](https://github.com/valhalla/valhalla/pull/3167)

* **Bug Fix**
   * FIXED: Fix heading on small edge [#3114](https://github.com/valhalla/valhalla/pull/3114)
   * FIXED: Added support for `access=psv`, which disables routing on these nodes and edges unless the mode is taxi or bus [#3107](https://github.com/valhalla/valhalla/pull/3107)
   * FIXED: Disables logging in CI to catch issues [#3121](https://github.com/valhalla/valhalla/pull/3121)
   * FIXED: Fixed U-turns through service roads [#3082](https://github.com/valhalla/valhalla/pull/3082)
   * FIXED: Added forgotten penalties for kLivingStreet and kTrack for pedestrian costing model [#3116](https://github.com/valhalla/valhalla/pull/3116)
   * FIXED: Updated the reverse turn bounds [#3122](https://github.com/valhalla/valhalla/pull/3122)
   * FIXED: Missing fork maneuver [#3134](https://github.com/valhalla/valhalla/pull/3134)
   * FIXED: Update turn channel logic to call out specific turn at the end of the turn channel if needed [#3140](https://github.com/valhalla/valhalla/pull/3140)
   * FIXED: Fixed cost thresholds for TimeDistanceMatrix. [#3131](https://github.com/valhalla/valhalla/pull/3131)
   * FIXED: Use distance threshold in hierarchy limits for bidirectional astar to expand more important lower level roads [#3156](https://github.com/valhalla/valhalla/pull/3156)
   * FIXED: Fixed incorrect dead-end roundabout labels. [#3129](https://github.com/valhalla/valhalla/pull/3129)
   * FIXED: googletest wasn't really updated in #3166 [#3187](https://github.com/valhalla/valhalla/pull/3187)
   * FIXED: Minor fix of benchmark code [#3190](https://github.com/valhalla/valhalla/pull/3190)
   * FIXED: avoid_polygons intersected edges as polygons instead of linestrings [#3194]((https://github.com/valhalla/valhalla/pull/3194)
   * FIXED: when binning horizontal edge shapes using single precision floats (converted from not double precision floats) allowed for the possiblity of marking many many tiles no where near the shape [#3204](https://github.com/valhalla/valhalla/pull/3204)
   * FIXED: Fix improper iterator usage in ManeuversBuilder [#3205](https://github.com/valhalla/valhalla/pull/3205)
   * FIXED: Modified approach for retrieving signs from a directed edge #3166 [#3208](https://github.com/valhalla/valhalla/pull/3208)
   * FIXED: Improve turn channel classification: detect slip lanes [#3196](https://github.com/valhalla/valhalla/pull/3196)
   * FIXED: Compatibility with older boost::optional versions [#3219](https://github.com/valhalla/valhalla/pull/3219)
   * FIXED: Older boost.geometry versions don't have correct() for geographic rings [#3218](https://github.com/valhalla/valhalla/pull/3218)
   * FIXED: Use default road speed for bicycle costing so traffic does not reduce penalty on high speed roads. [#3143](https://github.com/valhalla/valhalla/pull/3143)

* **Enhancement**
   * CHANGED: Refactor base costing options parsing to handle more common stuff in a one place [#3125](https://github.com/valhalla/valhalla/pull/3125)
   * CHANGED: Unified Sign/SignElement into sign.proto [#3146](https://github.com/valhalla/valhalla/pull/3146)
   * ADDED: New verbal succinct transition instruction to maneuver & narrativebuilder. Currently this instruction will be used in place of a very long street name to avoid repetition of long names [#2844](https://github.com/valhalla/valhalla/pull/2844)
   * ADDED: Added oneway support for pedestrian access and foot restrictions [#3123](https://github.com/valhalla/valhalla/pull/3123)
   * ADDED: Exposing rest-area names in passive maneuvers [#3172](https://github.com/valhalla/valhalla/pull/3172)
   * CHORE: Updates robin-hood-hashing third-party library
   * ADDED: Support `barrier=yes|swing_gate|jersey_barrier` tags [#3154](https://github.com/valhalla/valhalla/pull/3154)
   * ADDED: Maintain `access=permit|residents` tags as private [#3149](https://github.com/valhalla/valhalla/pull/3149)
   * CHANGED: Replace `avoid_*` API parameters with more accurate `exclude_*` [#3093](https://github.com/valhalla/valhalla/pull/3093)
   * ADDED: Penalize private gates [#3144](https://github.com/valhalla/valhalla/pull/3144)
   * CHANGED: Renamed protobuf Sign/SignElement to TripSign/TripSignElement [#3168](https://github.com/valhalla/valhalla/pull/3168)
   * CHORE: Updates googletest to release-1.11.0 [#3166](https://github.com/valhalla/valhalla/pull/3166)
   * CHORE: Enables -Wall on sif sources [#3178](https://github.com/valhalla/valhalla/pull/3178)
   * ADDED: Allow going through accessible `barrier=bollard` and penalize routing through it, when the access is private [#3175](https://github.com/valhalla/valhalla/pull/3175)
   * ADDED: Add country code to incident metadata [#3169](https://github.com/valhalla/valhalla/pull/3169)
   * CHANGED: Use distance instead of time to check limited sharing criteria [#3183](https://github.com/valhalla/valhalla/pull/3183)
   * ADDED: Introduced a new via_waypoints array on the leg in the osrm route serializer that describes where a particular waypoint from the root-level array matches to the route. [#3189](https://github.com/valhalla/valhalla/pull/3189)
   * ADDED: Added vehicle width and height as an option for auto (and derived: taxi, bus, hov) profile (https://github.com/valhalla/valhalla/pull/3179)
   * ADDED: Support for statsd integration for basic error and requests metrics [#3191](https://github.com/valhalla/valhalla/pull/3191)
   * CHANGED: Get rid of typeid in statistics-related code. [#3227](https://github.com/valhalla/valhalla/pull/3227)

## Release Date: 2021-05-26 Valhalla 3.1.2
* **Removed**
* **Bug Fix**
   * FIXED: Change unnamed road intersections from being treated as penil point u-turns [#3084](https://github.com/valhalla/valhalla/pull/3084)
   * FIXED: Fix TimeDepReverse termination and path cost calculation (for arrive_by routing) [#2987](https://github.com/valhalla/valhalla/pull/2987)
   * FIXED: Isochrone (::Generalize()) fix to avoid generating self-intersecting polygons [#3026](https://github.com/valhalla/valhalla/pull/3026)
   * FIXED: Handle day_on/day_off/hour_on/hour_off restrictions [#3029](https://github.com/valhalla/valhalla/pull/3029)
   * FIXED: Apply conditional restrictions with dow only to the edges when routing [#3039](https://github.com/valhalla/valhalla/pull/3039)
   * FIXED: Missing locking in incident handler needed to hang out to scop lock rather than let the temporary disolve [#3046](https://github.com/valhalla/valhalla/pull/3046)
   * FIXED: Continuous lane guidance fix [#3054](https://github.com/valhalla/valhalla/pull/3054)
   * FIXED: Fix reclassification for "shorter" ferries and rail ferries (for Chunnel routing issues) [#3038](https://github.com/valhalla/valhalla/pull/3038)
   * FIXED: Incorrect routing through motor_vehicle:conditional=destination. [#3041](https://github.com/valhalla/valhalla/pull/3041)
   * FIXED: Allow destination-only routing on the first-pass for non bidirectional Astar algorithms. [#3085](https://github.com/valhalla/valhalla/pull/3085)
   * FIXED: Highway/ramp lane bifurcation [#3088](https://github.com/valhalla/valhalla/pull/3088)
   * FIXED: out of bound access of tile hierarchy in base_ll function in graphheader [#3089](https://github.com/valhalla/valhalla/pull/3089)
   * FIXED: include shortcuts in avoid edge set for avoid_polygons [#3090](https://github.com/valhalla/valhalla/pull/3090)

* **Enhancement**
   * CHANGED: Refactor timedep forward/reverse to reduce code repetition [#2987](https://github.com/valhalla/valhalla/pull/2987)
   * CHANGED: Sync translation files with Transifex command line tool [#3030](https://github.com/valhalla/valhalla/pull/3030)
   * CHANGED: Use osm tags in links reclassification algorithm in order to reduce false positive downgrades [#3042](https://github.com/valhalla/valhalla/pull/3042)
   * CHANGED: Use CircleCI XL instances for linux based builds [#3043](https://github.com/valhalla/valhalla/pull/3043)
   * ADDED: ci: Enable undefined sanitizer [#2999](https://github.com/valhalla/valhalla/pull/2999)
   * ADDED: Optionally pass preconstructed graphreader to connectivity map [#3046](https://github.com/valhalla/valhalla/pull/3046)
   * CHANGED: ci: Skip Win CI runs for irrelevant files [#3014](https://github.com/valhalla/valhalla/pull/3014)
   * ADDED: Allow configuration-driven default speed assignment based on edge properties [#3055](https://github.com/valhalla/valhalla/pull/3055)
   * CHANGED: Use std::shared_ptr in case if ENABLE_THREAD_SAFE_TILE_REF_COUNT is ON. [#3067](https://github.com/valhalla/valhalla/pull/3067)
   * CHANGED: Reduce stop impact when driving in parking lots [#3051](https://github.com/valhalla/valhalla/pull/3051)
   * ADDED: Added another through route test [#3074](https://github.com/valhalla/valhalla/pull/3074)
   * ADDED: Adds incident-length to metadata proto [#3083](https://github.com/valhalla/valhalla/pull/3083)
   * ADDED: Do not penalize gates that have allowed access [#3078](https://github.com/valhalla/valhalla/pull/3078)
   * ADDED: Added missing k/v pairs to taginfo.json.  Updated PR template. [#3101](https://github.com/valhalla/valhalla/pull/3101)
   * CHANGED: Serialize isochrone 'contour' properties as floating point so they match user supplied value [#3078](https://github.com/valhalla/valhalla/pull/3095)
   * NIT: Enables compiler warnings as errors in midgard module [#3104](https://github.com/valhalla/valhalla/pull/3104)
   * CHANGED: Check all tiles for nullptr that reads from graphreader to avoid fails in case tiles might be missing. [#3065](https://github.com/valhalla/valhalla/pull/3065)

## Release Date: 2021-04-21 Valhalla 3.1.1
* **Removed**
   * REMOVED: The tossing of private roads in [#1960](https://github.com/valhalla/valhalla/pull/1960) was too aggressive and resulted in a lot of no routes.  Reverted this logic.  [#2934](https://github.com/valhalla/valhalla/pull/2934)
   * REMOVED: stray references to node bindings [#3012](https://github.com/valhalla/valhalla/pull/3012)

* **Bug Fix**
   * FIXED: Fix compression_utils.cc::inflate(...) throw - make it catchable [#2839](https://github.com/valhalla/valhalla/pull/2839)
   * FIXED: Fix compiler errors if HAVE_HTTP not enabled [#2807](https://github.com/valhalla/valhalla/pull/2807)
   * FIXED: Fix alternate route serialization [#2811](https://github.com/valhalla/valhalla/pull/2811)
   * FIXED: Store restrictions in the right tile [#2781](https://github.com/valhalla/valhalla/pull/2781)
   * FIXED: Failing to write tiles because of racing directory creation [#2810](https://github.com/valhalla/valhalla/pull/2810)
   * FIXED: Regression in stopping expansion on transitions down in time-dependent routes [#2815](https://github.com/valhalla/valhalla/pull/2815)
   * FIXED: Fix crash in loki when trace_route is called with 2 locations.[#2817](https://github.com/valhalla/valhalla/pull/2817)
   * FIXED: Mark the restriction start and end as via ways to fix IsBridgingEdge function in Bidirectional Astar [#2796](https://github.com/valhalla/valhalla/pull/2796)
   * FIXED: Dont add predictive traffic to the tile if it's empty [#2826](https://github.com/valhalla/valhalla/pull/2826)
   * FIXED: Fix logic bidirectional astar to avoid double u-turns and extra detours [#2802](https://github.com/valhalla/valhalla/pull/2802)
   * FIXED: Re-enable transition cost for motorcycle profile [#2837](https://github.com/valhalla/valhalla/pull/2837)
   * FIXED: Increase limits for timedep_* algorithms. Split track_factor into edge factor and transition penalty [#2845](https://github.com/valhalla/valhalla/pull/2845)
   * FIXED: Loki was looking up the wrong costing enum for avoids [#2856](https://github.com/valhalla/valhalla/pull/2856)
   * FIXED: Fix way_ids -> graph_ids conversion for complex restrictions: handle cases when a way is split into multiple edges [#2848](https://github.com/valhalla/valhalla/pull/2848)
   * FIXED: Honor access mode while matching OSMRestriction with the graph [#2849](https://github.com/valhalla/valhalla/pull/2849)
   * FIXED: Ensure route summaries are unique among all returned route/legs [#2874](https://github.com/valhalla/valhalla/pull/2874)
   * FIXED: Fix compilation errors when boost < 1.68 and libprotobuf < 3.6  [#2878](https://github.com/valhalla/valhalla/pull/2878)
   * FIXED: Allow u-turns at no-access barriers when forced by heading [#2875](https://github.com/valhalla/valhalla/pull/2875)
   * FIXED: Fixed "No route found" error in case of multipoint request with locations near low reachability edges [#2914](https://github.com/valhalla/valhalla/pull/2914)
   * FIXED: Python bindings installation [#2751](https://github.com/valhalla/valhalla/issues/2751)
   * FIXED: Skip bindings if there's no Python development version [#2893](https://github.com/valhalla/valhalla/pull/2893)
   * FIXED: Use CMakes built-in Python variables to configure installation [#2931](https://github.com/valhalla/valhalla/pull/2931)
   * FIXED: Sometimes emitting zero-length route geometry when traffic splits edge twice [#2943](https://github.com/valhalla/valhalla/pull/2943)
   * FIXED: Fix map-match segfault when gps-points project very near a node [#2946](https://github.com/valhalla/valhalla/pull/2946)
   * FIXED: Use kServiceRoad edges while searching for ferry connection [#2933](https://github.com/valhalla/valhalla/pull/2933)
   * FIXED: Enhanced logic for IsTurnChannelManeuverCombinable [#2952](https://github.com/valhalla/valhalla/pull/2952)
   * FIXED: Restore compatibility with gcc 6.3.0, libprotobuf 3.0.0, boost v1.62.0 [#2953](https://github.com/valhalla/valhalla/pull/2953)
   * FIXED: Dont abort bidirectional a-star search if only one direction is exhausted [#2936](https://github.com/valhalla/valhalla/pull/2936)
   * FIXED: Fixed missing comma in the scripts/valhalla_build_config [#2963](https://github.com/valhalla/valhalla/pull/2963)
   * FIXED: Reverse and Multimodal Isochrones were returning forward results [#2967](https://github.com/valhalla/valhalla/pull/2967)
   * FIXED: Map-match fix for first gps-point being exactly equal to street shape-point [#2977](https://github.com/valhalla/valhalla/pull/2977)
   * FIXED: Add missing GEOS:GEOS dep to mjolnir target [#2901](https://github.com/valhalla/valhalla/pull/2901)
   * FIXED: Allow expansion into a region when not_thru_pruning is false on 2nd pass [#2978](https://github.com/valhalla/valhalla/pull/2978)
   * FIXED: Fix polygon area calculation: use Shoelace formula [#2927](https://github.com/valhalla/valhalla/pull/2927)
   * FIXED: Isochrone: orient segments/rings acoording to the right-hand rule [#2932](https://github.com/valhalla/valhalla/pull/2932)
   * FIXED: Parsenodes fix: check if index is out-of-bound first [#2984](https://github.com/valhalla/valhalla/pull/2984)
   * FIXED: Fix for unique-summary logic [#2996](https://github.com/valhalla/valhalla/pull/2996)
   * FIXED: Isochrone: handle origin edges properly [#2990](https://github.com/valhalla/valhalla/pull/2990)
   * FIXED: Annotations fail with returning NaN speed when the same point is duplicated in route geometry [#2992](https://github.com/valhalla/valhalla/pull/2992)
   * FIXED: Fix run_with_server.py to work on macOS [#3003](https://github.com/valhalla/valhalla/pull/3003)
   * FIXED: Removed unexpected maneuvers at sharp bends [#2968](https://github.com/valhalla/valhalla/pull/2968)
   * FIXED: Remove large number formatting for non-US countries [#3015](https://github.com/valhalla/valhalla/pull/3015)
   * FIXED: Odin undefined behaviour: handle case when xedgeuse is not initialized [#3020](https://github.com/valhalla/valhalla/pull/3020)

* **Enhancement**
   * Pedestrian crossing should be a separate TripLeg_Use [#2950](https://github.com/valhalla/valhalla/pull/2950)
   * CHANGED: Azure uses ninja as generator [#2779](https://github.com/valhalla/valhalla/pull/2779)
   * ADDED: Support for date_time type invariant for map matching [#2712](https://github.com/valhalla/valhalla/pull/2712)
   * ADDED: Add Bulgarian locale [#2825](https://github.com/valhalla/valhalla/pull/2825)
   * FIXED: No need for write permissions on tarball indices [#2822](https://github.com/valhalla/valhalla/pull/2822)
   * ADDED: nit: Links debug build with lld [#2813](https://github.com/valhalla/valhalla/pull/2813)
   * ADDED: Add costing option `use_living_streets` to avoid or favor living streets in route. [#2788](https://github.com/valhalla/valhalla/pull/2788)
   * CHANGED: Do not allocate mapped_cache vector in skadi when no elevation source is provided. [#2841](https://github.com/valhalla/valhalla/pull/2841)
   * ADDED: avoid_polygons logic [#2750](https://github.com/valhalla/valhalla/pull/2750)
   * ADDED: Added support for destination for conditional access restrictions [#2857](https://github.com/valhalla/valhalla/pull/2857)
   * CHANGED: Large sequences are now merge sorted which can be dramatically faster with certain hardware configurations. This is especially useful in speeding up the earlier stages (parsing, graph construction) of tile building [#2850](https://github.com/valhalla/valhalla/pull/2850)
   * CHANGED: When creating the intial graph edges by setting at which nodes they start and end, first mark the indices of those nodes in another sequence and then sort them by edgeid so that we can do the setting of start and end node sequentially in the edges file. This is much more efficient on certain hardware configurations [#2851](https://github.com/valhalla/valhalla/pull/2851)
   * CHANGED: Use relative cost threshold to extend search in bidirectional astar in order to find more alternates [#2868](https://github.com/valhalla/valhalla/pull/2868)
   * CHANGED: Throw an exception if directory does not exist when building traffic extract [#2871](https://github.com/valhalla/valhalla/pull/2871)
   * CHANGED: Support for ignoring multiple consecutive closures at start/end locations [#2846](https://github.com/valhalla/valhalla/pull/2846)
   * ADDED: Added sac_scale to trace_attributes output and locate edge output [#2818](https://github.com/valhalla/valhalla/pull/2818)
   * ADDED: Ukrainian language translations [#2882](https://github.com/valhalla/valhalla/pull/2882)
   * ADDED: Add support for closure annotations [#2816](https://github.com/valhalla/valhalla/pull/2816)
   * ADDED: Add costing option `service_factor`. Implement possibility to avoid or favor generic service roads in route for all costing options. [#2870](https://github.com/valhalla/valhalla/pull/2870)
   * CHANGED: Reduce stop impact cost when flow data is present [#2891](https://github.com/valhalla/valhalla/pull/2891)
   * CHANGED: Update visual compare script [#2803](https://github.com/valhalla/valhalla/pull/2803)
   * CHANGED: Service roads are not penalized for `pedestrian` costing by default. [#2898](https://github.com/valhalla/valhalla/pull/2898)
   * ADDED: Add complex mandatory restrictions support [#2766](https://github.com/valhalla/valhalla/pull/2766)
   * ADDED: Status endpoint for future status info and health checking of running service [#2907](https://github.com/valhalla/valhalla/pull/2907)
   * ADDED: Add min_level argument to valhalla_ways_to_edges [#2918](https://github.com/valhalla/valhalla/pull/2918)
   * ADDED: Adding ability to store the roundabout_exit_turn_degree to the maneuver [#2941](https://github.com/valhalla/valhalla/pull/2941)
   * ADDED: Penalize pencil point uturns and uturns at short internal edges. Note: `motorcycle` and `motor_scooter` models do not penalize on short internal edges. No new uturn penalty logic has been added to the pedestrian and bicycle costing models. [#2944](https://github.com/valhalla/valhalla/pull/2944)
   * CHANGED: Allow config object to be passed-in to path algorithms [#2949](https://github.com/valhalla/valhalla/pull/2949)
   * CHANGED: Allow disabling Werror
   * ADDED: Add ability to build Valhalla modules as STATIC libraries. [#2957](https://github.com/valhalla/valhalla/pull/2957)
   * NIT: Enables compiler warnings in part of mjolnir module [#2922](https://github.com/valhalla/valhalla/pull/2922)
   * CHANGED: Refactor isochrone/reachability forward/reverse search to reduce code repetition [#2969](https://github.com/valhalla/valhalla/pull/2969)
   * ADDED: Set the roundabout exit shape index when we are collapsing the roundabout maneuvers. [#2975](https://github.com/valhalla/valhalla/pull/2975)
   * CHANGED: Penalized closed edges if using them at start/end locations [#2964](https://github.com/valhalla/valhalla/pull/2964)
   * ADDED: Add shoulder to trace_attributes output. [#2980](https://github.com/valhalla/valhalla/pull/2980)
   * CHANGED: Refactor bidirectional astar forward/reverse search to reduce code repetition [#2970](https://github.com/valhalla/valhalla/pull/2970)
   * CHANGED: Factor for service roads is 1.0 by default. [#2988](https://github.com/valhalla/valhalla/pull/2988)
   * ADDED: Support for conditionally skipping CI runs [#2986](https://github.com/valhalla/valhalla/pull/2986)
   * ADDED: Add instructions for building valhalla on `arm64` macbook [#2997](https://github.com/valhalla/valhalla/pull/2997)
   * NIT: Enables compiler warnings in part of mjolnir module [#2995](https://github.com/valhalla/valhalla/pull/2995)
   * CHANGED: nit(rename): Renames the encoded live speed properties [#2998](https://github.com/valhalla/valhalla/pull/2998)
   * ADDED: ci: Vendors the codecov script [#3002](https://github.com/valhalla/valhalla/pull/3002)
   * CHANGED: Allow None build type [#3005](https://github.com/valhalla/valhalla/pull/3005)
   * CHANGED: ci: Build Python bindings for Mac OS [#3013](https://github.com/valhalla/valhalla/pull/3013)

## Release Date: 2021-01-25 Valhalla 3.1.0
* **Removed**
   * REMOVED: Remove Node bindings. [#2502](https://github.com/valhalla/valhalla/pull/2502)
   * REMOVED: appveyor builds. [#2550](https://github.com/valhalla/valhalla/pull/2550)
   * REMOVED: Removed x86 CI builds. [#2792](https://github.com/valhalla/valhalla/pull/2792)

* **Bug Fix**
   * FIXED: Crazy ETAs.  If a way has forward speed with no backward speed and it is not oneway, then we must set the default speed.  The reverse logic applies as well.  If a way has no backward speed but has a forward speed and it is not a oneway, then set the default speed. [#2102](https://github.com/valhalla/valhalla/pull/2102)
   * FIXED: Map matching elapsed times spliced amongst different legs and discontinuities are now correct [#2104](https://github.com/valhalla/valhalla/pull/2104)
   * FIXED: Date time information is now propogated amongst different legs and discontinuities [#2107](https://github.com/valhalla/valhalla/pull/2107)
   * FIXED: Adds support for geos-3.8 c++ api [#2021](https://github.com/valhalla/valhalla/issues/2021)
   * FIXED: Updated the osrm serializer to not set junction name for osrm origin/start maneuver - this is not helpful since we are not transitioning through the intersection.  [#2121](https://github.com/valhalla/valhalla/pull/2121)
   * FIXED: Removes precomputing of edge-costs which lead to wrong results [#2120](https://github.com/valhalla/valhalla/pull/2120)
   * FIXED: Complex turn-restriction invalidates edge marked as kPermanent [#2103](https://github.com/valhalla/valhalla/issues/2103)
   * FIXED: Fixes bug with inverted time-restriction parsing [#2167](https://github.com/valhalla/valhalla/pull/2167)
   * FIXED: Fixed several bugs with numeric underflow in map-matching trip durations. These may
     occur when serializing match results where adjacent trace points appear out-of-sequence on the
     same edge [#2178](https://github.com/valhalla/valhalla/pull/2178)
     - `MapMatcher::FormPath` now catches route discontinuities on the same edge when the distance
       percentage along don't agree. The trip leg builder builds disconnected legs on a single edge
       to avoid duration underflow.
     - Correctly populate edge groups when matching results contain loops. When a loop occurs,
       the leg builder now starts at the correct edge where the loop ends, and correctly accounts
       for any contained edges.
     - Duration over-trimming at the terminating edge of a match.
   * FIXED: Increased internal precision of time tracking per edge and maneuver so that maneuver times sum to the same time represented in the leg summary [#2195](https://github.com/valhalla/valhalla/pull/2195)
   * FIXED: Tagged speeds were not properly marked. We were not using forward and backward speeds to flag if a speed is tagged or not.  Should not update turn channel speeds if we are not inferring them.  Added additional logic to handle PH in the conditional restrictions. Do not update stop impact for ramps if they are marked as internal. [#2198](https://github.com/valhalla/valhalla/pull/2198)
   * FIXED: Fixed the sharp turn phrase [#2226](https://github.com/valhalla/valhalla/pull/2226)
   * FIXED: Protect against duplicate points in the input or points that snap to the same location resulting in `nan` times for the legs of the map match (of a 0 distance route) [#2229](https://github.com/valhalla/valhalla/pull/2229)
   * FIXED: Improves restriction check on briding edge in Bidirectional Astar [#2228](https://github.com/valhalla/valhalla/pull/2242)
   * FIXED: Allow nodes at location 0,0 [#2245](https://github.com/valhalla/valhalla/pull/2245)
   * FIXED: Fix RapidJSON compiler warnings and naming conflict [#2249](https://github.com/valhalla/valhalla/pull/2249)
   * FIXED: Fixed bug in resample_spherical_polyline where duplicate successive lat,lng locations in the polyline resulting in `nan` for the distance computation which shortcuts further sampling [#2239](https://github.com/valhalla/valhalla/pull/2239)
   * FIXED: Update exit logic for non-motorways [#2252](https://github.com/valhalla/valhalla/pull/2252)
   * FIXED: Transition point map-matching. When match results are on a transition point, we search for the sibling nodes at that transition and snap it to the corresponding edges in the route. [#2258](https://github.com/valhalla/valhalla/pull/2258)
   * FIXED: Fixed verbal multi-cue logic [#2270](https://github.com/valhalla/valhalla/pull/2270)
   * FIXED: Fixed Uturn cases when a not_thru edge is connected to the origin edge. [#2272](https://github.com/valhalla/valhalla/pull/2272)
   * FIXED: Update intersection classes in osrm response to not label all ramps as motorway [#2279](https://github.com/valhalla/valhalla/pull/2279)
   * FIXED: Fixed bug in mapmatcher when interpolation point goes before the first valid match or after the last valid match. Such behavior usually leads to discontinuity in matching. [#2275](https://github.com/valhalla/valhalla/pull/2275)
   * FIXED: Fixed an issue for time_allowed logic.  Previously we returned false on the first time allowed restriction and did not check them all. Added conditional restriction gurka test and datetime optional argument to gurka header file. [#2286](https://github.com/valhalla/valhalla/pull/2286)
   * FIXED: Fixed an issue for date ranges.  For example, for the range Jan 04 to Jan 02 we need to test to end of the year and then from the first of the year to the end date.  Also, fixed an emergency tag issue.  We should only set the use to emergency if all other access is off. [#2290](https://github.com/valhalla/valhalla/pull/2290)
   * FIXED: Found a few issues with the initial ref and direction logic for ways.  We were overwriting the refs with directionals to the name_offset_map instead of concatenating them together.  Also, we did not allow for blank entries for GetTagTokens. [#2298](https://github.com/valhalla/valhalla/pull/2298)
   * FIXED: Fixed an issue where MatchGuidanceViewJunctions is only looking at the first edge. Set the data_id for guidance views to the changeset id as it is already being populated. Also added test for guidance views. [#2303](https://github.com/valhalla/valhalla/pull/2303)
   * FIXED: Fixed a problem with live speeds where live speeds were being used to determine access, even when a live
   speed (current time) route wasn't what was requested. [#2311](https://github.com/valhalla/valhalla/pull/2311)
   * FIXED: Fix break/continue typo in search filtering [#2317](https://github.com/valhalla/valhalla/pull/2317)
   * FIXED: Fix a crash in trace_route due to iterating past the end of a vector. [#2322](https://github.com/valhalla/valhalla/pull/2322)
   * FIXED: Don't allow timezone information in the local date time string attached at each location. [#2312](https://github.com/valhalla/valhalla/pull/2312)
   * FIXED: Fix short route trimming in bidirectional astar [#2323](https://github.com/valhalla/valhalla/pull/2323)
   * FIXED: Fix shape trimming in leg building for snap candidates that lie within the margin of rounding error [#2326](https://github.com/valhalla/valhalla/pull/2326)
   * FIXED: Fixes route duration underflow with traffic data [#2325](https://github.com/valhalla/valhalla/pull/2325)
   * FIXED: Parse mtb:scale tags and set bicycle access if present [#2117](https://github.com/valhalla/valhalla/pull/2117)
   * FIXED: Fixed segfault.  Shape was missing from options for valhalla_path_comparison and valhalla_run_route.  Also, costing options was missing in valhalla_path_comparison. [#2343](https://github.com/valhalla/valhalla/pull/2343)
   * FIXED: Handle decimal numbers with zero-value mantissa properly in Lua [#2355](https://github.com/valhalla/valhalla/pull/2355)
   * FIXED: Many issues that resulted in discontinuities, failed matches or incorrect time/duration for map matching requests. [#2292](https://github.com/valhalla/valhalla/pull/2292)
   * FIXED: Seeing segfault when loading large osmdata data files before loading LuaJit. LuaJit fails to create luaL_newstate() Ref: [#2158](https://github.com/ntop/ntopng/issues/2158) Resolution is to load LuaJit before loading the data files. [#2383](https://github.com/valhalla/valhalla/pull/2383)
   * FIXED: Store positive/negative OpenLR offsets in bucketed form [#2405](https://github.com/valhalla/valhalla/2405)
   * FIXED: Fix on map-matching return code when breakage distance limitation exceeds. Instead of letting the request goes into meili and fails in finding a route, we check the distance in loki and early return with exception code 172. [#2406](https://github.com/valhalla/valhalla/pull/2406)
   * FIXED: Don't create edges for portions of ways that are doubled back on themselves as this confuses opposing edge index computations [#2385](https://github.com/valhalla/valhalla/pull/2385)
   * FIXED: Protect against nan in uniform_resample_spherical_polyline. [#2431](https://github.com/valhalla/valhalla/pull/2431)
   * FIXED: Obvious maneuvers. [#2436](https://github.com/valhalla/valhalla/pull/2436)
   * FIXED: Base64 encoding/decoding [#2452](https://github.com/valhalla/valhalla/pull/2452)
   * FIXED: Added post roundabout instruction when enter/exit roundabout maneuvers are combined [#2454](https://github.com/valhalla/valhalla/pull/2454)
   * FIXED: openlr: Explicitly check for linear reference option for Valhalla serialization. [#2458](https://github.com/valhalla/valhalla/pull/2458)
   * FIXED: Fix segfault: Do not combine last turn channel maneuver. [#2463](https://github.com/valhalla/valhalla/pull/2463)
   * FIXED: Remove extraneous whitespaces from ja-JP.json. [#2471](https://github.com/valhalla/valhalla/pull/2471)
   * FIXED: Checks protobuf serialization/parsing success [#2477](https://github.com/valhalla/valhalla/pull/2477)
   * FIXED: Fix dereferencing of end for std::lower_bound in sequence and possible UB [#2488](https://github.com/valhalla/valhalla/pull/2488)
   * FIXED: Make tile building reproducible: fix UB-s [#2480](https://github.com/valhalla/valhalla/pull/2480)
   * FIXED: Zero initialize EdgeInfoInner.spare0_. Uninitialized spare0_ field produced UB which causes gurka_reproduce_tile_build to fail intermittently. [2499](https://github.com/valhalla/valhalla/pull/2499)
   * FIXED: Drop unused CHANGELOG validation script, straggling NodeJS references [#2506](https://github.com/valhalla/valhalla/pull/2506)
   * FIXED: Fix missing nullptr checks in graphreader and loki::Reach (causing segfault during routing with not all levels of tiles availble) [#2504](https://github.com/valhalla/valhalla/pull/2504)
   * FIXED: Fix mismatch of triplegedge roadclass and directededge roadclass [#2507](https://github.com/valhalla/valhalla/pull/2507)
   * FIXED: Improve german destination_verbal_alert phrases [#2509](https://github.com/valhalla/valhalla/pull/2509)
   * FIXED: Undefined behavior cases discovered with undefined behavior sanitizer tool. [2498](https://github.com/valhalla/valhalla/pull/2498)
   * FIXED: Fixed logic so verbal keep instructions use branch exit sign info for ramps [#2520](https://github.com/valhalla/valhalla/pull/2520)
   * FIXED: Fix bug in trace_route for uturns causing garbage coordinates [#2517](https://github.com/valhalla/valhalla/pull/2517)
   * FIXED: Simplify heading calculation for turn type. Remove undefined behavior case. [#2513](https://github.com/valhalla/valhalla/pull/2513)
   * FIXED: Always set costing name even if one is not provided for osrm serializer weight_name. [#2528](https://github.com/valhalla/valhalla/pull/2528)
   * FIXED: Make single-thread tile building reproducible: fix seed for shuffle, use concurrency configuration from the mjolnir section. [#2515](https://github.com/valhalla/valhalla/pull/2515)
   * FIXED: More Windows compatibility: build tiles and some run actions work now (including CI tests) [#2300](https://github.com/valhalla/valhalla/issues/2300)
   * FIXED: Transcoding of c++ location to pbf location used path edges in the place of filtered edges. [#2542](https://github.com/valhalla/valhalla/pull/2542)
   * FIXED: Add back whitelisting action types. [#2545](https://github.com/valhalla/valhalla/pull/2545)
   * FIXED: Allow uturns for truck costing now that we have derived deadends marked in the edge label [#2559](https://github.com/valhalla/valhalla/pull/2559)
   * FIXED: Map matching uturn trimming at the end of an edge where it wasn't needed. [#2558](https://github.com/valhalla/valhalla/pull/2558)
   * FIXED: Multicue enter roundabout [#2556](https://github.com/valhalla/valhalla/pull/2556)
   * FIXED: Changed reachability computation to take into account live speed [#2597](https://github.com/valhalla/valhalla/pull/2597)
   * FIXED: Fixed a bug where the temp files were not getting read in if you started with the construct edges or build phase for valhalla_build_tiles. [#2601](https://github.com/valhalla/valhalla/pull/2601)
   * FIXED: Updated fr-FR.json with partial translations. [#2605](https://github.com/valhalla/valhalla/pull/2605)
   * FIXED: Removed superfluous const qualifier from odin/signs [#2609](https://github.com/valhalla/valhalla/pull/2609)
   * FIXED: Internal maneuver placement [#2600](https://github.com/valhalla/valhalla/pull/2600)
   * FIXED: Complete fr-FR.json locale. [#2614](https://github.com/valhalla/valhalla/pull/2614)
   * FIXED: Don't truncate precision in polyline encoding [#2632](https://github.com/valhalla/valhalla/pull/2632)
   * FIXED: Fix all compiler warnings in sif and set to -Werror [#2642](https://github.com/valhalla/valhalla/pull/2642)
   * FIXED: Remove unnecessary maneuvers to continue straight [#2647](https://github.com/valhalla/valhalla/pull/2647)
   * FIXED: Linear reference support in route/mapmatch apis (FOW, FRC, bearing, and number of references) [#2645](https://github.com/valhalla/valhalla/pull/2645)
   * FIXED: Ambiguous local to global (with timezone information) date time conversions now all choose to use the later time instead of throwing unhandled exceptions [#2665](https://github.com/valhalla/valhalla/pull/2665)
   * FIXED: Overestimated reach caused be reenquing transition nodes without checking that they had been already expanded [#2670](https://github.com/valhalla/valhalla/pull/2670)
   * FIXED: Build with C++17 standard. Deprecated function calls are substituted with new ones. [#2669](https://github.com/valhalla/valhalla/pull/2669)
   * FIXED: Improve German post_transition_verbal instruction [#2677](https://github.com/valhalla/valhalla/pull/2677)
   * FIXED: Lane updates.  Add the turn lanes to all edges of the way.  Do not "enhance" turn lanes if they are part of a complex restriction.  Moved ProcessTurnLanes after UpdateManeuverPlacementForInternalIntersectionTurns.  Fix for a missing "uturn" indication for intersections on the previous maneuver, we were serializing an empty list. [#2679](https://github.com/valhalla/valhalla/pull/2679)
   * FIXED: Fixes OpenLr serialization [#2688](https://github.com/valhalla/valhalla/pull/2688)
   * FIXED: Internal edges can't be also a ramp or a turn channel.  Also, if an edge is marked as ramp and turn channel mark it as a ramp.  [2689](https://github.com/valhalla/valhalla/pull/2689)
   * FIXED: Check that speeds are equal for the edges going in the same direction while buildig shortcuts [#2691](https://github.com/valhalla/valhalla/pull/2691)
   * FIXED: Missing fork or bear instruction [#2683](https://github.com/valhalla/valhalla/pull/2683)
   * FIXED: Eliminate null pointer dereference in GraphReader::AreEdgesConnected [#2695](https://github.com/valhalla/valhalla/issues/2695)
   * FIXED: Fix polyline simplification float/double comparison [#2698](https://github.com/valhalla/valhalla/issues/2698)
   * FIXED: Weights were sometimes negative due to incorrect updates to elapsed_cost [#2702](https://github.com/valhalla/valhalla/pull/2702)
   * FIXED: Fix bidirectional route failures at deadends [#2705](https://github.com/valhalla/valhalla/pull/2705)
   * FIXED: Updated logic to call out a non-obvious turn [#2708](https://github.com/valhalla/valhalla/pull/2708)
   * FIXED: valhalla_build_statistics multithreaded mode fixed [#2707](https://github.com/valhalla/valhalla/pull/2707)
   * FIXED: If infer_internal_intersections is true then allow internals that are also ramps or TCs. Without this we produce an extra continue manuever.  [#2710](https://github.com/valhalla/valhalla/pull/2710)
   * FIXED: We were routing down roads that should be destination only. Now we mark roads with motor_vehicle=destination and motor_vehicle=customers or access=destination and access=customers as destination only. [#2722](https://github.com/valhalla/valhalla/pull/2722)
   * FIXED: Replace all Python2 print statements with Python3 syntax [#2716](https://github.com/valhalla/valhalla/issues/2716)
   * FIXED: Some HGT files not found [#2723](https://github.com/valhalla/valhalla/issues/2723)
   * FIXED: Fix PencilPointUturn detection by removing short-edge check and updating angle threshold [#2725](https://github.com/valhalla/valhalla/issues/2725)
   * FIXED: Fix invalid continue/bear maneuvers [#2729](https://github.com/valhalla/valhalla/issues/2729)
   * FIXED: Fixes an issue that lead to double turns within a very short distance, when instead, it should be a u-turn. We now collapse double L turns or double R turns in short non-internal intersections to u-turns. [#2740](https://github.com/valhalla/valhalla/pull/2740)
   * FIXED: fixes an issue that lead to adding an extra maneuver. We now combine a current maneuver short length non-internal edges (left or right) with the next maneuver that is a kRampStraight. [#2741](https://github.com/valhalla/valhalla/pull/2741)
   * FIXED: Reduce verbose instructions by collapsing small end ramp forks [#2762](https://github.com/valhalla/valhalla/issues/2762)
   * FIXED: Remove redundant return statements [#2776](https://github.com/valhalla/valhalla/pull/2776)
   * FIXED: Added unit test for BuildAdminFromPBF() to test GEOS 3.9 update. [#2787](https://github.com/valhalla/valhalla/pull/2787)
   * FIXED: Add support for geos-3.9 c++ api [#2739](https://github.com/valhalla/valhalla/issues/2739)
   * FIXED: Fix check for live speed validness [#2797](https://github.com/valhalla/valhalla/pull/2797)

* **Enhancement**
   * ADDED: Matrix of Bike Share [#2590](https://github.com/valhalla/valhalla/pull/2590)
   * ADDED: Add ability to provide custom implementation for candidate collection in CandidateQuery. [#2328](https://github.com/valhalla/valhalla/pull/2328)
   * ADDED: Cancellation of tile downloading. [#2319](https://github.com/valhalla/valhalla/pull/2319)
   * ADDED: Return the coordinates of the nodes isochrone input locations snapped to [#2111](https://github.com/valhalla/valhalla/pull/2111)
   * ADDED: Allows more complicated routes in timedependent a-star before timing out [#2068](https://github.com/valhalla/valhalla/pull/2068)
   * ADDED: Guide signs and junction names [#2096](https://github.com/valhalla/valhalla/pull/2096)
   * ADDED: Added a bool to the config indicating whether to use commercially set attributes.  Added logic to not call IsIntersectionInternal if this is a commercial data set.  [#2132](https://github.com/valhalla/valhalla/pull/2132)
   * ADDED: Removed commerical data set bool to the config and added more knobs for data.  Added infer_internal_intersections, infer_turn_channels, apply_country_overrides, and use_admin_db.  [#2173](https://github.com/valhalla/valhalla/pull/2173)
   * ADDED: Allow using googletest in unit tests and convert all tests to it (old test.cc is completely removed). [#2128](https://github.com/valhalla/valhalla/pull/2128)
   * ADDED: Add guidance view capability. [#2209](https://github.com/valhalla/valhalla/pull/2209)
   * ADDED: Collect turn cost information as path is formed so that it can be seralized out for trace attributes or osrm flavored intersections. Also add shape_index to osrm intersections. [#2207](https://github.com/valhalla/valhalla/pull/2207)
   * ADDED: Added alley factor to autocost.  Factor is defaulted at 1.0f or do not avoid alleys. [#2246](https://github.com/valhalla/valhalla/pull/2246)
   * ADDED: Support unlimited speed limits where maxspeed=none. [#2251](https://github.com/valhalla/valhalla/pull/2251)
   * ADDED: Implement improved Reachability check using base class Dijkstra. [#2243](https://github.com/valhalla/valhalla/pull/2243)
   * ADDED: Gurka integration test framework with ascii-art maps [#2244](https://github.com/valhalla/valhalla/pull/2244)
   * ADDED: Add to the stop impact when transitioning from higher to lower class road and we are not on a turn channel or ramp. Also, penalize lefts when driving on the right and vice versa. [#2282](https://github.com/valhalla/valhalla/pull/2282)
   * ADDED: Added reclassify_links, use_direction_on_ways, and allow_alt_name as config options.  If `use_direction_on_ways = true` then use `direction` and `int_direction` on the way to update the directional for the `ref` and `int_ref`.  Also, copy int_efs to the refs. [#2285](https://github.com/valhalla/valhalla/pull/2285)
   * ADDED: Add support for live traffic. [#2268](https://github.com/valhalla/valhalla/pull/2268)
   * ADDED: Implement per-location search filters for functional road class and forms of way. [#2289](https://github.com/valhalla/valhalla/pull/2289)
   * ADDED: Approach, multi-cue, and length updates [#2313](https://github.com/valhalla/valhalla/pull/2313)
   * ADDED: Speed up timezone differencing calculation if cache is provided. [#2316](https://github.com/valhalla/valhalla/pull/2316)
   * ADDED: Added rapidjson/schema.h to baldr/rapidjson_util.h to make it available for use within valhalla. [#2330](https://github.com/valhalla/valhalla/issues/2330)
   * ADDED: Support decimal precision for height values in elevation service. Also support polyline5 for encoded polylines input and output to elevation service. [#2324](https://github.com/valhalla/valhalla/pull/2324)
   * ADDED: Use both imminent and distant verbal multi-cue phrases. [#2353](https://github.com/valhalla/valhalla/pull/2353)
   * ADDED: Split parsing stage into 3 separate stages. [#2339](https://github.com/valhalla/valhalla/pull/2339)
   * CHANGED: Speed up graph enhancing by avoiding continuous unordered_set rebuilding [#2349](https://github.com/valhalla/valhalla/pull/2349)
   * CHANGED: Skip calling out to Lua for nodes/ways/relations with not tags - speeds up parsing. [#2351](https://github.com/valhalla/valhalla/pull/2351)
   * CHANGED: Switch to LuaJIT for lua scripting - speeds up file parsing [#2352](https://github.com/valhalla/valhalla/pull/2352)
   * ADDED: Ability to create OpenLR records from raw data. [#2356](https://github.com/valhalla/valhalla/pull/2356)
   * ADDED: Revamp length phrases [#2359](https://github.com/valhalla/valhalla/pull/2359)
   * CHANGED: Do not allocate memory in skadi if we don't need it. [#2373](https://github.com/valhalla/valhalla/pull/2373)
   * CHANGED: Map matching: throw error (443/NoSegment) when no candidate edges are available. [#2370](https://github.com/valhalla/valhalla/pull/2370/)
   * ADDED: Add sk-SK.json (slovak) localization file. [#2376](https://github.com/valhalla/valhalla/pull/2376)
   * ADDED: Extend roundabout phrases. [#2378](https://github.com/valhalla/valhalla/pull/2378)
   * ADDED: More roundabout phrase tests. [#2382](https://github.com/valhalla/valhalla/pull/2382)
   * ADDED: Update the turn and continue phrases to include junction names and guide signs. [#2386](https://github.com/valhalla/valhalla/pull/2386)
   * ADDED: Add the remaining guide sign toward phrases [#2389](https://github.com/valhalla/valhalla/pull/2389)
   * ADDED: The ability to allow immediate uturns at trace points in a map matching request [#2380](https://github.com/valhalla/valhalla/pull/2380)
   * ADDED: Add utility functions to Signs. [#2390](https://github.com/valhalla/valhalla/pull/2390)
   * ADDED: Unified time tracking for all algorithms that support time-based graph expansion. [#2278](https://github.com/valhalla/valhalla/pull/2278)
   * ADDED: Add rail_ferry use and costing. [#2408](https://github.com/valhalla/valhalla/pull/2408)
   * ADDED: `street_side_max_distance`, `display_lat` and `display_lon` to `locations` in input for better control of routing side of street [#1769](https://github.com/valhalla/valhalla/pull/1769)
   * ADDED: Add addtional exit phrases. [#2421](https://github.com/valhalla/valhalla/pull/2421)
   * ADDED: Add Japanese locale, update German. [#2432](https://github.com/valhalla/valhalla/pull/2432)
   * ADDED: Gurka expect_route refactor [#2435](https://github.com/valhalla/valhalla/pull/2435)
   * ADDED: Add option to suppress roundabout exits [#2437](https://github.com/valhalla/valhalla/pull/2437)
   * ADDED: Add Greek locale. [#2438](https://github.com/valhalla/valhalla/pull/2438)
   * ADDED (back): Support for 64bit wide way ids in the edgeinfo structure with no impact to size for data sources with ids 32bits wide. [#2422](https://github.com/valhalla/valhalla/pull/2422)
   * ADDED: Support for 64bit osm node ids in parsing stage of tile building [#2422](https://github.com/valhalla/valhalla/pull/2422)
   * CHANGED: Point2/PointLL are now templated to allow for higher precision coordinate math when desired [#2429](https://github.com/valhalla/valhalla/pull/2429)
   * ADDED: Optional OpenLR Encoded Path Edges in API Response [#2424](https://github.com/valhalla/valhalla/pull/2424)
   * ADDED: Add explicit include for sstream to be compatible with msvc_x64 toolset. [#2449](https://github.com/valhalla/valhalla/pull/2449)
   * ADDED: Properly split returned path if traffic conditions change partway along edges [#2451](https://github.com/valhalla/valhalla/pull/2451/files)
   * ADDED: Add Dutch locale. [#2464](https://github.com/valhalla/valhalla/pull/2464)
   * ADDED: Check with address sanititizer in CI. Add support for undefined behavior sanitizer. [#2487](https://github.com/valhalla/valhalla/pull/2487)
   * ADDED: Ability to recost a path and increased cost/time details along the trippath and json output [#2425](https://github.com/valhalla/valhalla/pull/2425)
   * ADDED: Add the ability to do bikeshare based (ped/bike) multimodal routing [#2031](https://github.com/valhalla/valhalla/pull/2031)
   * ADDED: Route through restrictions enabled by introducing a costing option. [#2469](https://github.com/valhalla/valhalla/pull/2469)
   * ADDED: Migrated to Ubuntu 20.04 base-image [#2508](https://github.com/valhalla/valhalla/pull/2508)
   * CHANGED: Speed up parseways stage by avoiding multiple string comparisons [#2518](https://github.com/valhalla/valhalla/pull/2518)
   * CHANGED: Speed up enhance stage by avoiding GraphTileBuilder copying [#2468](https://github.com/valhalla/valhalla/pull/2468)
   * ADDED: Costing options now includes shortest flag which favors shortest path routes [#2555](https://github.com/valhalla/valhalla/pull/2555)
   * ADDED: Incidents in intersections [#2547](https://github.com/valhalla/valhalla/pull/2547)
   * CHANGED: Refactor mapmatching configuration to use a struct (instead of `boost::property_tree::ptree`). [#2485](https://github.com/valhalla/valhalla/pull/2485)
   * ADDED: Save exit maneuver's begin heading when combining enter & exit roundabout maneuvers. [#2554](https://github.com/valhalla/valhalla/pull/2554)
   * ADDED: Added new urban flag that can be set if edge is within city boundaries to data processing; new use_urban_tag config option; added to osrm response within intersections. [#2522](https://github.com/valhalla/valhalla/pull/2522)
   * ADDED: Parses OpenLr of type PointAlongLine [#2565](https://github.com/valhalla/valhalla/pull/2565)
   * ADDED: Use edge.is_urban is set for serializing is_urban. [#2568](https://github.com/valhalla/valhalla/pull/2568)
   * ADDED: Added new rest/service area uses on the edge. [#2533](https://github.com/valhalla/valhalla/pull/2533)
   * ADDED: Dependency cache for Azure [#2567](https://github.com/valhalla/valhalla/pull/2567)
   * ADDED: Added flexibility to remove the use of the admindb and to use the country and state iso from the tiles; [#2579](https://github.com/valhalla/valhalla/pull/2579)
   * ADDED: Added toll gates and collection points (gantry) to the node;  [#2532](https://github.com/valhalla/valhalla/pull/2532)
   * ADDED: Added osrm serialization for rest/service areas and admins. [#2594](https://github.com/valhalla/valhalla/pull/2594)
   * CHANGED: Improved Russian localization; [#2593](https://github.com/valhalla/valhalla/pull/2593)
   * ADDED: Support restricted class in intersection annotations [#2589](https://github.com/valhalla/valhalla/pull/2589)
   * ADDED: Added trail type trace [#2606](https://github.com/valhalla/valhalla/pull/2606)
   * ADDED: Added tunnel names to the edges as a tagged name.  [#2608](https://github.com/valhalla/valhalla/pull/2608)
   * CHANGED: Moved incidents to the trip leg and cut the shape of the leg at that location [#2610](https://github.com/valhalla/valhalla/pull/2610)
   * ADDED: Costing option to ignore_closures when routing with current flow [#2615](https://github.com/valhalla/valhalla/pull/2615)
   * ADDED: Cross-compilation ability with MinGW64 [#2619](https://github.com/valhalla/valhalla/pull/2619)
   * ADDED: Defines the incident tile schema and incident metadata [#2620](https://github.com/valhalla/valhalla/pull/2620)
   * ADDED: Moves incident serializer logic into a generic serializer [#2621](https://github.com/valhalla/valhalla/pull/2621)
   * ADDED: Incident loading singleton for continually refreshing incident tiles[#2573](https://github.com/valhalla/valhalla/pull/2573)
   * ADDED: One shot mode to valhalla_service so you can run a single request of any type without starting a server [#2624](https://github.com/valhalla/valhalla/pull/2624)
   * ADDED: Adds text instructions to OSRM output [#2625](https://github.com/valhalla/valhalla/pull/2625)
   * ADDED: Adds support for alternate routes [#2626](https://github.com/valhalla/valhalla/pull/2626)
   * CHANGED: Switch Python bindings generator from boost.python to header-only pybind11[#2644](https://github.com/valhalla/valhalla/pull/2644)
   * ADDED: Add support of input file for one-shot mode of valhalla_service [#2648](https://github.com/valhalla/valhalla/pull/2648)
   * ADDED: Linear reference support to locate api [#2645](https://github.com/valhalla/valhalla/pull/2645)
   * ADDED: Implemented OSRM-like turn duration calculation for car. Uses it now in auto costing. [#2651](https://github.com/valhalla/valhalla/pull/2651)
   * ADDED: Enhanced turn lane information in guidance [#2653](https://github.com/valhalla/valhalla/pull/2653)
   * ADDED: `top_speed` option for all motorized vehicles [#2667](https://github.com/valhalla/valhalla/issues/2667)
   * CHANGED: Move turn_lane_direction helper to odin/util [#2675](https://github.com/valhalla/valhalla/pull/2675)
   * ADDED: Add annotations to osrm response including speed limits, unit and sign conventions [#2668](https://github.com/valhalla/valhalla/pull/2668)
   * ADDED: Added functions for predicted speeds encoding-decoding [#2674](https://github.com/valhalla/valhalla/pull/2674)
   * ADDED: Time invariant routing via the bidirectional algorithm. This has the effect that when time dependent routes (arrive_by and depart_at) fall back to bidirectional due to length restrictions they will actually use the correct time of day for one of the search directions [#2660](https://github.com/valhalla/valhalla/pull/2660)
   * ADDED: If the length of the edge is greater than kMaxEdgeLength, then consider this a catastrophic error if the should_error bool is true in the set_length function. [2678](https://github.com/valhalla/valhalla/pull/2678)
   * ADDED: Moved lat,lon coordinates structures from single to double precision. Improves geometry accuracy noticibly at zooms above 17 as well as coordinate snapping and any other geometric operations. Addes about a 2% performance pentalty for standard routes. Graph nodes now have 7 digits of precision.  [#2693](https://github.com/valhalla/valhalla/pull/2693)
   * ADDED: Added signboards to guidance views.  [#2687](https://github.com/valhalla/valhalla/pull/2687)
   * ADDED: Regular speed on shortcut edges is calculated with turn durations taken into account. Truck, motorcycle and motorscooter profiles use OSRM-like turn duration. [#2662](https://github.com/valhalla/valhalla/pull/2662)
   * CHANGED: Remove astar algorithm and replace its use with timedep_forward as its redundant [#2706](https://github.com/valhalla/valhalla/pull/2706)
   * ADDED: Recover and recost all shortcuts in final path for bidirectional astar algorithm [#2711](https://github.com/valhalla/valhalla/pull/2711)
   * ADDED: An option for shortcut recovery to be cached at start up to reduce the time it takes to do so on the fly [#2714](https://github.com/valhalla/valhalla/pull/2714)
   * ADDED: If width <= 1.9 then no access for auto, truck, bus, taxi, emergency and hov. [#2713](https://github.com/valhalla/valhalla/pull/2713)
   * ADDED: Centroid/Converge/Rendezvous/Meet API which allows input locations to find a least cost convergence point from all locations [#2734](https://github.com/valhalla/valhalla/pull/2734)
   * ADDED: Added support to process the sump_buster tag.  Also, fixed a few small access bugs for nodes. [#2731](https://github.com/valhalla/valhalla/pull/2731)
   * ADDED: Log message if failed to create tiles directory. [#2738](https://github.com/valhalla/valhalla/pull/2738)
   * CHANGED: Tile memory is only owned by the GraphTile rather than shared amongst copies of the graph tile (in GraphReader and TileCaches). [#2340](https://github.com/valhalla/valhalla/pull/2340)
   * ADDED: Add Estonian locale. [#2748](https://github.com/valhalla/valhalla/pull/2748)
   * CHANGED: Handle GraphTile objects as smart pointers [#2703](https://github.com/valhalla/valhalla/pull/2703)
   * CHANGED: Improve stability with no RTTI build [#2759](https://github.com/valhalla/valhalla/pull/2759) and [#2760](https://github.com/valhalla/valhalla/pull/2760)
   * CHANGED: Change generic service roads to a new Use=kServiceRoad. This is for highway=service without other service= tags (such as driveway, alley, parking aisle) [#2419](https://github.com/valhalla/valhalla/pull/2419)
   * ADDED: Isochrones support isodistance lines as well [#2699](https://github.com/valhalla/valhalla/pull/2699)
   * ADDED: Add support for ignoring live traffic closures for waypoints [#2685](https://github.com/valhalla/valhalla/pull/2685)
   * ADDED: Add use_distance to auto cost to allow choosing between two primary cost components, time or distance [#2771](https://github.com/valhalla/valhalla/pull/2771)
   * CHANGED: nit: Enables compiler warnings in part of loki module [#2767](https://github.com/valhalla/valhalla/pull/2767)
   * CHANGED: Reducing the number of uturns by increasing the cost to for them to 9.5f. Note: Did not increase the cost for motorcycles or motorscooters. [#2770](https://github.com/valhalla/valhalla/pull/2770)
   * ADDED: Add option to use thread-safe GraphTile's reference counter. [#2772](https://github.com/valhalla/valhalla/pull/2772)
   * CHANGED: nit: Enables compiler warnings in part of thor module [#2768](https://github.com/valhalla/valhalla/pull/2768)
   * ADDED: Add costing option `use_tracks` to avoid or favor tracks in route. [#2769](https://github.com/valhalla/valhalla/pull/2769)
   * CHANGED: chore: Updates libosmium [#2786](https://github.com/valhalla/valhalla/pull/2786)
   * CHANGED: Optimize double bucket queue to reduce memory reallocations. [#2719](https://github.com/valhalla/valhalla/pull/2719)
   * CHANGED: Collapse merge maneuvers [#2773](https://github.com/valhalla/valhalla/pull/2773)
   * CHANGED: Add shortcuts to the tiles' bins so we can find them when doing spatial lookups. [#2744](https://github.com/valhalla/valhalla/pull/2744)

## Release Date: 2019-11-21 Valhalla 3.0.9
* **Bug Fix**
   * FIXED: Changed reachability computation to consider both directions of travel wrt candidate edges [#1965](https://github.com/valhalla/valhalla/pull/1965)
   * FIXED: toss ways where access=private and highway=service and service != driveway. [#1960](https://github.com/valhalla/valhalla/pull/1960)
   * FIXED: Fix search_cutoff check in loki correlate_node. [#2023](https://github.com/valhalla/valhalla/pull/2023)
   * FIXED: Computes notion of a deadend at runtime in bidirectional a-star which fixes no-route with a complicated u-turn. [#1982](https://github.com/valhalla/valhalla/issues/1982)
   * FIXED: Fix a bug with heading filter at nodes. [#2058](https://github.com/valhalla/valhalla/pull/2058)
   * FIXED: Bug in map matching continuity checking such that continuity must only be in the forward direction. [#2029](https://github.com/valhalla/valhalla/pull/2029)
   * FIXED: Allow setting the time for map matching paths such that the time is used for speed lookup. [#2030](https://github.com/valhalla/valhalla/pull/2030)
   * FIXED: Don't use density factor for transition cost when user specified flag disables flow speeds. [#2048](https://github.com/valhalla/valhalla/pull/2048)
   * FIXED: Map matching trace_route output now allows for discontinuities in the match though multi match is not supported in valhalla route output. [#2049](https://github.com/valhalla/valhalla/pull/2049)
   * FIXED: Allows routes with no time specified to use time conditional edges and restrictions with a flag denoting as much [#2055](https://github.com/valhalla/valhalla/pull/2055)
   * FIXED: Fixed a bug with 'current' time type map matches. [#2060](https://github.com/valhalla/valhalla/pull/2060)
   * FIXED: Fixed a bug with time dependent expansion in which the expansion distance heuristic was not being used. [#2064](https://github.com/valhalla/valhalla/pull/2064)

* **Enhancement**
   * ADDED: Establish pinpoint test pattern [#1969](https://github.com/valhalla/valhalla/pull/1969)
   * ADDED: Suppress relative direction in ramp/exit instructions if it matches driving side of street [#1990](https://github.com/valhalla/valhalla/pull/1990)
   * ADDED: Added relative direction to the merge maneuver [#1989](https://github.com/valhalla/valhalla/pull/1989)
   * ADDED: Refactor costing to better handle multiple speed datasources [#2026](https://github.com/valhalla/valhalla/pull/2026)
   * ADDED: Better usability of curl for fetching tiles on the fly [#2026](https://github.com/valhalla/valhalla/pull/2026)
   * ADDED: LRU cache scheme for tile storage [#2026](https://github.com/valhalla/valhalla/pull/2026)
   * ADDED: GraphTile size check [#2026](https://github.com/valhalla/valhalla/pull/2026)
   * ADDED: Pick more sane values for highway and toll avoidance [#2026](https://github.com/valhalla/valhalla/pull/2026)
   * ADDED: Refactor adding predicted speed info to speed up process [#2026](https://github.com/valhalla/valhalla/pull/2026)
   * ADDED: Allow selecting speed data sources at request time [#2026](https://github.com/valhalla/valhalla/pull/2026)
   * ADDED: Allow disabling certain neighbors in connectivity map [#2026](https://github.com/valhalla/valhalla/pull/2026)
   * ADDED: Allows routes with time-restricted edges if no time specified and notes restriction in response [#1992](https://github.com/valhalla/valhalla/issues/1992)
   * ADDED: Runtime deadend detection to timedependent a-star. [#2059](https://github.com/valhalla/valhalla/pull/2059)

## Release Date: 2019-09-06 Valhalla 3.0.8
* **Bug Fix**
   * FIXED: Added logic to detect if user is to merge to the left or right [#1892](https://github.com/valhalla/valhalla/pull/1892)
   * FIXED: Overriding the destination_only flag when reclassifying ferries; Also penalizing ferries with a 5 min. penalty in the cost to allow us to avoid destination_only the majority of the time except when it is necessary. [#1895](https://github.com/valhalla/valhalla/pull/1905)
   * FIXED: Suppress forks at motorway junctions and intersecting service roads [#1909](https://github.com/valhalla/valhalla/pull/1909)
   * FIXED: Enhanced fork assignment logic [#1912](https://github.com/valhalla/valhalla/pull/1912)
   * FIXED: Added logic to fall back to return country poly if no state and updated lua for Metro Manila and Ireland [#1910](https://github.com/valhalla/valhalla/pull/1910)
   * FIXED: Added missing motorway fork instruction [#1914](https://github.com/valhalla/valhalla/pull/1914)
   * FIXED: Use begin street name for osrm compat mode [#1916](https://github.com/valhalla/valhalla/pull/1916)
   * FIXED: Added logic to fix missing highway cardinal directions in the US [#1917](https://github.com/valhalla/valhalla/pull/1917)
   * FIXED: Handle forward traversable significant road class intersecting edges [#1928](https://github.com/valhalla/valhalla/pull/1928)
   * FIXED: Fixed bug with shape trimming that impacted Uturns at Via locations. [#1935](https://github.com/valhalla/valhalla/pull/1935)
   * FIXED: Dive bomb updates.  Updated default speeds for urban areas based on roadclass for the enhancer.  Also, updated default speeds based on roadclass in lua.  Fixed an issue where we were subtracting 1 from uint32_t when 0 for stop impact.  Updated reclassify link logic to allow residential roads to be added to the tree, but we only downgrade the links to tertiary.  Updated TransitionCost functions to add 1.5 to the turncost when transitioning from a ramp to a non ramp and vice versa.  Also, added 0.5f to the turncost if the edge is a roundabout. [#1931](https://github.com/valhalla/valhalla/pull/1931)

* **Enhancement**
   * ADDED: Caching url fetched tiles to disk [#1887](https://github.com/valhalla/valhalla/pull/1887)
   * ADDED: filesystem::remove_all [#1887](https://github.com/valhalla/valhalla/pull/1887)
   * ADDED: Minimum enclosing bounding box tool [#1887](https://github.com/valhalla/valhalla/pull/1887)
   * ADDED: Use constrained flow speeds in bidirectional_astar.cc [#1907](https://github.com/valhalla/valhalla/pull/1907)
   * ADDED: Bike Share Stations are now in the graph which should set us up to do multimodal walk/bike scenarios [#1852](https://github.com/valhalla/valhalla/pull/1852)

## Release Date: 2019-7-18 Valhalla 3.0.7
* **Bug Fix**
   * FIXED: Fix pedestrian fork [#1886](https://github.com/valhalla/valhalla/pull/1886)

## Release Date: 2019-7-15 Valhalla 3.0.6
* **Bug Fix**
   * FIXED: Admin name changes. [#1853](https://github.com/valhalla/valhalla/pull/1853) Ref: [#1854](https://github.com/valhalla/valhalla/issues/1854)
   * FIXED: valhalla_add_predicted_traffic was overcommitted while gathering stats. Added a clear. [#1857](https://github.com/valhalla/valhalla/pull/1857)
   * FIXED: regression in map matching when moving to valhalla v3.0.0 [#1863](https://github.com/valhalla/valhalla/pull/1863)
   * FIXED: last step shape in osrm serializer should be 2 of the same point [#1867](https://github.com/valhalla/valhalla/pull/1867)
   * FIXED: Shape trimming at the beginning and ending of the route to not be degenerate [#1876](https://github.com/valhalla/valhalla/pull/1876)
   * FIXED: Duplicate waypoints in osrm serializer [#1880](https://github.com/valhalla/valhalla/pull/1880)
   * FIXED: Updates for heading precision [#1881](https://github.com/valhalla/valhalla/pull/1881)
   * FIXED: Map matching allowed untraversable edges at start of route [#1884](https://github.com/valhalla/valhalla/pull/1884)

* **Enhancement**
   * ADDED: Use the same protobuf object the entire way through the request process [#1837](https://github.com/valhalla/valhalla/pull/1837)
   * ADDED: Enhanced turn lane processing [#1859](https://github.com/valhalla/valhalla/pull/1859)
   * ADDED: Add global_synchronized_cache in valhalla_build_config [#1851](https://github.com/valhalla/valhalla/pull/1851)

## Release Date: 2019-06-04 Valhalla 3.0.5
* **Bug Fix**
   * FIXED: Protect against unnamed rotaries and routes that end in roundabouts not turning off rotary logic [#1840](https://github.com/valhalla/valhalla/pull/1840)

* **Enhancement**
   * ADDED: Add turn lane info at maneuver point [#1830](https://github.com/valhalla/valhalla/pull/1830)

## Release Date: 2019-05-31 Valhalla 3.0.4
* **Bug Fix**
   * FIXED: Improved logic to decide between bear vs. continue [#1798](https://github.com/valhalla/valhalla/pull/1798)
   * FIXED: Bicycle costing allows use of roads with all surface values, but with a penalty based on bicycle type. However, the edge filter totally disallows bad surfaces for some bicycle types, creating situations where reroutes fail if a rider uses a road with a poor surface. [#1800](https://github.com/valhalla/valhalla/pull/1800)
   * FIXED: Moved complex restrictions building to before validate. [#1805](https://github.com/valhalla/valhalla/pull/1805)
   * FIXED: Fix bicycle edge filter whan avoid_bad_surfaces = 1.0 [#1806](https://github.com/valhalla/valhalla/pull/1806)
   * FIXED: Replace the EnhancedTripPath class inheritance with aggregation [#1807](https://github.com/valhalla/valhalla/pull/1807)
   * FIXED: Replace the old timezone shape zip file every time valhalla_build_timezones is ran [#1817](https://github.com/valhalla/valhalla/pull/1817)
   * FIXED: Don't use island snapped edge candidates (from disconnected components or low reach edges) when we rejected other high reachability edges that were closer [#1835](https://github.com/valhalla/valhalla/pull/1835)

## Release Date: 2019-05-08 Valhalla 3.0.3
* **Bug Fix**
   * FIXED: Fixed a rare loop condition in route matcher (edge walking to match a trace).
   * FIXED: Fixed VACUUM ANALYZE syntax issue.  [#1704](https://github.com/valhalla/valhalla/pull/1704)
   * FIXED: Fixed the osrm maneuver type when a maneuver has the to_stay_on attribute set.  [#1714](https://github.com/valhalla/valhalla/pull/1714)
   * FIXED: Fixed osrm compatibility mode attributes.  [#1716](https://github.com/valhalla/valhalla/pull/1716)
   * FIXED: Fixed rotary/roundabout issues in Valhalla OSRM compatibility.  [#1727](https://github.com/valhalla/valhalla/pull/1727)
   * FIXED: Fixed the destinations assignment for exit names in OSRM compatibility mode. [#1732](https://github.com/valhalla/valhalla/pull/1732)
   * FIXED: Enhance merge maneuver type assignment. [#1735](https://github.com/valhalla/valhalla/pull/1735)
   * FIXED: Fixed fork assignments and on ramps for OSRM compatibility mode. [#1738](https://github.com/valhalla/valhalla/pull/1738)
   * FIXED: Fixed cardinal direction on reference names when forward/backward tag is present on relations. Fixes singly digitized roads with opposing directional modifiers. [#1741](https://github.com/valhalla/valhalla/pull/1741)
   * FIXED: Fixed fork assignment and narrative logic when a highway ends and splits into multiple ramps. [#1742](https://github.com/valhalla/valhalla/pull/1742)
   * FIXED: Do not use any avoid edges as origin or destination of a route, matrix, or isochrone. [#1745](https://github.com/valhalla/valhalla/pull/1745)
   * FIXED: Add leg summary and remove unused hint attribute for OSRM compatibility mode. [#1753](https://github.com/valhalla/valhalla/pull/1753)
   * FIXED: Improvements for pedestrian forks, pedestrian roundabouts, and continue maneuvers. [#1768](https://github.com/valhalla/valhalla/pull/1768)
   * FIXED: Added simplified overview for OSRM response and added use_toll logic back to truck costing. [#1765](https://github.com/valhalla/valhalla/pull/1765)
   * FIXED: temp fix for location distance bug [#1774](https://github.com/valhalla/valhalla/pull/1774)
   * FIXED: Fix pedestrian routes using walkway_factor [#1780](https://github.com/valhalla/valhalla/pull/1780)
   * FIXED: Update the begin and end heading of short edges based on use [#1783](https://github.com/valhalla/valhalla/pull/1783)
   * FIXED: GraphReader::AreEdgesConnected update.  If transition count == 0 return false and do not call transition function. [#1786](https://github.com/valhalla/valhalla/pull/1786)
   * FIXED: Only edge candidates that were used in the path are send to serializer: [1788](https://github.com/valhalla/valhalla/pull/1788)
   * FIXED: Added logic to prevent the removal of a destination maneuver when ending on an internal edge [#1792](https://github.com/valhalla/valhalla/pull/1792)
   * FIXED: Fixed instructions when starting on an internal edge [#1796](https://github.com/valhalla/valhalla/pull/1796)

* **Enhancement**
   * Add the ability to run valhalla_build_tiles in stages. Specify the begin_stage and end_stage as command line options. Also cleans up temporary files as the last stage in the pipeline.
   * Add `remove` to `filesystem` namespace. [#1752](https://github.com/valhalla/valhalla/pull/1752)
   * Add TaxiCost into auto costing options.
   * Add `preferred_side` to allow per-location filtering of edges based on the side of the road the location is on and the driving side for that locale.
   * Slightly decreased the internal side-walk factor to .90f to favor roads with attached sidewalks. This impacts roads that have added sidewalk:left, sidewalk:right or sidewalk:both OSM tags (these become attributes on each directedEdge). The user can then avoid/penalize dedicated sidewalks and walkways, when they increase the walkway_factor. Since we slightly decreased the sidewalk_factor internally and only favor sidewalks if use is tagged as sidewalk_left or sidewalk_right, we should tend to route on roads with attached sidewalks rather than separate/dedicated sidewalks, allowing for more road names to be called out since these are labeled more.
   * Add `via` and `break_through` location types [#1737](https://github.com/valhalla/valhalla/pull/1737)
   * Add `street_side_tolerance` and `search_cutoff` to input `location` [#1777](https://github.com/valhalla/valhalla/pull/1777)
   * Return the Valhalla error `Path distance exceeds the max distance limit` for OSRM responses when the route is greater than the service limits. [#1781](https://github.com/valhalla/valhalla/pull/1781)

## Release Date: 2019-01-14 Valhalla 3.0.2
* **Bug Fix**
   * FIXED: Transit update - fix dow and exception when after midnight trips are normalized [#1682](https://github.com/valhalla/valhalla/pull/1682)
   * FIXED: valhalla_convert_transit segfault - GraphTileBuilder has null GraphTileHeader [#1683](https://github.com/valhalla/valhalla/issues/1683)
   * FIXED: Fix crash for trace_route with osrm serialization. Was passing shape rather than locations to the waypoint method.
   * FIXED: Properly set driving_side based on data set in TripPath.
   * FIXED: A bad bicycle route exposed an issue with bidirectional A* when the origin and destination edges are connected. Use A* in these cases to avoid requiring a high cost threshold in BD A*.
   * FIXED: x86 and x64 data compatibility was fixed as the structures weren't aligned.
   * FIXED: x86 tests were failing due mostly to floating point issues and the aforementioned structure misalignment.
* **Enhancement**
   * Add a durations list (delta time between each pair of trace points), a begin_time and a use_timestamp flag to trace_route requests. This allows using the input trace timestamps or durations plus the begin_time to compute elapsed time at each edge in the matched path (rather than using costing methods).
   * Add support for polyline5 encoding for OSRM formatted output.
* **Note**
   * Isochrones and openlr are both noted as not working with release builds for x86 (32bit) platforms. We'll look at getting this fixed in a future release

## Release Date: 2018-11-21 Valhalla 3.0.1
* **Bug Fix**
   * FIXED: Fixed a rare, but serious bug with bicycle costing. ferry_factor_ in bicycle costing shadowed the data member in the base dynamic cost class, leading to an unitialized variable. Occasionally, this would lead to negative costs which caused failures. [#1663](https://github.com/valhalla/valhalla/pull/1663)
   * FIXED: Fixed use of units in OSRM compatibility mode. [#1662](https://github.com/valhalla/valhalla/pull/1662)

## Release Date: 2018-11-21 Valhalla 3.0.0
* **NOTE**
   * This release changes the Valhalla graph tile formats to make the tile data more efficient and flexible. Tile data is incompatible with Valhalla 2.x builds, and code for 3.x is incompatible with data built for Valahalla 2.x versions. Valhalla tile sizes are slightly smaller (for datasets using elevation information the size savings is over 10%). In addition, there is increased flexibility for creating different variants of tiles to support different applications (e.g. bicycle only, or driving only).
* **Enhancement**
   * Remove the use of DirectedEdge for transitions between nodes on different hierarchy levels. A new structure, NodeTransition, is now used to transition to nodes on different hierarchy level. This saves space since only the end node GraphId is needed for the transitions (and DirectedEdge is a large data structure).
   * Change the NodeInfo lat,lon to use an offset from the tile base lat,lon. This potentially allows higher precision than using float, but more importantly saves space and allows support for NodeTransitions as well as spare for future growth.
   * Remove the EdgeElevation structure and max grade information into DirectedEdge and mean elevation into EdgeInfo. This saves space.
   * Reduce wayid to 32 bits. This allows sufficient growth when using OpenStreetMap data and frees space in EdgeInfo (allows moving speed limit and mean elevation from other structures).
   * Move name consistency from NodeInfo to DirectedEdge. This allows a more efficient lookup of name consistency.
   * Update all path algorithms to use NodeTransition logic rather than special DirectedEdge transition types. This simplifies PathAlgorithms slightly and removes some conditional logic.
   * Add an optional GraphFilter stage to tile building pipeline. This allows removal of edges and nodes based on access. This allows bicycle only, pedestrian only, or driving only datasets (or combinations) to be created - allowing smaller datasets for special purpose applications.
* **Deprecate**
   * Valhalla 3.0 removes support for OSMLR.

## Release Date: 2018-11-20 Valhalla 2.7.2
* **Enhancement**
   * UPDATED: Added a configuration variable for max_timedep_distance. This is used in selecting the path algorithm and provides the maximum distance between locations when choosing a time dependent path algorithm (other than multi modal). Above this distance, bidirectional A* is used with no time dependencies.
   * UPDATED: Remove transition edges from priority queue in Multimodal methods.
   * UPDATED: Fully implement street names and exit signs with ability to identify route numbers. [#1635](https://github.com/valhalla/valhalla/pull/1635)
* **Bug Fix**
   * FIXED: A timed-turned restriction should not be applied when a non-timed route is executed.  [#1615](https://github.com/valhalla/valhalla/pull/1615)
   * FIXED: Changed unordered_map to unordered_multimap for polys. Poly map can contain the same key but different multi-polygons. For example, islands for a country or timezone polygons for a country.
   * FIXED: Fixed timezone db issue where TZIDs did not exist in the Howard Hinnant date time db that is used in the date_time class for tz indexes.  Added logic to create aliases for TZIDs based on https://en.wikipedia.org/wiki/List_of_tz_database_time_zones
   * FIXED: Fixed the ramp turn modifiers for osrm compat [#1569](https://github.com/valhalla/valhalla/pull/1569)
   * FIXED: Fixed the step geometry when using the osrm compat mode [#1571](https://github.com/valhalla/valhalla/pull/1571)
   * FIXED: Fixed a data creation bug causing issues with A* routes ending on loops. [#1576](https://github.com/valhalla/valhalla/pull/1576)
   * FIXED: Fixed an issue with a bad route where destination only was present. Was due to thresholds in bidirectional A*. Changed threshold to be cost based rather than number of iterations). [#1586](https://github.com/valhalla/valhalla/pull/1586)
   * FIXED: Fixed an issue with destination only (private) roads being used in bicycle routes. Centralized some "base" transition cost logic in the base DynamicCost class. [#1587](https://github.com/valhalla/valhalla/pull/1587)
   * FIXED: Remove extraneous ramp maneuvers [#1657](https://github.com/valhalla/valhalla/pull/1657)

## Release Date: 2018-10-02 Valhalla 2.7.1
* **Enhancement**
   * UPDATED: Added date time support to forward and reverse isochrones. Add speed lookup (predicted speeds and/or free-flow or constrained flow speed) if date_time is present.
   * UPDATED: Add timezone checks to multimodal routes and isochrones (updates localtime if the path crosses into a timezone different than the start location).
* **Data Producer Update**
   * UPDATED: Removed boost date time support from transit.  Now using the Howard Hinnant date library.
* **Bug Fix**
   * FIXED: Fixed a bug with shortcuts that leads to inconsistent routes depending on whether shortcuts are taken, different origins can lead to different paths near the destination. This fix also improves performance on long routes and matrices.
   * FIXED: We were getting inconsistent results between departing at current date/time vs entering the current date/time.  This issue is due to the fact that the iso_date_time function returns the full iso date_time with the timezone offset (e.g., 2018-09-27T10:23-07:00 vs 2018-09-27T10:23). When we refactored the date_time code to use the new Howard Hinnant date library, we introduced this bug.
   * FIXED: Increased the threshold in CostMatrix to address null time and distance values occuring for truck costing with locations near the max distance.

## Release Date: 2018-09-13 Valhalla 2.7.0
* **Enhancement**
   * UPDATED: Refactor to use the pbf options instead of the ptree config [#1428](https://github.com/valhalla/valhalla/pull/1428) This completes [1357](https://github.com/valhalla/valhalla/issues/1357)
   * UPDATED: Removed the boost/date_time dependency from baldr and odin. We added the Howard Hinnant date and time library as a submodule. [#1494](https://github.com/valhalla/valhalla/pull/1494)
   * UPDATED: Fixed 'Drvie' typo [#1505](https://github.com/valhalla/valhalla/pull/1505) This completes [1504](https://github.com/valhalla/valhalla/issues/1504)
   * UPDATED: Optimizations of GetSpeed for predicted speeds [1490](https://github.com/valhalla/valhalla/issues/1490)
   * UPDATED: Isotile optimizations
   * UPDATED: Added stats to predictive traffic logging
   * UPDATED: resample_polyline - Breaks the polyline into equal length segments at a sample distance near the resolution. Break out of the loop through polyline points once we reach the specified number of samplesthen append the last
polyline point.
   * UPDATED: added android logging and uses a shared graph reader
   * UPDATED: Do not run a second pass on long pedestrian routes that include a ferry (but succeed on first pass). This is a performance fix. Long pedestrian routes with A star factor based on ferry speed end up being very inefficient.
* **Bug Fix**
   * FIXED: A* destination only
   * FIXED: Fixed through locations weren't honored [#1449](https://github.com/valhalla/valhalla/pull/1449)


## Release Date: 2018-08-02 Valhalla 3.0.0-rc.4
* **Node Bindings**
   * UPDATED: add some worker pool handling
   [#1467](https://github.com/valhalla/valhalla/pull/1467)

## Release Date: 2018-08-02 Valhalla 3.0.0-rc.3
* **Node Bindings**
   * UPDATED: replaced N-API with node-addon-api wrapper and made the actor
   functions asynchronous
   [#1457](https://github.com/valhalla/valhalla/pull/1457)

## Release Date: 2018-07-24 Valhalla 3.0.0-rc.2
* **Node Bindings**
   * FIXED: turn on the autocleanup functionality for the actor object.
   [#1439](https://github.com/valhalla/valhalla/pull/1439)

## Release Date: 2018-07-16 Valhalla 3.0.0-rc.1
* **Enhancement**
   * ADDED: exposed the rest of the actions to the node bindings and added tests. [#1415](https://github.com/valhalla/valhalla/pull/1415)

## Release Date: 2018-07-12 Valhalla 3.0.0-alpha.1
**NOTE**: There was already a small package named `valhalla` on the npm registry, only published up to version 0.0.3. The team at npm has transferred the package to us, but would like us to publish something to it ASAP to prove our stake in it. Though the bindings do not have all of the actor functionality exposed yet (just route), we are going to publish an alpha release of 3.0.0 to get something up on npm.
* **Infrastructure**:
   * ADDED: add in time dependent algorithms if the distance between locations is less than 500km.
   * ADDED: TurnLanes to indicate turning lanes at the end of a directed edge.
   * ADDED: Added PredictedSpeeds to Valhalla tiles and logic to compute speed based on predictive speed profiles.
* **Data Producer Update**
   * ADDED: is_route_num flag was added to Sign records. Set this to true if the exit sign comes from a route number/ref.
   * CHANGED: Lower speeds on driveways, drive-thru, and parking aisle. Set destination only flag for drive thru use.
   * ADDED: Initial implementation of turn lanes.
  **Bug Fix**
   * CHANGED: Fix destination only penalty for A* and time dependent cases.
   * CHANGED: Use the distance from GetOffsetForHeading, based on road classification and road use (e.g. ramp, turn channel, etc.), within tangent_angle function.
* **Map Matching**
   * FIXED: Fixed trace_route edge_walk server abort [#1365](https://github.com/valhalla/valhalla/pull/1365)
* **Enhancement**
   * ADDED: Added post process for updating free and constrained speeds in the directed edges.
   * UPDATED: Parse the json request once and store in a protocol buffer to pass along the pipeline. This completed the first portion of [1357](https://github.com/valhalla/valhalla/issues/1357)
   * UPDATED: Changed the shape_match attribute from a string to an enum. Fixes [1376](https://github.com/valhalla/valhalla/issues/1376)
   * ADDED: Node bindings for route [#1341](https://github.com/valhalla/valhalla/pull/1341)
   * UPDATED: Use a non-linear use_highways factor (to more heavily penalize highways as use_highways approaches 0).

## Release Date: 2018-07-15 Valhalla 2.6.3
* **API**:
   * FIXED: Use a non-linear use_highways factor (to more heavily penalize highways as use_highways approaches 0).
   * FIXED: Fixed the highway_factor when use_highways < 0.5.
   * ENHANCEMENT: Added logic to modulate the surface factor based on use_trails.
   * ADDED: New customer test requests for motorcycle costing.

## Release Date: 2018-06-28 Valhalla 2.6.2
* **Data Producer Update**
   * FIXED: Complex restriction sorting bug.  Check of has_dt in ComplexRestrictionBuilder::operator==.
* **API**:
   * FIXED: Fixed CostFactory convenience method that registers costing models
   * ADDED: Added use_tolls into motorcycle costing options

## Release Date: 2018-05-28 Valhalla 2.6.0
* **Infrastructure**:
   * CHANGED: Update cmake buildsystem to replace autoconf [#1272](https://github.com/valhalla/valhalla/pull/1272)
* **API**:
   * CHANGED: Move `trace_options` parsing to map matcher factory [#1260](https://github.com/valhalla/valhalla/pull/1260)
   * ADDED: New costing method for AutoDataFix [#1283](https://github.com/valhalla/valhalla/pull/1283)

## Release Date: 2018-05-21 Valhalla 2.5.0
* **Infrastructure**
   * ADDED: Add code formatting and linting.
* **API**
   * ADDED: Added new motorcycle costing, motorcycle access flag in data and use_trails option.
* **Routing**
   * ADDED: Add time dependnet forward and reverse A* methods.
   * FIXED: Increase minimum threshold for driving routes in bidirectional A* (fixes some instances of bad paths).
* **Data Producer Update**
   * CHANGED: Updates to properly handle cycleway crossings.
   * CHANGED: Conditionally include driveways that are private.
   * ADDED: Added logic to set motorcycle access.  This includes lua, country access, and user access flags for motorcycles.

## Release Date: 2018-04-11 Valhalla 2.4.9
* **Enhancement**
   * Added European Portuguese localization for Valhalla
   * Updates to EdgeStatus to improve performance. Use an unordered_map of tile Id and allocate an array for each edge in the tile. This allows using pointers to access status for sequential edges. This improves performance by 50% or so.
   * A couple of bicycle costing updates to improve route quality: avoid roads marked as part of a truck network, to remove the density penalty for transition costs.
   * When optimal matrix type is selected, now use CostMatrix for source to target pedestrian and bicycle matrix calls when both counts are above some threshold. This improves performance in general and lessens some long running requests.
*  **Data Producer Update**
   * Added logic to protect against setting a speed of 0 for ferries.

## Release Date: 2018-03-27 Valhalla 2.4.8
* **Enhancement**
   * Updates for Italian verbal translations
   * Optionally remove driveways at graph creation time
   * Optionally disable candidate edge penalty in path finding
   * OSRM compatible route, matrix and map matching response generation
   * Minimal Windows build compatibility
   * Refactoring to use PBF as the IPC mechanism for all objects
   * Improvements to internal intersection marking to reduce false positives
* **Bug Fix**
   * Cap candidate edge penalty in path finding to reduce excessive expansion
   * Fix trivial paths at deadends

## Release Date: 2018-02-08 Valhalla 2.4.7
* **Enhancement**
   * Speed up building tiles from small OSM imports by using boost directory iterator rather than going through all possible tiles and testing each if the file exists.
* **Bug Fix**
   * Protect against overflow in string to float conversion inside OSM parsing.

## Release Date: 2018-01-26 Valhalla 2.4.6
* **Enhancement**
   * Elevation library will lazy load RAW formatted sources

## Release Date: 2018-01-24 Valhalla 2.4.5
* **Enhancement**
   * Elevation packing utility can unpack lz4hc now
* **Bug Fix**
   * Fixed broken darwin builds

## Release Date: 2018-01-23 Valhalla 2.4.4
* **Enhancement**
   * Elevation service speed improvments and the ability to serve lz4hc compressed data
   * Basic support for downloading routing tiles on demand
   * Deprecated `valhalla_route_service`, now all services (including elevation) are found under `valhalla_service`

## Release Date: 2017-12-11 Valhalla 2.4.3
* **Enhancement**
   * Remove union from GraphId speeds up some platforms
   * Use SAC scale in pedestrian costing
   * Expanded python bindings to include all actions (route, matrix, isochrone, etc)
* **Bug Fix**
   * French translation typo fixes
*  **Data Producer Update**
   * Handling shapes that intersect the poles when binning
   * Handling when transit shapes are less than 2 points

## Release Date: 2017-11-09 Valhalla 2.4.1
*  **Data Producer Update**
   * Added kMopedAccess to modes for complex restrictions.  Remove the kMopedAccess when auto access is removed.  Also, add the kMopedAccess when an auto restriction is found.

## Release Date: 2017-11-08 Valhalla 2.4.0
*  **Data Producer Update**
   * Added logic to support restriction = x with a the except tag.  We apply the restriction to everything except for modes in the except tag.
   * Added logic to support railway_service and coach_service in transit.
* **Bug Fix**
  * Return proper edge_walk path for requested shape_match=walk_or_snap
  * Skip invalid stateid for Top-K requests

## Release Date: 2017-11-07 Valhalla 2.3.9
* **Enhancement**
  * Top-K map matched path generation now only returns unique paths and does so with fewer iterations
  * Navigator call outs for both imperial and metric units
  * The surface types allowed for a given bike route can now be controlled via a request parameter `avoid_bad_surfaces`
  * Improved support for motorscooter costing via surface types, road classification and vehicle specific tagging
* **Bug Fix**
  * Connectivity maps now include information about transit tiles
  * Lane counts for singly digitized roads are now correct for a given directed edge
  * Edge merging code for assigning osmlr segments is now robust to partial tile sets
  * Fix matrix path finding to allow transitioning down to lower levels when appropriate. In particular, do not supersede shortcut edges until no longer expanding on the next level.
  * Fix optimizer rotate location method. This fixes a bug where optimal ordering was bad for large location sets.
*  **Data Producer Update**
   * Duration tags are now used to properly set the speed of travel for a ferry routes

## Release Date: 2017-10-17 Valhalla 2.3.8
* **Bug Fix**
  * Fixed the roundabout exit count for bicycles when the roundabout is a road and not a cycleway
  * Enable a pedestrian path to remain on roundabout instead of getting off and back on
  * Fixed the penalization of candidate locations in the uni-directional A* algorithm (used for trivial paths)
*  **Data Producer Update**
   * Added logic to set bike forward and tag to true where kv["sac_scale"] == "hiking". All other values for sac_scale turn off bicycle access.  If sac_scale or mtb keys are found and a surface tag is not set we default to kPath.
   * Fixed a bug where surface=unpaved was being assigned Surface::kPavedSmooth.

## Release Date: 2017-9-11 Valhalla 2.3.7
* **Bug Fix**
  * Update bidirectional connections to handle cases where the connecting edge is one of the origin (or destination) edges and the cost is high. Fixes some pedestrian route issues that were reported.
*  **Data Producer Update**
   * Added support for motorroad tag (default and per country).
   * Update OSMLR segment association logic to fix issue where chunks wrote over leftover segments. Fix search along edges to include a radius so any nearby edges are also considered.

## Release Date: 2017-08-29 Valhalla 2.3.6
* **Bug Fix**
  * Pedestrian paths including ferries no longer cause circuitous routes
  * Fix a crash in map matching route finding where heading from shape was using a `nullptr` tile
  * Spanish language narrative corrections
  * Fix traffic segment matcher to always set the start time of a segment when its known
* **Enhancement**
  * Location correlation scoring improvements to avoid situations where less likely start or ending locations are selected

## Release Date: 2017-08-22 Valhalla 2.3.5
* **Bug Fix**
  * Clamp the edge score in thor. Extreme values were causing bad alloc crashes.
  * Fix multimodal isochrones. EdgeLabel refactor caused issues.
* **Data Producer Update**
  * Update lua logic to properly handle vehicle=no tags.

## Release Date: 2017-08-14 Valhalla 2.3.4
* **Bug Fix**
  * Enforce limits on maximum per point accuracy to avoid long running map matching computations

## Release Date: 2017-08-14 Valhalla 2.3.3
* **Bug Fix**
  * Maximum osm node reached now causes bitset to resize to accomodate when building tiles
  * Fix wrong side of street information and remove redundant node snapping
  * Fix path differences between services and `valhalla_run_route`
  * Fix map matching crash when interpolating duplicate input points
  * Fix unhandled exception when trace_route or trace_attributes when there are no continuous matches
* **Enhancement**
  * Folded Low-Stress Biking Code into the regular Bicycle code and removed the LowStressBicycleCost class. Now when making a query for bicycle routing, a value of 0 for use_hills and use_roads produces low-stress biking routes, while a value of 1 for both provides more intense professional bike routes.
  * Bike costing default values changed. use_roads and use_hills are now 0.25 by default instead of 0.5 and the default bike is now a hybrid bike instead of a road bike.
  * Added logic to use station hierarchy from transitland.  Osm and egress nodes are connected by transitconnections.  Egress and stations are connected by egressconnections.  Stations and platforms are connected by platformconnections.  This includes narrative updates for Odin as well.

## Release Date: 2017-07-31 Valhalla 2.3.2
* **Bug Fix**
  * Update to use oneway:psv if oneway:bus does not exist.
  * Fix out of bounds memory issue in DoubleBucketQueue.
  * Many things are now taken into consideration to determine which sides of the road have what cyclelanes, because they were not being parsed correctly before
  * Fixed issue where sometimes a "oneway:bicycle=no" tag on a two-way street would cause the road to become a oneway for bicycles
  * Fixed trace_attributes edge_walk cases where the start or end points in the shape are close to graph nodes (intersections)
  * Fixed 32bit architecture crashing for certain routes with non-deterministic placement of edges labels in bucketized queue datastructure
* **Enhancement**
  * Improve multi-modal routes by adjusting the pedestrian mode factor (routes use less walking in favor of public transit).
  * Added interface framework to support "top-k" paths within map-matching.
  * Created a base EdgeLabel class that contains all data needed within costing methods and supports the basic path algorithms (forward direction, A*, with accumulated path distance). Derive class for bidirectional algorithms (BDEdgeLabel) and for multimodal algorithms. Lowers memory use by combining some fields (using spare bits from GraphId).
  * Added elapsed time estimates to map-matching labels in preparation for using timestamps in map-matching.
  * Added parsing of various OSM tags: "bicycle=use_sidepath", "bicycle=dismount", "segregated=*", "shoulder=*", "cycleway:buffer=*", and several variations of these.
  * Both trace_route and trace_attributes will parse `time` and `accuracy` parameters when the shape is provided as unencoded
  * Map-matching will now use the time (in seconds) of each gps reading (if provided) to narrow the search space and avoid finding matches that are impossibly fast

## Release Date: 2017-07-10 Valhalla 2.3.0
* **Bug Fix**
  * Fixed a bug in traffic segment matcher where length was populated but had invalid times
* **Embedded Compilation**
  * Decoupled the service components from the rest of the worker objects so that the worker objects could be used in non http service contexts
   * Added an actor class which encapsulates the various worker objects and allows the various end points to be called /route /height etc. without needing to run a service
* **Low-Stress Bicycle**
  * Worked on creating a new low-stress biking option that focuses more on taking safer roads like cycle ways or residential roads than the standard bike costing option does.

## Release Date: 2017-06-26 Valhalla 2.2.9
* **Bug Fix**
  * Fix a bug introduced in 2.2.8 where map matching search extent was incorrect in longitude axis.

## Release Date: 2017-06-23 Valhalla 2.2.8
* **Bug Fix**
  * Traffic segment matcher (exposed through Python bindings) - fix cases where partial (or no) results could be returned when breaking out of loop in form_segments early.
* **Traffic Matching Update**
  * Traffic segment matcher - handle special cases when entering and exiting turn channels.
* **Guidance Improvements**
  * Added Swedish (se-SV) narrative file.

## Release Date: 2017-06-20 Valhalla 2.2.7
* **Bug Fixes**
  * Traffic segment matcher (exposed through Python bindings) makes use of accuracy per point in the input
  * Traffic segment matcher is robust to consecutive transition edges in matched path
* **Isochrone Changes**
  * Set up isochrone to be able to handle multi-location queries in the future
* **Data Producer Updates**
  * Fixes to valhalla_associate_segments to address threading issue.
  * Added support for restrictions that refers only to appropriate type of vehicle.
* **Navigator**
  * Added pre-alpha implementation that will perform guidance for mobile devices.
* **Map Matching Updates**
  * Added capability to customize match_options

## Release Date: 2017-06-12 Valhalla 2.2.6
* **Bug Fixes**
  * Fixed the begin shape index where an end_route_discontinuity exists
* **Guidance Improvements**
  * Updated Slovenian (sl-SI) narrative file.
* **Data Producer Updates**
  * Added support for per mode restrictions (e.g., restriction:&lt;type&gt;)  Saved these restrictions as "complex" restrictions which currently support per mode lookup (unlike simple restrictions which are assumed to apply to all driving modes).
* **Matrix Updates**
  * Increased max distance threshold for auto costing and other similar costings to 400 km instead of 200 km

## Release Date: 2017-06-05 Valhalla 2.2.5
* **Bug Fixes**
  * Fixed matched point edge_index by skipping transition edges.
  * Use double precision in meili grid traversal to fix some incorrect grid cases.
  * Update meili to use DoubleBucketQueue and GraphReader methods rather than internal methods.

## Release Date: 2017-05-17 Valhalla 2.2.4
* **Bug Fixes**
  * Fix isochrone bug where the default access mode was used - this rejected edges that should not have been rejected for cases than automobile.
  * Fix A* handling of edge costs for trivial routes. This fixed an issue with disconnected regions that projected to a single edge.
  * Fix TripPathBuilder crash if first edge is a transition edge (was occurring with map-matching in rare occasions).

## Release Date: 2017-05-15 Valhalla 2.2.3
* **Map Matching Improvement**
  * Return begin and end route discontinuities. Also, returns partial shape of edge at route discontinuity.
* **Isochrone Improvements**
  * Add logic to make sure the center location remains fixed at the center of a tile/grid in the isotile.
  * Add a default generalization factor that is based on the grid size. Users can still override this factor but the default behavior is improved.
  * Add ExpandForward and ExpandReverse methods as is done in bidirectional A*. This improves handling of transitions between hierarchy levels.
* **Graph Correlation Improvements**
  * Add options to control both radius and reachability per input location (with defaults) to control correlation of input locations to the graph in such a way as to avoid routing between disconnected regions and favor more likely paths.

## Release Date: 2017-05-08 Valhalla 2.2.0
* **Guidance Improvements**
  * Added Russian (ru-RU) narrative file.
  * Updated Slovenian (sl-SI) narrative file.
* **Data Producer Updates**
  * Assign destination sign info on bidirectional ramps.
  * Update ReclassifyLinks. Use a "link-tree" which is formed from the exit node and terminates at entrance nodes. Exit nodes are sorted by classification so motorway exits are done before trunks, etc. Updated the turn channel logic - now more consistently applies turn channel use.
  * Updated traffic segment associations to properly work with elevation and lane connectivity information (which is stored after the traffic association).

## Release Date: 2017-04-24 Valhalla 2.1.9
* **Elevation Update**
  * Created a new EdgeElevation structure which includes max upward and downward slope (moved from DirectedEdge) and mean elevation.
* **Routing Improvements**
  * Destination only fix when "nested" destination only areas cause a route failure. Allow destination only edges (with penalty) on 2nd pass.
  * Fix heading to properly use the partial edge shape rather than entire edge shape to determine heading at the begin and end locations.
  * Some cleanup and simplification of the bidirectional A* algorithm.
  * Some cleanup and simplification of TripPathBuilder.
  * Make TileHierarchy data and methods static and remove tile_dir from the tile hierarchy.
* **Map Matching Improvement**
  * Return matched points with trace attributes when using map_snap.
* **Data Producer Updates**
  * lua updates so that the chunnel will work again.

## Release Date: 2017-04-04 Valhalla 2.1.8
* **Map Matching Release**
  * Added max trace limits and out-of-bounds checks for customizable trace options

## Release Date: 2017-03-29 Valhalla 2.1.7
* **Map Matching Release**
  * Increased service limits for trace
* **Data Producer Updates**
  * Transit: Remove the dependency on using level 2 tiles for transit builder
* **Traffic Updates**
  * Segment matcher completely re-written to handle many complex issues when matching traces to OTSs
* **Service Improvement**
  * Bug Fix - relaxed rapidjson parsing to allow numeric type coercion
* **Routing Improvements**
  * Level the forward and reverse paths in bidirectional A * to account for distance approximation differences.
  * Add logic for Use==kPath to bicycle costing so that paths are favored (as are footways).

## Release Date: 2017-03-10 Valhalla 2.1.3
* **Guidance Improvement**
  * Corrections to Slovenian narrative language file
  **Routing Improvements**
  * Increased the pedestrian search radius from 25 to 50 within the meili configuration to reduce U-turns with map-matching
  * Added a max avoid location limit

## Release Date: 2017-02-22 Valhalla 2.1.0
* **Guidance Improvement**
  * Added ca-ES (Catalan) and sl-SI (Slovenian) narrative language files
* **Routing  Improvement**
  * Fix through location reverse ordering bug (introduced in 2.0.9) in output of route responses for depart_at routes
  * Fix edge_walking method to handle cases where more than 1 initial edge is found
* **Data Producer Updates**
  * Improved transit by processing frequency based schedules.
  * Updated graph validation to more aggressively check graph consistency on level 0 and level 1
  * Fix the EdgeInfo hash to not create duplicate edge info records when creating hierarchies

## Release Date: 2017-02-21 Valhalla 2.0.9
* **Guidance Improvement**
  * Improved Italian narrative by handling articulated prepositions
  * Properly calling out turn channel maneuver
* **Routing Improvement**
  * Improved path determination by increasing stop impact for link to link transitions at intersections
  * Fixed through location handling, now includes cost at throughs and properly uses heading
  * Added ability to adjust location heading tolerance
* **Traffic Updates**
  * Fixed segment matching json to properly return non-string values where apropriate
* **Data Producer Updates**
  * Process node:ref and way:junction_ref as a semicolon separated list for exit numbers
  * Removed duplicated interchange sign information when ways are split into edges
  * Use a sequence within HierarchyBuilder to lower memory requirements for planet / large data imports.
  * Add connecting OSM wayId to a transit stop within NodeInfo.
  * Lua update:  removed ways that were being added to the routing graph.
  * Transit:  Fixed an issue where add_service_day and remove_service_day was not using the tile creation date, but the service start date for transit.
  * Transit:  Added acceptance test logic.
  * Transit:  Added fallback option if the associated wayid is not found.  Use distance approximator to find the closest edge.
  * Transit:  Added URL encoding for one stop ids that contain diacriticals.  Also, added include_geometry=false for route requests.
* **Optimized Routing Update**
  * Added an original index to the location object in the optimized route response
* **Trace Route Improvement**
  * Updated find_start_node to fix "GraphTile NodeInfo index out of bounds" error

## Release Date: 2017-01-30 Valhalla 2.0.6
* **Guidance Improvement**
  * Italian phrases were updated
* **Routing Improvement**
  * Fixed an issue where date and time was returning an invalid ISO8601 time format for date_time values in positive UTC. + sign was missing.
  * Fixed an encoding issue that was discovered for tranist_fetcher.  We were not encoding onestop_ids or route_ids.  Also, added exclude_geometry=true for route API calls.
* **Data Producer Updates**
  * Added logic to grab a single feed in valhalla_build_transit.

## Release Date: 2017-01-04 Valhalla 2.0.3
* **Service Improvement**
  * Added support for interrupting requests. If the connection is closed, route computation and map-matching can be interrupted prior to completion.
* **Routing Improvement**
  * Ignore name inconsistency when entering a link to avoid double penalizing.
* **Data Producer Updates**
  * Fixed consistent name assignment for ramps and turn lanes which improved guidance.
  * Added a flag to directed edges indicating if the edge has names. This can potentially be used in costing methods.
  * Allow future use of spare GraphId bits within DirectedEdge.

## Release Date: 2016-12-13 Valhalla 2.0.2
* **Routing Improvement**
  * Added support for multi-way restrictions to matrix and isochrones.
  * Added HOV costing model.
  * Speed limit updates.   Added logic to save average speed separately from speed limits.
  * Added transit include and exclude logic to multimodal isochrone.
  * Fix some edge cases for trivial (single edge) paths.
  * Better treatment of destination access only when using bidirectional A*.
* **Performance Improvement**
  * Improved performance of the path algorithms by making many access methods inline.

## Release Date: 2016-11-28 Valhalla 2.0.1
* **Routing Improvement**
  * Preliminary support for multi-way restrictions
* **Issues Fixed**
  * Fixed tile incompatiblity between 64 and 32bit architectures
  * Fixed missing edges within tile edge search indexes
  * Fixed an issue where transit isochrone was cut off if we took transit that was greater than the max_seconds and other transit lines or buses were then not considered.

## Release Date: 2016-11-15 Valhalla 2.0

* **Tile Redesign**
  * Updated the graph tiles to store edges only on the hierarchy level they belong to. Prior to this, the highways were stored on all levels, they now exist only on the highway hierarchy. Similar changes were made for arterial level roads. This leads to about a 20% reduction in tile size.
  * The tile redesign required changes to the path generation algorithms. They must now transition freely beteeen levels, even for pedestrian and bicycle routes. To offset the extra transitions, the main algorithms were changed to expand nodes at each level that has directed edges, rather than adding the transition edges to the priority queue/adjacency list. This change helps performance. The hierarchy limits that are used to speed the computation of driving routes by utilizing the highway hierarchy were adjusted to work with the new path algorithms.
  * Some changes to costing were also required, for example pedestrian and bicycle routes skip shortcut edges.
  * Many tile data structures were altered to explicitly size different fields and make room for "spare" fields that will allow future growth. In addition, the tile itself has extra "spare" records that can be appended to the end of the tile and referenced from the tile header. This also will allow future growth without breaking backward compatibility.
* **Guidance Improvement**
  * Refactored trip path to use an enumerated `Use` for edge and an enumerated `NodeType` for node
  * Fixed some wording in the Hindi narrative file
  * Fixed missing turn maneuver by updating the forward intersecting edge logic
* **Issues Fixed**
  * Fixed an issue with pedestrian routes where a short u-turn was taken to avoid the "crossing" penalty.
  * Fixed bicycle routing due to high penalty to enter an access=destination area. Changed to a smaller, length based factor to try to avoid long regions where access = destination. Added a driveway penalty to avoid taking driveways (which are often marked as access=destination).
  * Fixed regression where service did not adhere to the list of allowed actions in the Loki configuration
* **Graph Correlation**
  * External contributions from Navitia have lead to greatly reduced per-location graph correlation. Average correlation time is now less than 1ms down from 4-9ms.

## Release Date: 2016-10-17

* **Guidance Improvement**
  * Added the Hindi (hi-IN) narrative language
* **Service Additions**
  * Added internal valhalla error codes utility in baldr and modified all services to make use of and return as JSON response
  * See documentation https://github.com/valhalla/valhalla-docs/blob/master/api-reference.md#internal-error-codes-and-conditions
* **Time-Distance Matrix Improvement**
  * Added a costmatrix performance fix for one_to_many matrix requests
* **Memory Mapped Tar Archive - Tile Extract Support**
  * Added the ability to load a tar archive of the routing graph tiles. This improves performance under heavy load and reduces the memory requirement while allowing multiple processes to share cache resources.

## Release Date: 2016-09-19

* **Guidance Improvement**
  * Added pirate narrative language
* **Routing Improvement**
  * Added the ability to include or exclude stops, routes, and operators in multimodal routing.
* **Service Improvement**
  * JSONify Error Response

## Release Date: 2016-08-30

* **Pedestrian Routing Improvement**
  * Fixes for trivial pedestrian routes

## Release Date: 2016-08-22

* **Guidance Improvements**
  * Added Spanish narrative
  * Updated the start and end edge heading calculation to be based on road class and edge use
* **Bicycle Routing Improvements**
  * Prevent getting off a higher class road for a small detour only to get back onto the road immediately.
  * Redo the speed penalties and road class factors - they were doubly penalizing many roads with very high values.
  * Simplify the computation of weighting factor for roads that do not have cycle lanes. Apply speed penalty to slightly reduce favoring
of non-separated bicycle lanes on high speed roads.
* **Routing Improvements**
  * Remove avoidance of U-turn for pedestrian routes. This improves use with map-matching since pedestrian routes can make U-turns.
  * Allow U-turns at dead-ends for driving (and bicycling) routes.
* **Service Additions**
  * Add support for multi-modal isochrones.
  * Added base code to allow reverse isochrones (path from anywhere to a single destination).
* **New Sources to Targets**
  * Added a new Matrix Service action that allows you to request any of the 3 types of time-distance matrices by calling 1 action.  This action takes a sources and targets parameter instead of the locations parameter.  Please see the updated Time-Distance Matrix Service API reference for more details.

## Release Date: 2016-08-08

 * **Service additions**
  * Latitude, longitude bounding boxes of the route and each leg have been added to the route results.
  * Added an initial isochrone capability. This includes methods to create an "isotile" - a 2-D gridded data set with time to reach each lat,lon grid from an origin location. This isoltile is then used to create contours at specified times. Interior contours are optionally removed and the remaining outer contours are generalized and converted to GeoJSON polygons. An initial version supporting multimodal route types has also been added.
 * **Data Producer Updates**
  * Fixed tranist scheduling issue where false schedules were getting added.
 * **Tools Additionas**
  * Added `valhalla_export_edges` tool to allow shape and names to be dumped from the routing tiles

## Release Date: 2016-07-19

 * **Guidance Improvements**
  * Added French narrative
  * Added capability to have narrative language aliases - For example: German `de-DE` has an alias of `de`
 * **Transit Stop Update** - Return latitude and longitude for each transit stop
 * **Data Producer Updates**
  * Added logic to use lanes:forward, lanes:backward, speed:forward, and speed:backward based on direction of the directed edge.
  * Added support for no_entry, no_exit, and no_turn restrictions.
  * Added logic to support country specific access. Based on country tables found here: http://wiki.openstreetmap.org/wiki/OSM_tags_for_routing/Access-Restrictions

## Release Date: 2016-06-08

 * **Bug Fix** - Fixed a bug where edge indexing created many small tiles where no edges actually intersected. This allowed impossible routes to be considered for path finding instead of rejecting them earlier.
 * **Guidance Improvements**
  * Fixed invalid u-turn direction
  * Updated to properly call out jughandle routes
  * Enhanced signless interchange maneuvers to help guide users
 * **Data Producer Updates**
  * Updated the speed assignment for ramp to be a percentage of the original road class speed assignment
  * Updated stop impact logic for turn channel onto ramp

## Release Date: 2016-05-19

 * **Bug Fix** - Fixed a bug where routes fail within small, disconnected "islands" due to the threshold logic in prior release. Also better logic for not-thru roads.

## Release Date: 2016-05-18

 * **Bidirectional A* Improvements** - Fixed an issue where if both origin and destination locations where on not-thru roads that meet at a common node the path ended up taking a long detour. Not all cases were fixed though - next release should fix. Trying to address the termination criteria for when the best connection point of the 2 paths is optimal. Turns out that the initial case where both opposing edges are settled is not guaranteed to be the least cost path. For now we are setting a threshold and extending the search while still tracking best connections. Fixed the opposing edge when a hierarchy transition occurs.
 * **Guidance Globalization** -  Fixed decimal distance to be locale based.
 * **Guidance Improvements**
  * Fixed roundabout spoke count issue by fixing the drive_on_right attribute.
  * Simplified narative by combining unnamed straight maneuvers
  * Added logic to confirm maneuver type assignment to avoid invalid guidance
  * Fixed turn maneuvers by improving logic for the following:
    * Internal intersection edges
    * 'T' intersections
    * Intersecting forward edges
 * **Data Producer Updates** - Fix the restrictions on a shortcut edge to be the same as the last directed edge of the shortcut (rather than the first one).

## Release Date: 2016-04-28

 * **Tile Format Updates** - Separated the transit graph from the "road only" graph into different tiles but retained their interconnectivity. Transit tiles are now hierarchy level 3.
 * **Tile Format Updates** - Reduced the size of graph edge shape data by 5% through the use of varint encoding (LEB128)
 * **Tile Format Updates** - Aligned `EdgeInfo` structures to proper byte boundaries so as to maintain compatibility for systems who don't support reading from unaligned addresses.
 * **Guidance Globalization** -  Added the it-IT(Italian) language file. Added support for CLDR plural rules. The cs-CZ(Czech), de-DE(German), and en-US(US English) language files have been updated.
 * **Travel mode based instructions** -  Updated the start, post ferry, and post transit insructions to be based on the travel mode, for example:
  * `Drive east on Main Street.`
  * `Walk northeast on Broadway.`
  * `Bike south on the cycleway.`

## Release Date: 2016-04-12

 * **Guidance Globalization** -  Added logic to use tagged language files that contain the guidance phrases. The initial versions of en-US, de-DE, and cs-CZ have been deployed.
 * **Updated ferry defaults** -  Bumped up use_ferry to 0.65 so that we don't penalize ferries as much.

## Release Date: 2016-03-31
 * **Data producer updates** - Do not generate shortcuts across a node which is a fork. This caused missing fork maneuvers on longer routes.  GetNames update ("Broadway fix").  Fixed an issue with looking up a name in the ref map and not the name map.  Also, removed duplicate names.  Private = false was unsetting destination only flags for parking aisles.

## Release Date: 2016-03-30
 * **TripPathBuilder Bug Fix** - Fixed an exception that was being thrown when trying to read directed edges past the end of the list within a tile. This was due to errors in setting walkability and cyclability on upper hierarchies.

## Release Date: 2016-03-28

 * **Improved Graph Correlation** -  Correlating input to the routing graph is carried out via closest first traversal of the graph's, now indexed, geometry. This results in faster correlation and gaurantees the absolute closest edge is found.

## Release Date: 2016-03-16

 * **Transit type returned** -  The transit type (e.g. tram, metro, rail, bus, ferry, cable car, gondola, funicular) is now returned with each transit maneuver.
 * **Guidance language** -  If the language option is not supplied or is unsupported then the language will be set to the default (en-US). Also, the service will return the language in the trip results.
 * **Update multimodal path algorithm** - Applied some fixes to multimodal path algorithm. In particular fixed a bug where the wrong sortcost was added to the adjacency list. Also separated "in-station" transfer costs from transfers between stops.
 * **Data producer updates** - Do not combine shortcut edges at gates or toll booths. Fixes avoid toll issues on routes that included shortcut edges.

## Release Date: 2016-03-07

 * **Updated all APIs to honor the optional DNT (Do not track) http header** -  This will avoid logging locations.
 * **Reduce 'Merge maneuver' verbal alert instructions** -  Only create a verbal alert instruction for a 'Merge maneuver' if the previous maneuver is > 1.5 km.
 * **Updated transit defaults.  Tweaked transit costing logic to obtain better routes.** -  use_rail = 0.6, use_transfers = 0.3, transfer_cost = 15.0 and transfer_penalty = 300.0.  Updated the TransferCostFactor to use the transfer_factor correctly.  TransitionCost for pedestrian costing bumped up from 20.0f to 30.0f when predecessor edge is a transit connection.
 * **Initial Guidance Globalization** -  Partial framework for Guidance Globalization. Started reading some guidance phrases from en-US.json file.

## Release Date: 2016-02-22

 * **Use bidirectional A* for automobile routes** - Switch to bidirectional A* for all but bus routes and short routes (where origin and destination are less than 10km apart). This improves performance and has less failure cases for longer routes. Some data import adjustments were made (02-19) to fix some issues encountered with arterial and highway hierarchies. Also only use a maximum of 2 passes for bidirecdtional A* to reduce "long time to fail" cases.
 * **Added verbal multi-cue guidance** - This combines verbal instructions when 2 successive maneuvers occur in a short amount of time (e.g., Turn right onto MainStreet. Then Turn left onto 1st Avenue).

## Release Date: 2016-02-19

 * **Data producer updates** - Reduce stop impact when all edges are links (ramps or turn channels). Update opposing edge logic to reject edges that do no have proper access (forward access == reverse access on opposing edge and vice-versa). Update ReclassifyLinks for cases where a single edge (often a service road) intersects a ramp improperly causing the ramp to reclassified when it should not be. Updated maximum OSM node Id (now exceeds 4000000000). Move lua from conf repository into mjolnir.

## Release Date: 2016-02-01

 * **Data producer updates** - Reduce speed on unpaved/rough roads. Add statistics for hgv (truck) restrictions.

## Release Date: 2016-01-26

 * **Added capability to disable narrative production** - Added the `narrative` boolean option to allow users to disable narrative production. Locations, shape, length, and time are still returned. The narrative production is enabled by default. The possible values for the `narrative` option are: false and true
 * **Added capability to mark a request with an id** - The `id` is returned with the response so a user could match to the corresponding request.
 * **Added some logging enhancements, specifically [ANALYTICS] logging** - We want to focus more on what our data is telling us by logging specific stats in Logstash.

## Release Date: 2016-01-18

 * **Data producer updates** - Data importer configuration (lua) updates to fix a bug where buses were not allowed on restricted lanes.  Fixed surface issue (change the default surface to be "compacted" for footways).

## Release Date: 2016-01-04

 * **Fixed Wrong Costing Options Applied** - Fixed a bug in which a previous requests costing options would be used as defaults for all subsequent requests.

## Release Date: 2015-12-18

 * **Fix for bus access** - Data importer configuration (lua) updates to fix a bug where bus lanes were turning off access for other modes.
 * **Fix for extra emergency data** - Data importer configuration (lua) updates to fix a bug where we were saving hospitals in the data.
 * **Bicycle costing update** - Updated kTCSlight and kTCFavorable so that cycleways are favored by default vs roads.

## Release Date: 2015-12-17

 * **Graph Tile Data Structure update** - Updated structures within graph tiles to support transit efforts and truck routing. Removed TransitTrip, changed TransitRoute and TransitStop to indexes (rather than binary search). Added access restrictions (like height and weight restrictions) and the mode which they impact to reduce need to look-up.
 * **Data producer updates** - Updated graph tile structures and import processes.

## Release Date: 2015-11-23

 * **Fixed Open App for OSRM functionality** - Added OSRM functionality back to Loki to support Open App.

## Release Date: 2015-11-13

 * **Improved narrative for unnamed walkway, cycleway, and mountain bike trail** - A generic description will be used for the street name when a walkway, cycleway, or mountain bike trail maneuver is unnamed. For example, a turn right onto a unnamed walkway maneuver will now be: "Turn right onto walkway."
 * **Fix costing bug** - Fix a bug introduced in EdgeLabel refactor (impacted time distance matrix only).

## Release Date: 2015-11-3

 * **Enhance bi-directional A* logic** - Updates to bidirectional A* algorithm to fix the route completion logic to handle cases where a long "connection" edge could lead to a sub-optimal path. Add hierarchy and shortcut logic so we can test and use bidirectional A* for driving routes. Fix the destination logic to properly handle oneways as the destination edge. Also fix U-turn detection for reverse search when hierarchy transitions occur.
 * **Change "Go" to "Head" for some instructions** - Start, exit ferry.
 * **Update to roundabout instructions** - Call out roundabouts for edges marked as links (ramps, turn channels).
 * **Update bicycle costing** - Fix the road factor (for applying weights based on road classification) and lower turn cost values.

## Data Producer Release Date: 2015-11-2

 * **Updated logic to not create shortcut edges on roundabouts** - This fixes some roundabout exit counts.

## Release Date: 2015-10-20

 * **Bug Fix for Pedestrian and Bicycle Routes** - Fixed a bug with setting the destination in the bi-directional Astar algorithm. Locations that snapped to a dead-end node would have failed the route and caused a timeout while searching for a valid path. Also fixed the elapsed time computation on the reverse path of bi-directional algorithm.

## Release Date: 2015-10-16

 * **Through Location Types** - Improved support for locations with type = "through". Routes now combine paths that meet at each through location to create a single "leg" between locations with type = "break". Paths that continue at a through location will not create a U-turn unless the path enters a "dead-end" region (neighborhood with no outbound access).
 * **Update shortcut edge logic** - Now skips long shortcut edges when close to the destination. This can lead to missing the proper connection if the shortcut is too long. Fixes #245 (thor).
 * **Per mode service limits** - Update configuration to allow setting different maximum number of locations and distance per mode.
 * **Fix shape index for trivial path** - Fix a bug where when building the the trip path for a "trivial" route (includes just one edge) where the shape index exceeded that size of the shape.

## Release Date: 2015-09-28

 * **Elevation Influenced Bicycle Routing** - Enabled elevation influenced bicycle routing. A "use-hills" option was added to the bicycle costing profile that can tune routes to avoid hills based on grade and amount of elevation change.
 * **"Loop Edge" Fix** - Fixed a bug with edges that form a loop. Split them into 2 edges during data import.
 * **Additional information returned from 'locate' method** - Added information that can be useful when debugging routes and data. Adds information about nodes and edges at a location.
 * **Guidance/Narrative Updates** - Added side of street to destination narrative. Updated verbal instructions.<|MERGE_RESOLUTION|>--- conflicted
+++ resolved
@@ -100,14 +100,11 @@
    * ADDED: tests for just_gtfs reading and writing feeds [#3665](https://github.com/valhalla/valhalla/pull/3665)
    * CHANGED: Precise definition of types of edges on which BSS could be projected [#3658](https://github.com/valhalla/valhalla/pull/3663)
    * CHANGED: Remove duplicate implementation of `adjust_scores` [#3673](https://github.com/valhalla/valhalla/pull/3673)
-<<<<<<< HEAD
    * CHANGED: Replace unstable geos API with boost::geometry for admin building [#3683](https://github.com/valhalla/valhalla/pull/3683)
-=======
    * ADDED: convert GTFS data into protobuf tiles [#3629](https://github.com/valhalla/valhalla/issues/3629)
    * CHANGED: Use `starts_with()` instead of `substr(0, N)` getting and comparing to prefix [#3702](https://github.com/valhalla/valhalla/pull/3702)
    * ADDED: Ferry support for HGV [#3710](https://github.com/valhalla/valhalla/issues/3710)
    * ADDED: Linting & formatting checks for Python code [#3713](https://github.com/valhalla/valhalla/pull/3713)
->>>>>>> 2f40cee4
 
 ## Release Date: 2021-10-07 Valhalla 3.1.4
 * **Removed**
