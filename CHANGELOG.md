## Unreleased
* **Removed**
   * REMOVED: needs_ci_run script [#4423](https://github.com/valhalla/valhalla/pull/4423)
   * REMOVED: unused vehicle types in AutoCost and segway; renamed kTruck to "truck" instead of "tractor_trailer" [#4430](https://github.com/valhalla/valhalla/pull/4430)
   * REMOVED: ./bench and related files/code [#4560](https://github.com/valhalla/valhalla/pull/4560)
* **Bug Fix**
   * FIXED: gcc13 was missing some std header includes [#4154](https://github.com/valhalla/valhalla/pull/4154)
   * FIXED: when reclassifying ferry edges, remove destonly from ways only if the connecting way was destonly [#4118](https://github.com/valhalla/valhalla/pull/4118)
   * FIXED: typo in use value of map matching API (`platform_connection` was misspelled) [#4174](https://github.com/valhalla/valhalla/pull/4174)
   * FIXED: fix crash in timedistancebssmatrix.cc  [#4244](https://github.com/valhalla/valhalla/pull/4244)
   * FIXED: missing protobuf CMake configuration to link abseil for protobuf >= 3.22.0 [#4207](https://github.com/valhalla/valhalla/pull/4207)
   * FIXED: broken links on the optimized route API page [#4260](https://github.com/valhalla/valhalla/pull/4260)
   * FIXED: remove clearing of headings while calculating a matrix [#4288](https://github.com/valhalla/valhalla/pull/4288)
   * FIXED: only recost matrix pairs which have connections found [#4344](https://github.com/valhalla/valhalla/pull/4344)
   * FIXED: arm builds. tons of errors due to floating point issues mostly [#4213](https://github.com/valhalla/valhalla/pull/4213)
   * FIXED: respond with correlated edges for format=valhalla and matrix [#4335](https://github.com/valhalla/valhalla/pull/4335)
   * FIXED: `sources` & `targets` for verbose matrix response was kinda broken due to #4335 above [#4366](https://github.com/valhalla/valhalla/pull/4366)
   * FIXED: recover proper shortest path to ferry connections (when multiple edges exist between node pair) [#4361](https://github.com/valhalla/valhalla/pull/4361)
   * FIXED: recover proper shortest path to ferry connections (make sure correct label index is used) [#4378](https://github.com/valhalla/valhalla/pull/4378)
   * FIXED: Allow all roads for motorcycles [#4348](https://github.com/valhalla/valhalla/pull/4348)
   * FIXED: motorcar:conditional should not apply to motorcycle and moped [#4359](https://github.com/valhalla/valhalla/pull/4359)
   * FIXED: break shortcuts when there are different restrictions on base edges [#4326](https://github.com/valhalla/valhalla/pull/4326)
   * FIXED: Incorrect `edge_index` assignment in `thor_worker_t::build_trace` [#4413](https://github.com/valhalla/valhalla/pull/4413)
   * FIXED: lots of issues with CostMatrix (primarily deadend logic) with a complete refactor modeling things very close to bidir A*, also to prepare for a unification of the two [#4372](https://github.com/valhalla/valhalla/pull/4372)
   * FIXED: diff_names check was missing for Graphfilter and Shortcutbuilder for AddEdgeInfo call.  [#4436](https://github.com/valhalla/valhalla/pull/4436)
   * FIXED: updated timezone database and added code to keep compatibility with old servers/new data and vice versa [#4446](https://github.com/valhalla/valhalla/pull/4446)
   * FIXED: retry elevation tile download if the download failed for some reason or the downloaded tile was corrupt [#4461](https://github.com/valhalla/valhalla/pull/4461)
   * FIXED: base transition costs were getting overridden by osrm car turn duration [#4463](https://github.com/valhalla/valhalla/pull/4463)
   * FIXED: insane ETAs for `motor_scooter` on `track`s [#4468](https://github.com/valhalla/valhalla/pull/4468)
   * FIXED: -j wasn't taken into account anymore [#4483](https://github.com/valhalla/valhalla/pull/4483)
   * FIXED: time distance matrix was always using time zone of last settled edge id [#4494](https://github.com/valhalla/valhalla/pull/4494)
   * FIXED: log to stderr in valhalla_export_edges [#4498](https://github.com/valhalla/valhalla/pull/4498)
   * FIXED: set capped speed for truck at 90 KPH [#4493](https://github.com/valhalla/valhalla/pull/4493)
   * FIXED: Config singleton multiple instantiation issue [#4521](https://github.com/valhalla/valhalla/pull/4521)
   * FIXED: Prevent GetShortcut to run into an infinite loop [#4532](https://github.com/valhalla/valhalla/pull/4532)
   * FIXED: fix config generator with thor.costmatrix_allow_second_pass [#4567](https://github.com/valhalla/valhalla/pull/4567)
   * FIXED: infinite loop or other random corruption in isochrones when retrieving partial shape of an edge [#4547](https://github.com/valhalla/valhalla/pull/4547)
   * FIXED: Aggregation updates: update opposing local idx after aggregating the edges, added classification check for aggregation, and shortcut length changes [#4570](https://github.com/valhalla/valhalla/pull/4570)
   * FIXED: Use helper function for only parsing out names from DirectedEdge when populating intersecting edges [#4604](https://github.com/valhalla/valhalla/pull/4604)  
   * FIXED: Osmnode size reduction: Fixed excessive disk space for planet build [#4605](https://github.com/valhalla/valhalla/pull/4605)
   * FIXED: Conflict with signinfo's temporary linguistic node sequence file caused test failures. [#4625](https://github.com/valhalla/valhalla/pull/4625)
   * FIXED: CostMatrix for trivial routes with oneways [#4626](https://github.com/valhalla/valhalla/pull/4626)
   * FIXED: some entry points to creating geotiff isochrones output did not register the geotiff driver before attempting to use it [#4628](https://github.com/valhalla/valhalla/pull/4628)
   * FIXED: libgdal wasn't installed in docker image, so it never worked in docker [#4629](https://github.com/valhalla/valhalla/pull/4629)
   * FIXED: CostMatrix shapes for routes against trivial oneways [#4633](https://github.com/valhalla/valhalla/pull/4633)
* **Enhancement**
   * UPDATED: French translations, thanks to @xlqian [#4159](https://github.com/valhalla/valhalla/pull/4159)
   * CHANGED: -j flag for multithreaded executables to override mjolnir.concurrency [#4168](https://github.com/valhalla/valhalla/pull/4168)
   * CHANGED: moved the argparse boilerplate code to a private header which all programs can share [#4169](https://github.com/valhalla/valhalla/pull/4169)
   * ADDED: CI runs a spell check on the PR to detect spelling mistakes [#4179](https://github.com/valhalla/valhalla/pull/4179)
   * ADDED: `preferred_side_cutoff` parameter for locations [#4182](https://github.com/valhalla/valhalla/pull/4182)
   * ADDED: PBF output for matrix endpoint [#4121](https://github.com/valhalla/valhalla/pull/4121)
   * CHANGED: sped up the transit gtfs ingestion process by sorting the feeds before querying them and avoiding copying their structures. forked just_gtfs into the valhalla org to accomplish it [#4167](https://github.com/valhalla/valhalla/pull/4167)
   * CHANGED: write traffic tile headers in `valhalla_build_extract` [#4195](https://github.com/valhalla/valhalla/pull/4195)
   * ADDED: `source_percent_along` & `target_percent_along` to /trace_attributes JSON response [#4199](https://github.com/valhalla/valhalla/pull/4199)
   * ADDED: sqlite database to store landmarks along with interfaces of insert and bounding box queries [#4189](https://github.com/valhalla/valhalla/pull/4189)
   * CHANGED: refactor landmark database interface to use a pimpl [#4202](https://github.com/valhalla/valhalla/pull/4202)
   * ADDED: support for `:forward` and `:backward` for `motor_vehicle`, `vehicle`, `foot` and `bicycle` tag prefixes [#4204](https://github.com/valhalla/valhalla/pull/4204)
   * ADDED: add `valhalla_build_landmarks` to parse POIs from osm pbfs and store them as landmarks in the landmark sqlite database [#4201](https://github.com/valhalla/valhalla/pull/4201)
   * ADDED: add primary key in the landmark sqlite database and a method to retrieve landmarks via their primary keys [#4224](https://github.com/valhalla/valhalla/pull/4224)
   * ADDED: update graph tile to allow adding landmarks to edge info, and refactor edgeinfo.cc [#4233](https://github.com/valhalla/valhalla/pull/4233)
   * ADDED: `sources_to_targets` action for `/expansion` [#4263](https://github.com/valhalla/valhalla/pull/4263)
   * ADDED: option `--extract-tar` to `valhalla_build_extract` to create extracts from .tar files instead of tile directory [#4255](https://github.com/valhalla/valhalla/pull/4255)
   * ADDED: Support for `bannerInstructions` attribute in OSRM serializer via `banner_instructions` request parameter [#4093](https://github.com/valhalla/valhalla/pull/4093)
   * UPDATED: submodules which had new releases, unless it was a major version change [#4231](https://github.com/valhalla/valhalla/pull/4231)
   * ADDED: Support for elevation along a route. Add elevation to EdgeInfo within Valhalla tiles [#4279](https://github.com/valhalla/valhalla/pull/4279)
   * ADDED: the workflow to find landmarks in a graph tile, associate them with nearby edges, and update the graph tile to store the associations [#4278](https://github.com/valhalla/valhalla/pull/4278)
   * ADDED: update maneuver generation to add nearby landmarks to maneuvers as direction support [#4293](https://github.com/valhalla/valhalla/pull/4293)
   * CHANGED: the boost property tree config is now read into a singleton that doesn't need to be passed around anymore [#4220](https://github.com/valhalla/valhalla/pull/4220)
   * ADDED: Update the street name and sign data processing include language and pronunciations [#4268](https://github.com/valhalla/valhalla/pull/4268)
   * CHANGED: more sustainable way to work with protobuf in cmake [#4334](https://github.com/valhalla/valhalla/pull/4334)
   * CHANGED: use date_time API to retrieve timezone aliases instead of our own curated list [#4382](https://github.com/valhalla/valhalla/pull/4382)
   * CHANGED: less aggressive logging for nodes' headings & ferry connections [#4420][https://github.com/valhalla/valhalla/pull/4420]
   * ADDED: add documentation about historical traffic [#4259](https://github.com/valhalla/valhalla/pull/4259)
   * ADDED: config option to control how much memory we'll reserve for CostMatrix locations [#4424](https://github.com/valhalla/valhalla/pull/4424)
   * CHANGED: refactor EdgeLabel (and derived classes) to reduce memory use. [#4439](https://github.com/valhalla/valhalla/pull/4439)
   * ADDED: "shape" field to matrix response for CostMatrix only [#4432](https://github.com/valhalla/valhalla/pull/4432)
   * CHANGED: `/expansion`: add field `prev_edge_id`, make the GeoJSON features `LineString`s [#4275](https://github.com/valhalla/valhalla/issues/4275)
   * ADDED: --optimize & --log-details to valhalla_run_matrix [#4355](https://github.com/valhalla/valhalla/pull/4334)
   * ADDED: most access restrictions to /locate response [#4431](https://github.com/valhalla/valhalla/pull/4431)
   * ADDED: hgv=destination and friends for truck-specific "destination_only" logic [#4450](https://github.com/valhalla/valhalla/issues/4450)
   * UPDATED: updated country access overrides [#4460](https://github.com/valhalla/valhalla/pull/4460)
   * CHANGED: date_time refactor as a preparation to return DST/timezone related offset in the response [#4365](https://github.com/valhalla/valhalla/pull/4365)
   * ADDED: find connection on backward search for bidir matrix algo [#4329](https://github.com/valhalla/valhalla/pull/4329)
   * FIXED: Fix segfault in OSRM serializer with bannerInstructions when destination is on roundabout [#4480](https://github.com/valhalla/valhalla/pull/4481)
   * CHANGED: Adujustment of walk speed when walking on slight downhill [#4302](https://github.com/valhalla/valhalla/pull/4302)
   * CHANGED: Do not reclassify ferry connections when no hierarchies are to be generated [#4487](https://github.com/valhalla/valhalla/pull/4487)
   * ADDED: Added a config option to sort nodes spatially during graph building [#4455](https://github.com/valhalla/valhalla/pull/4455)
   * ADDED: Timezone info in route and matrix responses [#4491](https://github.com/valhalla/valhalla/pull/4491)
   * ADDED: Support for `voiceInstructions` attribute in OSRM serializer via `voice_instructions` request parameter [#4506](https://github.com/valhalla/valhalla/pull/4506)
   * CHANGED: use pkg-config to find spatialite & geos and remove our cmake modules; upgraded conan's boost to 1.83.0 in the process [#4253](https://github.com/valhalla/valhalla/pull/4253)
   * ADDED: Added aggregation logic to filter stage of tile building [#4512](https://github.com/valhalla/valhalla/pull/4512)
   * UPDATED: tz to 2023d [#4519](https://github.com/valhalla/valhalla/pull/4519)
   * FIXED: Fix segfault in costmatrix (date_time and time zone always added). [#4530](https://github.com/valhalla/valhalla/pull/4530)
   * CHANGED: libvalhalla.pc generation to have finer controls; install third_party public headers; overhaul lots of CMake; remove conan support [#4516](https://github.com/valhalla/valhalla/pull/4516)
   * CHANGED: refactored matrix code to include a base class for all matrix algorithms to prepare for second passes on matrix [#4535](https://github.com/valhalla/valhalla/pull/4535)
   * ADDED: matrix second pass for connections not found in the first pass, analogous to /route [#4536](https://github.com/valhalla/valhalla/pull/4536)
   * UPDATED: cxxopts to 3.1.1 [#4541](https://github.com/valhalla/valhalla/pull/4541)
   * CHANGED: make use of vendored libraries optional (other than libraries which are not commonly in package managers or only used for testing) [#4544](https://github.com/valhalla/valhalla/pull/4544)
   * ADDED: Improved instructions for blind users [#3694](https://github.com/valhalla/valhalla/pull/3694)
   * FIXED: Fixed roundoff issue in Tiles Row and Col methods [#4585](https://github.com/valhalla/valhalla/pull/4585)
   * ADDED: isochrone proper polygon support & pbf output for isochrone [#4575](https://github.com/valhalla/valhalla/pull/4575)
   * ADDED: return isotile grid as geotiff  [#4594](https://github.com/valhalla/valhalla/pull/4594)
   * ADDED: `ignore_non_vehicular_restrictions` parameter for truck costing [#4606](https://github.com/valhalla/valhalla/pull/4606)
<<<<<<< HEAD
   * ADDED: log shortcuts which have the same start/end node [4632](https://github.com/valhalla/valhalla/pull/4632)
=======
   * UPDATED: tz database to 2024a [#4643](https://github.com/valhalla/valhalla/pull/4643)
>>>>>>> dff70059

## Release Date: 2023-05-11 Valhalla 3.4.0
* **Removed**
   * REMOVED: Docker image pushes to Dockerhub [#4033](https://github.com/valhalla/valhalla/pull/4033)
   * REMOVED: transitland references and scripts and replace with info for raw GTFS feeds [#4033](https://github.com/valhalla/valhalla/pull/3906)
* **Bug Fix**
   * FIXED: underflow of uint64_t cast for matrix time results [#3906](https://github.com/valhalla/valhalla/pull/3906)
   * FIXED: update vcpkg commit for Azure pipelines to fix libtool mirrors [#3915](https://github.com/valhalla/valhalla/pull/3915)
   * FIXED: fix CHANGELOG release year (2022->2023) [#3927](https://github.com/valhalla/valhalla/pull/3927)
   * FIXED: avoid segfault on invalid exclude_polygons input [#3907](https://github.com/valhalla/valhalla/pull/3907)
   * FIXED: allow \_WIN32_WINNT to be defined by build system [#3933](https://github.com/valhalla/valhalla/issues/3933)
   * FIXED: disconnected stop pairs in gtfs import [#3943](https://github.com/valhalla/valhalla/pull/3943)
   * FIXED: in/egress traversability in gtfs ingestion is now defaulted to kBoth to enable pedestrian access on transit connect edges and through the in/egress node [#3948](https://github.com/valhalla/valhalla/pull/3948)
   * FIXED: parsing logic needed implicit order of stations/egresses/platforms in the GTFS feeds [#3949](https://github.com/valhalla/valhalla/pull/3949)
   * FIXED: segfault in TimeDistanceMatrix [#3964](https://github.com/valhalla/valhalla/pull/3949)
   * FIXED: write multiple PBFs if the protobuf object gets too big [#3954](https://github.com/valhalla/valhalla/pull/3954)
   * FIXED: pin conan version to latest 1.x for now [#3990](https://github.com/valhalla/valhalla/pull/3990)
   * FIXED: Fix matrix_locations when used in pbf request [#3997](https://github.com/valhalla/valhalla/pull/3997)
   * FIXED: got to the point where the basic transit routing test works [#3988](https://github.com/valhalla/valhalla/pull/3988)
   * FIXED: fix build with LOGGING_LEVEL=ALL [#3992](https://github.com/valhalla/valhalla/pull/3992)
   * FIXED: transit stitching when determining whether a platform was generated [#4020](https://github.com/valhalla/valhalla/pull/4020)
   * FIXED: multimodal isochrones [#4030](https://github.com/valhalla/valhalla/pull/4030)
   * FIXED: duplicated recosting names should throw [#4042](https://github.com/valhalla/valhalla/pull/4042)
   * FIXED: Remove arch specificity from strip command of Python bindings to make it more compatible with other archs [#4040](https://github.com/valhalla/valhalla/pull/4040)
   * FIXED: GraphReader::GetShortcut no longer returns false positives or false negatives [#4019](https://github.com/valhalla/valhalla/pull/4019)
   * FIXED: Tagging with bus=permit or taxi=permit did not override access=no [#4045](https://github.com/valhalla/valhalla/pull/4045)
   * FIXED: Upgrade RapidJSON to address undefined behavior [#4051](https://github.com/valhalla/valhalla/pull/4051)
   * FIXED: time handling for transit service [#4052](https://github.com/valhalla/valhalla/pull/4052)
   * FIXED: multiple smaller bugs while testing more multimodal /route & /isochrones [#4055](https://github.com/valhalla/valhalla/pull/4055)
   * FIXED: `FindLuaJit.cmake` to include Windows paths/library names [#4067](https://github.com/valhalla/valhalla/pull/4067)
   * FIXED: Move complex turn restriction check out of can_form_shortcut() [#4047](https://github.com/valhalla/valhalla/pull/4047)
   * FIXED: fix `clear` methods on matrix algorithms and reserve some space for labels with a new config [#4075](https://github.com/valhalla/valhalla/pull/4075)
   * FIXED: fix `valhalla_build_admins` & `valhalla_ways_to_edges` argument parsing [#4097](https://github.com/valhalla/valhalla/pull/4097)
   * FIXED: fail early in `valhalla_build_admins` if parent directory can't be created, also exit with failure [#4099](https://github.com/valhalla/valhalla/pull/4099)
* **Enhancement**
   * CHANGED: replace boost::optional with C++17's std::optional where possible [#3890](https://github.com/valhalla/valhalla/pull/3890)
   * ADDED: parse `lit` tag on ways and add it to graph [#3893](https://github.com/valhalla/valhalla/pull/3893)
   * ADDED: log lat/lon of node where children link edges exceed the configured maximum [#3911](https://github.com/valhalla/valhalla/pull/3911)
   * ADDED: log matrix algorithm which was used [#3916](https://github.com/valhalla/valhalla/pull/3916)
   * UPDATED: docker base image to Ubuntu 22.04 [#3912](https://github.com/valhalla/valhalla/pull/3912)
   * CHANGED: Unify handling of single-file -Werror in all modules [#3910](https://github.com/valhalla/valhalla/pull/3910)
   * CHANGED: Build skadi with -Werror [#3935](https://github.com/valhalla/valhalla/pull/3935)
   * ADDED: Connect transit tiles to the graph [#3700](https://github.com/valhalla/valhalla/pull/3700)
   * CHANGED: switch to C++17 master branch of `just_gtfs` [#3947](https://github.com/valhalla/valhalla/pull/3947)
   * ADDED: Support for configuring a universal request timeout [#3966](https://github.com/valhalla/valhalla/pull/3966)
   * ADDED: optionally include highway=platform edges for pedestrian access [#3971](https://github.com/valhalla/valhalla/pull/3971)
   * ADDED: `use_lit` costing option for pedestrian costing [#3957](https://github.com/valhalla/valhalla/pull/3957)
   * CHANGED: Removed stray NULL values in log output[#3974](https://github.com/valhalla/valhalla/pull/3974)
   * CHANGED: More conservative estimates for cost of walking slopes [#3982](https://github.com/valhalla/valhalla/pull/3982)
   * ADDED: An option to slim down matrix response [#3987](https://github.com/valhalla/valhalla/pull/3987)
   * CHANGED: Updated url for just_gtfs library [#3994](https://github.com/valhalla/valhalla/pull/3995)
   * ADDED: Docker image pushes to Github's docker registry [#4033](https://github.com/valhalla/valhalla/pull/4033)
   * ADDED: `disable_hierarchy_pruning` costing option to find the actual optimal route for motorized costing modes, i.e `auto`, `motorcycle`, `motor_scooter`, `bus`, `truck` & `taxi`. [#4000](https://github.com/valhalla/valhalla/pull/4000)
   * CHANGED: baldr directory: remove warnings and C++17 adjustments [#4011](https://github.com/valhalla/valhalla/pull/4011)
   * UPDATED: `vcpkg` to latest master, iconv wasn't building anymore [#4066](https://github.com/valhalla/valhalla/pull/4066)
   * CHANGED: pybind11 upgrade for python 3.11 [#4067](https://github.com/valhalla/valhalla/pull/4067)
   * CHANGED: added transit level to connectivity map [#4082](https://github.com/valhalla/valhalla/pull/4082)
   * ADDED: "has_transit_tiles" & "osm_changeset" to verbose status response [#4062](https://github.com/valhalla/valhalla/pull/4062)
   * ADDED: time awareness to CostMatrix for e.g. traffic support [#4071](https://github.com/valhalla/valhalla/pull/4071)
   * UPDATED: transifex translations [#4102](https://github.com/valhalla/valhalla/pull/4102)

## Release Date: 2023-01-03 Valhalla 3.3.0
* **Removed**
* **Bug Fix**
* **Enhancement**
  * CHANGED: Upgraded from C++14 to C++17. [#3878](https://github.com/valhalla/valhalla/pull/3878)

## Release Date: 2023-01-03 Valhalla 3.2.1
* **Removed**
* **Bug Fix**
   * FIXED: valhalla_run_route was missing config logic.[#3824](https://github.com/valhalla/valhalla/pull/3824)
   * FIXED: Added missing ferry tag if manoeuver uses a ferry. It's supposed to be there according to the docs. [#3815](https://github.com/valhalla/valhalla/issues/3815)
   * FIXED: Handle hexlifying strings with unsigned chars [#3842](https://github.com/valhalla/valhalla/pull/3842)
   * FIXED: Newer clang warns on `sprintf` which becomes a compilation error (due to `Werror`) so we use `snprintf` instead [#3846](https://github.com/valhalla/valhalla/issues/3846)
   * FIXED: Build all of Mjolnir with -Werror [#3845](https://github.com/valhalla/valhalla/pull/3845)
   * FIXED: Only set most destination information once for all origins in timedistancematrix [#3830](https://github.com/valhalla/valhalla/pull/3830)
   * FIXED: Integers to expansion JSON output were cast wrongly [#3857](https://github.com/valhalla/valhalla/pull/3857)
   * FIXED: hazmat=destination should be hazmat=false and fix the truckcost usage of hazmat [#3865](https://github.com/valhalla/valhalla/pull/3865)
   * FIXED: Make sure there is at least one path which is accessible for all vehicular modes when reclassifying ferry edges [#3860](https://github.com/valhalla/valhalla/pull/3860)
   * FIXED: valhalla_build_extract was failing to determine the tile ID to include in the extract [#3864](https://github.com/valhalla/valhalla/pull/3864)
   * FIXED: valhalla_ways_to_edges missed trimming the cache when overcommitted [#3872](https://github.com/valhalla/valhalla/pull/3864)
   * FIXED: Strange detours with multi-origin/destination unidirectional A* [#3585](https://github.com/valhalla/valhalla/pull/3585)
* **Enhancement**
   * ADDED: Added has_toll, has_highway, has_ferry tags to summary field of a leg and route and a highway tag to a maneuver if it includes a highway. [#3815](https://github.com/valhalla/valhalla/issues/3815)
   * ADDED: Add time info to sources_to_targets [#3795](https://github.com/valhalla/valhalla/pull/3795)
   * ADDED: "available_actions" to the /status response [#3836](https://github.com/valhalla/valhalla/pull/3836)
   * ADDED: "waiting" field on input/output intermediate break(\_through) locations to respect services times [#3849](https://github.com/valhalla/valhalla/pull/3849)
   * ADDED: --bbox & --geojson-dir options to valhalla_build_extract to only archive a subset of tiles [#3856](https://github.com/valhalla/valhalla/pull/3856)
   * CHANGED: Replace unstable c++ geos API with a mix of geos' c api and boost::geometry for admin building [#3683](https://github.com/valhalla/valhalla/pull/3683)
   * ADDED: optional write-access to traffic extract from GraphReader [#3876](https://github.com/valhalla/valhalla/pull/3876)
   * UPDATED: locales from Transifex [#3879](https://github.com/valhalla/valhalla/pull/3879)
   * CHANGED: Build most of Baldr with -Werror [#3885](https://github.com/valhalla/valhalla/pull/3885)
   * UPDATED: some documentation overhaul to slim down root's README [#3881](https://github.com/valhalla/valhalla/pull/3881)
   * CHANGED: move documentation hosting to Github Pages from readthedocs.io [#3884](https://github.com/valhalla/valhalla/pull/3884)
   * ADDED: inline config arguments to some more executables [#3873](https://github.com/valhalla/valhalla/pull/3873)

## Release Date: 2022-10-26 Valhalla 3.2.0
* **Removed**
   * REMOVED: "build-\*" docker image to decrease complexity [#3689](https://github.com/valhalla/valhalla/pull/3541)

* **Bug Fix**
   * FIXED: Fix precision losses while encoding-decoding distance parameter in openlr [#3374](https://github.com/valhalla/valhalla/pull/3374)
   * FIXED: Fix bearing calculation for openlr records [#3379](https://github.com/valhalla/valhalla/pull/3379)
   * FIXED: Some refactoring that was proposed for the PR 3379 [3381](https://github.com/valhalla/valhalla/pull/3381)
   * FIXED: Avoid calling out "keep left/right" when passing an exit [3349](https://github.com/valhalla/valhalla/pull/3349)
   * FIXED: Fix iterator decrement beyond begin() in GeoPoint::HeadingAtEndOfPolyline() method [#3393](https://github.com/valhalla/valhalla/pull/3393)
   * FIXED: Add string for Use:kPedestrianCrossing to fix null output in to_string(Use). [#3416](https://github.com/valhalla/valhalla/pull/3416)
   * FIXED: Remove simple restrictions check for pedestrian cost calculation. [#3423](https://github.com/valhalla/valhalla/pull/3423)
   * FIXED: Parse "highway=busway" OSM tag: https://wiki.openstreetmap.org/wiki/Tag:highway%3Dbusway [#3413](https://github.com/valhalla/valhalla/pull/3413)
   * FIXED: Process int_ref irrespective of `use_directions_on_ways_` [#3446](https://github.com/valhalla/valhalla/pull/3446)
   * FIXED: workaround python's ArgumentParser bug to not accept negative numbers as arguments [#3443](https://github.com/valhalla/valhalla/pull/3443)
   * FIXED: Undefined behaviour on some platforms due to unaligned reads [#3447](https://github.com/valhalla/valhalla/pull/3447)
   * FIXED: Fixed undefined behavior due to invalid shift exponent when getting edge's heading [#3450](https://github.com/valhalla/valhalla/pull/3450)
   * FIXED: Use midgard::unaligned_read in GraphTileBuilder::AddSigns [#3456](https://github.com/valhalla/valhalla/pull/3456)
   * FIXED: Relax test margin for time dependent traffic test [#3467](https://github.com/valhalla/valhalla/pull/3467)
   * FIXED: Fixed missed intersection heading [#3463](https://github.com/valhalla/valhalla/pull/3463)
   * FIXED: Stopped putting binary bytes into a string field of the protobuf TaggedValue since proto3 protects against that for cross language support [#3468](https://github.com/valhalla/valhalla/pull/3468)
   * FIXED: valhalla_service uses now loki logging config instead of deprecated tyr logging [#3481](https://github.com/valhalla/valhalla/pull/3481)
   * FIXED: Docker image `valhalla/valhalla:run-latest`: conan error + python integration [#3485](https://github.com/valhalla/valhalla/pull/3485)
   * FIXED: fix more protobuf unstable 3.x API [#3494](https://github.com/valhalla/valhalla/pull/3494)
   * FIXED: fix one more protobuf unstable 3.x API [#3501](https://github.com/valhalla/valhalla/pull/3501)
   * FIXED: Fix valhalla_build_tiles imports only bss from last osm file [#3503](https://github.com/valhalla/valhalla/pull/3503)
   * FIXED: Fix total_run_stat.sh script. [#3511](https://github.com/valhalla/valhalla/pull/3511)
   * FIXED: Both `hov:designated` and `hov:minimum` have to be correctly set for the way to be considered hov-only [#3526](https://github.com/valhalla/valhalla/pull/3526)
   * FIXED: Wrong out index in route intersections [#3541](https://github.com/valhalla/valhalla/pull/3541)
   * FIXED: fix valhalla_export_edges: missing null columns separator [#3543](https://github.com/valhalla/valhalla/pull/3543)
   * FIXED: Removed/updated narrative language aliases that are not IETF BCP47 compliant [#3546](https://github.com/valhalla/valhalla/pull/3546)
   * FIXED: Wrong predecessor opposing edge in dijkstra's expansion [#3528](https://github.com/valhalla/valhalla/pull/3528)
   * FIXED: exit and exit_verbal in Russian locale should be same [#3545](https://github.com/valhalla/valhalla/pull/3545)
   * FIXED: Skip transit tiles in hierarchy builder [#3559](https://github.com/valhalla/valhalla/pull/3559)
   * FIXED: Fix some country overrides in adminconstants and add a couple new countries. [#3578](https://github.com/valhalla/valhalla/pull/3578)
   * FIXED: Improve build errors reporting [#3579](https://github.com/valhalla/valhalla/pull/3579)
   * FIXED: Fix "no elevation" values and /locate elevation response [#3571](https://github.com/valhalla/valhalla/pull/3571)
   * FIXED: Build tiles with admin/timezone support on Windows [#3580](https://github.com/valhalla/valhalla/pull/3580)
   * FIXED: admin "Saint-Martin" changed name to "Saint-Martin (France)" [#3619](https://github.com/valhalla/valhalla/pull/3619)
   * FIXED: openstreetmapspeeds global config with `null`s now supported [#3621](https://github.com/valhalla/valhalla/pull/3621)
   * FIXED: valhalla_run_matrix was failing (could not find proper max_matrix_distance) [#3635](https://github.com/valhalla/valhalla/pull/3635)
   * FIXED: Removed duplicate degrees/radians constants [#3642](https://github.com/valhalla/valhalla/pull/3642)
   * FIXED: Forgot to adapt driving side and country access rules in [#3619](https://github.com/valhalla/valhalla/pull/3619) [#3652](https://github.com/valhalla/valhalla/pull/3652)
   * FIXED: DateTime::is_conditional_active(...) incorrect end week handling [#3655](https://github.com/valhalla/valhalla/pull/3655)
   * FIXED: TimeDistanceBSSMatrix: incorrect initialization for destinations[#3659](https://github.com/valhalla/valhalla/pull/3659)
   * FIXED: Some interpolated points had invalid edge_index in trace_attributes response [#3646](https://github.com/valhalla/valhalla/pull/3670)
   * FIXED: Use a small node snap distance in map-matching. FIxes issue with incorrect turn followed by Uturn. [#3677](https://github.com/valhalla/valhalla/pull/3677)
   * FIXED: Conan error when building Docker image. [#3689](https://github.com/valhalla/valhalla/pull/3689)
   * FIXED: Allow country overrides for sidewalk [#3711](https://github.com/valhalla/valhalla/pull/3711)
   * FIXED: CostMatrix incorrect tile usage with oppedge. [#3719](https://github.com/valhalla/valhalla/pull/3719)
   * FIXED: Fix elevation serializing [#3735](https://github.com/valhalla/valhalla/pull/3735)
   * FIXED: Fix returning a potentially uninitialized value in PointXY::ClosestPoint [#3737](https://github.com/valhalla/valhalla/pull/3737)
   * FIXED: Wales and Scotland name change. [#3746](https://github.com/valhalla/valhalla/pull/3746)
   * FIXED: Pedestrian crossings are allowed for bikes [#3751](https://github.com/valhalla/valhalla/pull/3751)
   * FIXED: Fix for Mac OSx.  Small update for the workdir for the admin_sidewalk_override test.  [#3757](https://github.com/valhalla/valhalla/pull/3757)
   * FIXED: Add missing service road case from GetTripLegUse method. [#3763](https://github.com/valhalla/valhalla/pull/3763)
   * FIXED: Fix TimeDistanceMatrix results sequence [#3738](https://github.com/valhalla/valhalla/pull/3738)
   * FIXED: Fix status endpoint not reporting that the service is shutting down [#3785](https://github.com/valhalla/valhalla/pull/3785)
   * FIXED: Fix TimdDistanceMatrix SetSources and SetTargets [#3792](https://github.com/valhalla/valhalla/pull/3792)
   * FIXED: Added highway and surface factor in truckcost [#3590](https://github.com/valhalla/valhalla/pull/3590)
   * FIXED: Potential integer underflow in file suffix generation [#3783](https://github.com/valhalla/valhalla/pull/3783)
   * FIXED: Building Valhalla as a submodule [#3781](https://github.com/valhalla/valhalla/issues/3781)
   * FIXED: Fixed invalid time detection in GetSpeed [#3800](https://github.com/valhalla/valhalla/pull/3800)
   * FIXED: Osmway struct update: added up to 33 and not 32 [#3808](https://github.com/valhalla/valhalla/pull/3808)
   * FIXED: Fix out-of-range linestrings in expansion [#4603](https://github.com/valhalla/valhalla/pull/4603)

* **Enhancement**
   * CHANGED: Pronunciation for names and destinations [#3132](https://github.com/valhalla/valhalla/pull/3132)
   * CHANGED: Requested code clean up for phonemes PR [#3356](https://github.com/valhalla/valhalla/pull/3356)
   * CHANGED: Refactor Pronunciation class to struct [#3359](https://github.com/valhalla/valhalla/pull/3359)
   * ADDED: Added support for probabale restrictions [#3361](https://github.com/valhalla/valhalla/pull/3361)
   * CHANGED: Refactored the verbal text formatter to handle logic for street name and sign [#3369](https://github.com/valhalla/valhalla/pull/3369)
   * CHANGED: return "version" and "tileset_age" on parameterless /status call [#3367](https://github.com/valhalla/valhalla/pull/3367)
   * CHANGED: de-singleton tile_extract by introducing an optional index.bin file created by valhalla_build_extract [#3281](https://github.com/valhalla/valhalla/pull/3281)
   * CHANGED: implement valhalla_build_elevation in python and add more --from-geojson & --from-graph options [#3318](https://github.com/valhalla/valhalla/pull/3318)
   * ADDED: Add boolean parameter to clear memory for edge labels from thor. [#2789](https://github.com/valhalla/valhalla/pull/2789)
   * CHANGED: Do not create statsd client in workers if it is not configured [#3394](https://github.com/valhalla/valhalla/pull/3394)
   * ADDED: Import of Bike Share Stations information in BSS Connection edges [#3411](https://github.com/valhalla/valhalla/pull/3411)
   * ADDED: Add heading to PathEdge to be able to return it on /locate [#3399](https://github.com/valhalla/valhalla/pull/3399)
   * ADDED: Add `prioritize_bidirectional` option for fast work and correct ETA calculation for `depart_at` date_time type. Smoothly stop using live-traffic [#3398](https://github.com/valhalla/valhalla/pull/3398)
   * CHANGED: Minor fix for headers  [#3436](https://github.com/valhalla/valhalla/pull/3436)
   * CHANGED: Use std::multimap for polygons returned for admin and timezone queries. Improves performance when building tiles. [#3427](https://github.com/valhalla/valhalla/pull/3427)
   * CHANGED: Refactored GraphBuilder::CreateSignInfoList [#3438](https://github.com/valhalla/valhalla/pull/3438)
   * ADDED: Add support for LZ4 compressed elevation tiles [#3401](https://github.com/valhalla/valhalla/pull/3401)
   * CHANGED: Rearranged some of the protobufs to remove redundancy [#3452](https://github.com/valhalla/valhalla/pull/3452)
   * CHANGED: overhaul python bindings [#3380](https://github.com/valhalla/valhalla/pull/3380)
   * CHANGED: Removed all protobuf defaults either by doing them in code or by relying on 0 initialization. Also deprecated best_paths and do_not_track [#3454](https://github.com/valhalla/valhalla/pull/3454)
   * ADDED: isochrone action for /expansion endpoint to track dijkstra expansion [#3215](https://github.com/valhalla/valhalla/pull/3215)
   * CHANGED: remove boost from dependencies and add conan as prep for #3346 [#3459](https://github.com/valhalla/valhalla/pull/3459)
   * CHANGED: Remove boost.program_options in favor of cxxopts header-only lib and use conan to install header-only boost. [#3346](https://github.com/valhalla/valhalla/pull/3346)
   * CHANGED: Moved all protos to proto3 for internal request/response handling [#3457](https://github.com/valhalla/valhalla/pull/3457)
   * CHANGED: Allow up to 32 outgoing link edges on a node when reclassifying links [#3483](https://github.com/valhalla/valhalla/pull/3483)
   * CHANGED: Reuse sample::get implementation [#3471](https://github.com/valhalla/valhalla/pull/3471)
   * ADDED: Beta support for interacting with the http/bindings/library via serialized and pbf objects respectively [#3464](https://github.com/valhalla/valhalla/pull/3464)
   * CHANGED: Update xcode to 12.4.0 [#3492](https://github.com/valhalla/valhalla/pull/3492)
   * ADDED: Add JSON generator to conan [#3493](https://github.com/valhalla/valhalla/pull/3493)
   * CHANGED: top_speed option: ignore live speed for speed based penalties [#3460](https://github.com/valhalla/valhalla/pull/3460)
   * ADDED: Add `include_construction` option into the config to include/exclude roads under construction from the graph [#3455](https://github.com/valhalla/valhalla/pull/3455)
   * CHANGED: Refactor options protobuf for Location and Costing objects [#3506](https://github.com/valhalla/valhalla/pull/3506)
   * CHANGED: valhalla.h and config.h don't need cmake configuration [#3502](https://github.com/valhalla/valhalla/pull/3502)
   * ADDED: New options to control what fields of the pbf are returned when pbf format responses are requested [#3207](https://github.com/valhalla/valhalla/pull/3507)
   * CHANGED: Rename tripcommon to common [#3516](https://github.com/valhalla/valhalla/pull/3516)
   * ADDED: Indoor routing - data model, data processing. [#3509](https://github.com/valhalla/valhalla/pull/3509)
   * ADDED: On-demand elevation tile fetching [#3391](https://github.com/valhalla/valhalla/pull/3391)
   * CHANGED: Remove many oneof uses from the protobuf api where the semantics of optional vs required isnt necessary [#3527](https://github.com/valhalla/valhalla/pull/3527)
   * ADDED: Indoor routing maneuvers [#3519](https://github.com/valhalla/valhalla/pull/3519)
   * ADDED: Expose reverse isochrone parameter for reverse expansion [#3528](https://github.com/valhalla/valhalla/pull/3528)
   * CHANGED: Add matrix classes to thor worker so they persist between requests. [#3560](https://github.com/valhalla/valhalla/pull/3560)
   * CHANGED: Remove `max_matrix_locations` and introduce `max_matrix_location_pairs` to configure the allowed number of total routes for the matrix action for more flexible asymmetric matrices [#3569](https://github.com/valhalla/valhalla/pull/3569)
   * CHANGED: modernized spatialite syntax [#3580](https://github.com/valhalla/valhalla/pull/3580)
   * ADDED: Options to generate partial results for time distance matrix when there is one source (one to many) or one target (many to one). [#3181](https://github.com/valhalla/valhalla/pull/3181)
   * ADDED: Enhance valhalla_build_elevation with LZ4 recompression support [#3607](https://github.com/valhalla/valhalla/pull/3607)
   * CHANGED: removed UK admin and upgraded its constituents to countries [#3619](https://github.com/valhalla/valhalla/pull/3619)
   * CHANGED: expansion service: only track requested max time/distance [#3532](https://github.com/valhalla/valhalla/pull/3509)
   * ADDED: Shorten down the request delay, when some sources/targets searches are early aborted [#3611](https://github.com/valhalla/valhalla/pull/3611)
   * ADDED: add `pre-commit` hook for running the `format.sh` script [#3637](https://github.com/valhalla/valhalla/pull/3637)
   * CHANGED: upgrade pybind11 to v2.9.2 to remove cmake warning [#3658](https://github.com/valhalla/valhalla/pull/3658)
   * ADDED: tests for just_gtfs reading and writing feeds [#3665](https://github.com/valhalla/valhalla/pull/3665)
   * CHANGED: Precise definition of types of edges on which BSS could be projected [#3658](https://github.com/valhalla/valhalla/pull/3663)
   * CHANGED: Remove duplicate implementation of `adjust_scores` [#3673](https://github.com/valhalla/valhalla/pull/3673)
   * ADDED: convert GTFS data into protobuf tiles [#3629](https://github.com/valhalla/valhalla/issues/3629)
   * CHANGED: Use `starts_with()` instead of `substr(0, N)` getting and comparing to prefix [#3702](https://github.com/valhalla/valhalla/pull/3702)
   * ADDED: Ferry support for HGV [#3710](https://github.com/valhalla/valhalla/issues/3710)
   * ADDED: Linting & formatting checks for Python code [#3713](https://github.com/valhalla/valhalla/pull/3713)
   * CHANGED: rename Turkey admin to Türkiye [#3720](https://github.com/valhalla/valhalla/pull/3713)
   * CHANGED: bumped vcpkg version to "2022.08.15" [#3754](https://github.com/valhalla/valhalla/pull/3754)
   * CHANGED: chore: Updates to clang-format 11.0.0 [#3533](https://github.com/valhalla/valhalla/pull/3533)
   * CHANGED: Ported trace_attributes serialization to RapidJSON. [#3333](https://github.com/valhalla/valhalla/pull/3333)
   * ADDED: Add helpers for DirectedEdgeExt and save them to file in GraphTileBuilder [#3562](https://github.com/valhalla/valhalla/pull/3562)
   * ADDED: Fixed Speed costing option [#3576](https://github.com/valhalla/valhalla/pull/3576)
   * ADDED: axle_count costing option for hgv [#3648](https://github.com/valhalla/valhalla/pull/3648)
   * ADDED: Matrix action for gurka [#3793](https://github.com/valhalla/valhalla/pull/3793)
   * ADDED: Add warnings array to response. [#3588](https://github.com/valhalla/valhalla/pull/3588)
   * CHANGED: Templatized TimeDistanceMatrix for forward/reverse search [#3773](https://github.com/valhalla/valhalla/pull/3773)
   * CHANGED: Templatized TimeDistanceBSSMatrix for forward/reverse search [#3778](https://github.com/valhalla/valhalla/pull/3778)
   * CHANGED: error code 154 shows distance limit in error message [#3779](https://github.com/valhalla/valhalla/pull/3779)

## Release Date: 2021-10-07 Valhalla 3.1.4
* **Removed**
* **Bug Fix**
   * FIXED: Revert default speed boost for turn channels [#3232](https://github.com/valhalla/valhalla/pull/3232)
   * FIXED: Use the right tile to get country for incident [#3235](https://github.com/valhalla/valhalla/pull/3235)
   * FIXED: Fix factors passed to `RelaxHierarchyLimits` [#3253](https://github.com/valhalla/valhalla/pull/3253)
   * FIXED: Fix TransitionCostReverse usage [#3260](https://github.com/valhalla/valhalla/pull/3260)
   * FIXED: Fix Tagged Value Support in EdgeInfo [#3262](https://github.com/valhalla/valhalla/issues/3262)
   * FIXED: TransitionCostReverse fix: revert internal_turn change [#3271](https://github.com/valhalla/valhalla/issues/3271)
   * FIXED: Optimize tiles usage in reach-based pruning [#3294](https://github.com/valhalla/valhalla/pull/3294)
   * FIXED: Slip lane detection: track visited nodes to avoid infinite loops [#3297](https://github.com/valhalla/valhalla/pull/3297)
   * FIXED: Fix distance value in a 0-length road [#3185](https://github.com/valhalla/valhalla/pull/3185)
   * FIXED: Trivial routes were broken when origin was node snapped and destnation was not and vice-versa for reverse astar [#3299](https://github.com/valhalla/valhalla/pull/3299)
   * FIXED: Tweaked TestAvoids map to get TestAvoidShortcutsTruck working [#3301](https://github.com/valhalla/valhalla/pull/3301)
   * FIXED: Overflow in sequence sort [#3303](https://github.com/valhalla/valhalla/pull/3303)
   * FIXED: Setting statsd tags in config via valhalla_build_config [#3225](https://github.com/valhalla/valhalla/pull/3225)
   * FIXED: Cache for gzipped elevation tiles [#3120](https://github.com/valhalla/valhalla/pull/3120)
   * FIXED: Current time conversion regression introduced in unidirectional algorithm refractor [#3278](https://github.com/valhalla/valhalla/issues/3278)
   * FIXED: Make combine_route_stats.py properly quote CSV output (best practice improvement) [#3328](https://github.com/valhalla/valhalla/pull/3328)
   * FIXED: Merge edge segment records in map matching properly so that resulting edge indices in trace_attributes are valid [#3280](https://github.com/valhalla/valhalla/pull/3280)
   * FIXED: Shape walking map matcher now sets correct edge candidates used in the match for origin and destination location [#3329](https://github.com/valhalla/valhalla/pull/3329)
   * FIXED: Better hash function of GraphId [#3332](https://github.com/valhalla/valhalla/pull/3332)

* **Enhancement**
   * CHANGED: Favor turn channels more [#3222](https://github.com/valhalla/valhalla/pull/3222)
   * CHANGED: Rename `valhalla::midgard::logging::LogLevel` enumerators to avoid clash with common macros [#3237](https://github.com/valhalla/valhalla/pull/3237)
   * CHANGED: Move pre-defined algorithm-based factors inside `RelaxHierarchyLimits` [#3253](https://github.com/valhalla/valhalla/pull/3253)
   * ADDED: Reject alternatives with too long detours [#3238](https://github.com/valhalla/valhalla/pull/3238)
   * ADDED: Added info to /status endpoint [#3008](https://github.com/valhalla/valhalla/pull/3008)
   * ADDED: Added stop and give_way/yield signs to the data and traffic signal fixes [#3251](https://github.com/valhalla/valhalla/pull/3251)
   * ADDED: use_hills for pedestrian costing, which also affects the walking speed [#3234](https://github.com/valhalla/valhalla/pull/3234)
   * CHANGED: Fixed cost threshold for bidirectional astar. Implemented reach-based pruning for suboptimal branches [#3257](https://github.com/valhalla/valhalla/pull/3257)
   * ADDED: Added `exclude_unpaved` request parameter [#3240](https://github.com/valhalla/valhalla/pull/3240)
   * ADDED: Added support for routing onto HOV/HOT lanes via request parameters `include_hot`, `include_hov2`, and `include_hov3` [#3273](https://github.com/valhalla/valhalla/pull/3273)
   * ADDED: Add Z-level field to `EdgeInfo`. [#3261](https://github.com/valhalla/valhalla/pull/3261)
   * CHANGED: Calculate stretch threshold for alternatives based on the optimal route cost [#3276](https://github.com/valhalla/valhalla/pull/3276)
   * ADDED: Add `preferred_z_level` as a parameter of loki requests. [#3270](https://github.com/valhalla/valhalla/pull/3270)
   * ADDED: Add `preferred_layer` as a parameter of loki requests. [#3270](https://github.com/valhalla/valhalla/pull/3270)
   * ADDED: Exposing service area names in passive maneuvers. [#3277](https://github.com/valhalla/valhalla/pull/3277)
   * ADDED: Added traffic signal and stop sign check for stop impact. These traffic signals and stop sign are located on edges. [#3279](https://github.com/valhalla/valhalla/pull/3279)
   * CHANGED: Improved sharing criterion to obtain more reasonable alternatives; extended alternatives search [#3302](https://github.com/valhalla/valhalla/pull/3302)
   * ADDED: pull ubuntu:20.04 base image before building [#3233](https://github.com/valhalla/valhalla/pull/3223)
   * CHANGED: Improve Loki nearest-neighbour performance for large radius searches in open space [#3233](https://github.com/valhalla/valhalla/pull/3324)
   * ADDED: testing infrastructure for scripts and valhalla_build_config tests [#3308](https://github.com/valhalla/valhalla/pull/3308)
   * ADDED: Shape points and information about where intermediate locations are placed along the legs of a route [#3274](https://github.com/valhalla/valhalla/pull/3274)
   * CHANGED: Improved existing hov lane transition test case to make more realistic [#3330](https://github.com/valhalla/valhalla/pull/3330)
   * CHANGED: Update python usage in all scripts to python3 [#3337](https://github.com/valhalla/valhalla/pull/3337)
   * ADDED: Added `exclude_cash_only_tolls` request parameter [#3341](https://github.com/valhalla/valhalla/pull/3341)
   * CHANGED: Update api-reference for street_names [#3342](https://github.com/valhalla/valhalla/pull/3342)
   * ADDED: Disable msse2 flags when building on Apple Silicon chip [#3327](https://github.com/valhalla/valhalla/pull/3327)

## Release Date: 2021-07-20 Valhalla 3.1.3
* **Removed**
   * REMOVED: Unused overloads of `to_response` function [#3167](https://github.com/valhalla/valhalla/pull/3167)

* **Bug Fix**
   * FIXED: Fix heading on small edge [#3114](https://github.com/valhalla/valhalla/pull/3114)
   * FIXED: Added support for `access=psv`, which disables routing on these nodes and edges unless the mode is taxi or bus [#3107](https://github.com/valhalla/valhalla/pull/3107)
   * FIXED: Disables logging in CI to catch issues [#3121](https://github.com/valhalla/valhalla/pull/3121)
   * FIXED: Fixed U-turns through service roads [#3082](https://github.com/valhalla/valhalla/pull/3082)
   * FIXED: Added forgotten penalties for kLivingStreet and kTrack for pedestrian costing model [#3116](https://github.com/valhalla/valhalla/pull/3116)
   * FIXED: Updated the reverse turn bounds [#3122](https://github.com/valhalla/valhalla/pull/3122)
   * FIXED: Missing fork maneuver [#3134](https://github.com/valhalla/valhalla/pull/3134)
   * FIXED: Update turn channel logic to call out specific turn at the end of the turn channel if needed [#3140](https://github.com/valhalla/valhalla/pull/3140)
   * FIXED: Fixed cost thresholds for TimeDistanceMatrix. [#3131](https://github.com/valhalla/valhalla/pull/3131)
   * FIXED: Use distance threshold in hierarchy limits for bidirectional astar to expand more important lower level roads [#3156](https://github.com/valhalla/valhalla/pull/3156)
   * FIXED: Fixed incorrect dead-end roundabout labels. [#3129](https://github.com/valhalla/valhalla/pull/3129)
   * FIXED: googletest wasn't really updated in #3166 [#3187](https://github.com/valhalla/valhalla/pull/3187)
   * FIXED: Minor fix of benchmark code [#3190](https://github.com/valhalla/valhalla/pull/3190)
   * FIXED: avoid_polygons intersected edges as polygons instead of linestrings [#3194]((https://github.com/valhalla/valhalla/pull/3194)
   * FIXED: when binning horizontal edge shapes using single precision floats (converted from not double precision floats) allowed for the possibility of marking many many tiles no where near the shape [#3204](https://github.com/valhalla/valhalla/pull/3204)
   * FIXED: Fix improper iterator usage in ManeuversBuilder [#3205](https://github.com/valhalla/valhalla/pull/3205)
   * FIXED: Modified approach for retrieving signs from a directed edge #3166 [#3208](https://github.com/valhalla/valhalla/pull/3208)
   * FIXED: Improve turn channel classification: detect slip lanes [#3196](https://github.com/valhalla/valhalla/pull/3196)
   * FIXED: Compatibility with older boost::optional versions [#3219](https://github.com/valhalla/valhalla/pull/3219)
   * FIXED: Older boost.geometry versions don't have correct() for geographic rings [#3218](https://github.com/valhalla/valhalla/pull/3218)
   * FIXED: Use default road speed for bicycle costing so traffic does not reduce penalty on high speed roads. [#3143](https://github.com/valhalla/valhalla/pull/3143)

* **Enhancement**
   * CHANGED: Refactor base costing options parsing to handle more common stuff in a one place [#3125](https://github.com/valhalla/valhalla/pull/3125)
   * CHANGED: Unified Sign/SignElement into sign.proto [#3146](https://github.com/valhalla/valhalla/pull/3146)
   * ADDED: New verbal succinct transition instruction to maneuver & narrativebuilder. Currently this instruction will be used in place of a very long street name to avoid repetition of long names [#2844](https://github.com/valhalla/valhalla/pull/2844)
   * ADDED: Added oneway support for pedestrian access and foot restrictions [#3123](https://github.com/valhalla/valhalla/pull/3123)
   * ADDED: Exposing rest-area names in passive maneuvers [#3172](https://github.com/valhalla/valhalla/pull/3172)
   * CHORE: Updates robin-hood-hashing third-party library
   * ADDED: Support `barrier=yes|swing_gate|jersey_barrier` tags [#3154](https://github.com/valhalla/valhalla/pull/3154)
   * ADDED: Maintain `access=permit|residents` tags as private [#3149](https://github.com/valhalla/valhalla/pull/3149)
   * CHANGED: Replace `avoid_*` API parameters with more accurate `exclude_*` [#3093](https://github.com/valhalla/valhalla/pull/3093)
   * ADDED: Penalize private gates [#3144](https://github.com/valhalla/valhalla/pull/3144)
   * CHANGED: Renamed protobuf Sign/SignElement to TripSign/TripSignElement [#3168](https://github.com/valhalla/valhalla/pull/3168)
   * CHORE: Updates googletest to release-1.11.0 [#3166](https://github.com/valhalla/valhalla/pull/3166)
   * CHORE: Enables -Wall on sif sources [#3178](https://github.com/valhalla/valhalla/pull/3178)
   * ADDED: Allow going through accessible `barrier=bollard` and penalize routing through it, when the access is private [#3175](https://github.com/valhalla/valhalla/pull/3175)
   * ADDED: Add country code to incident metadata [#3169](https://github.com/valhalla/valhalla/pull/3169)
   * CHANGED: Use distance instead of time to check limited sharing criteria [#3183](https://github.com/valhalla/valhalla/pull/3183)
   * ADDED: Introduced a new via_waypoints array on the leg in the osrm route serializer that describes where a particular waypoint from the root-level array matches to the route. [#3189](https://github.com/valhalla/valhalla/pull/3189)
   * ADDED: Added vehicle width and height as an option for auto (and derived: taxi, bus, hov) profile (https://github.com/valhalla/valhalla/pull/3179)
   * ADDED: Support for statsd integration for basic error and requests metrics [#3191](https://github.com/valhalla/valhalla/pull/3191)
   * CHANGED: Get rid of typeid in statistics-related code. [#3227](https://github.com/valhalla/valhalla/pull/3227)

## Release Date: 2021-05-26 Valhalla 3.1.2
* **Removed**
* **Bug Fix**
   * FIXED: Change unnamed road intersections from being treated as penil point u-turns [#3084](https://github.com/valhalla/valhalla/pull/3084)
   * FIXED: Fix TimeDepReverse termination and path cost calculation (for arrive_by routing) [#2987](https://github.com/valhalla/valhalla/pull/2987)
   * FIXED: Isochrone (::Generalize()) fix to avoid generating self-intersecting polygons [#3026](https://github.com/valhalla/valhalla/pull/3026)
   * FIXED: Handle day_on/day_off/hour_on/hour_off restrictions [#3029](https://github.com/valhalla/valhalla/pull/3029)
   * FIXED: Apply conditional restrictions with dow only to the edges when routing [#3039](https://github.com/valhalla/valhalla/pull/3039)
   * FIXED: Missing locking in incident handler needed to hang out to scop lock rather than let the temporary dissolve [#3046](https://github.com/valhalla/valhalla/pull/3046)
   * FIXED: Continuous lane guidance fix [#3054](https://github.com/valhalla/valhalla/pull/3054)
   * FIXED: Fix reclassification for "shorter" ferries and rail ferries (for Chunnel routing issues) [#3038](https://github.com/valhalla/valhalla/pull/3038)
   * FIXED: Incorrect routing through motor_vehicle:conditional=destination. [#3041](https://github.com/valhalla/valhalla/pull/3041)
   * FIXED: Allow destination-only routing on the first-pass for non bidirectional Astar algorithms. [#3085](https://github.com/valhalla/valhalla/pull/3085)
   * FIXED: Highway/ramp lane bifurcation [#3088](https://github.com/valhalla/valhalla/pull/3088)
   * FIXED: out of bound access of tile hierarchy in base_ll function in graphheader [#3089](https://github.com/valhalla/valhalla/pull/3089)
   * FIXED: include shortcuts in avoid edge set for avoid_polygons [#3090](https://github.com/valhalla/valhalla/pull/3090)

* **Enhancement**
   * CHANGED: Refactor timedep forward/reverse to reduce code repetition [#2987](https://github.com/valhalla/valhalla/pull/2987)
   * CHANGED: Sync translation files with Transifex command line tool [#3030](https://github.com/valhalla/valhalla/pull/3030)
   * CHANGED: Use osm tags in links reclassification algorithm in order to reduce false positive downgrades [#3042](https://github.com/valhalla/valhalla/pull/3042)
   * CHANGED: Use CircleCI XL instances for linux based builds [#3043](https://github.com/valhalla/valhalla/pull/3043)
   * ADDED: ci: Enable undefined sanitizer [#2999](https://github.com/valhalla/valhalla/pull/2999)
   * ADDED: Optionally pass preconstructed graphreader to connectivity map [#3046](https://github.com/valhalla/valhalla/pull/3046)
   * CHANGED: ci: Skip Win CI runs for irrelevant files [#3014](https://github.com/valhalla/valhalla/pull/3014)
   * ADDED: Allow configuration-driven default speed assignment based on edge properties [#3055](https://github.com/valhalla/valhalla/pull/3055)
   * CHANGED: Use std::shared_ptr in case if ENABLE_THREAD_SAFE_TILE_REF_COUNT is ON. [#3067](https://github.com/valhalla/valhalla/pull/3067)
   * CHANGED: Reduce stop impact when driving in parking lots [#3051](https://github.com/valhalla/valhalla/pull/3051)
   * ADDED: Added another through route test [#3074](https://github.com/valhalla/valhalla/pull/3074)
   * ADDED: Adds incident-length to metadata proto [#3083](https://github.com/valhalla/valhalla/pull/3083)
   * ADDED: Do not penalize gates that have allowed access [#3078](https://github.com/valhalla/valhalla/pull/3078)
   * ADDED: Added missing k/v pairs to taginfo.json.  Updated PR template. [#3101](https://github.com/valhalla/valhalla/pull/3101)
   * CHANGED: Serialize isochrone 'contour' properties as floating point so they match user supplied value [#3078](https://github.com/valhalla/valhalla/pull/3095)
   * NIT: Enables compiler warnings as errors in midgard module [#3104](https://github.com/valhalla/valhalla/pull/3104)
   * CHANGED: Check all tiles for nullptr that reads from graphreader to avoid fails in case tiles might be missing. [#3065](https://github.com/valhalla/valhalla/pull/3065)

## Release Date: 2021-04-21 Valhalla 3.1.1
* **Removed**
   * REMOVED: The tossing of private roads in [#1960](https://github.com/valhalla/valhalla/pull/1960) was too aggressive and resulted in a lot of no routes.  Reverted this logic.  [#2934](https://github.com/valhalla/valhalla/pull/2934)
   * REMOVED: stray references to node bindings [#3012](https://github.com/valhalla/valhalla/pull/3012)

* **Bug Fix**
   * FIXED: Fix compression_utils.cc::inflate(...) throw - make it catchable [#2839](https://github.com/valhalla/valhalla/pull/2839)
   * FIXED: Fix compiler errors if HAVE_HTTP not enabled [#2807](https://github.com/valhalla/valhalla/pull/2807)
   * FIXED: Fix alternate route serialization [#2811](https://github.com/valhalla/valhalla/pull/2811)
   * FIXED: Store restrictions in the right tile [#2781](https://github.com/valhalla/valhalla/pull/2781)
   * FIXED: Failing to write tiles because of racing directory creation [#2810](https://github.com/valhalla/valhalla/pull/2810)
   * FIXED: Regression in stopping expansion on transitions down in time-dependent routes [#2815](https://github.com/valhalla/valhalla/pull/2815)
   * FIXED: Fix crash in loki when trace_route is called with 2 locations.[#2817](https://github.com/valhalla/valhalla/pull/2817)
   * FIXED: Mark the restriction start and end as via ways to fix IsBridgingEdge function in Bidirectional Astar [#2796](https://github.com/valhalla/valhalla/pull/2796)
   * FIXED: Dont add predictive traffic to the tile if it's empty [#2826](https://github.com/valhalla/valhalla/pull/2826)
   * FIXED: Fix logic bidirectional astar to avoid double u-turns and extra detours [#2802](https://github.com/valhalla/valhalla/pull/2802)
   * FIXED: Re-enable transition cost for motorcycle profile [#2837](https://github.com/valhalla/valhalla/pull/2837)
   * FIXED: Increase limits for timedep_* algorithms. Split track_factor into edge factor and transition penalty [#2845](https://github.com/valhalla/valhalla/pull/2845)
   * FIXED: Loki was looking up the wrong costing enum for avoids [#2856](https://github.com/valhalla/valhalla/pull/2856)
   * FIXED: Fix way_ids -> graph_ids conversion for complex restrictions: handle cases when a way is split into multiple edges [#2848](https://github.com/valhalla/valhalla/pull/2848)
   * FIXED: Honor access mode while matching OSMRestriction with the graph [#2849](https://github.com/valhalla/valhalla/pull/2849)
   * FIXED: Ensure route summaries are unique among all returned route/legs [#2874](https://github.com/valhalla/valhalla/pull/2874)
   * FIXED: Fix compilation errors when boost < 1.68 and libprotobuf < 3.6  [#2878](https://github.com/valhalla/valhalla/pull/2878)
   * FIXED: Allow u-turns at no-access barriers when forced by heading [#2875](https://github.com/valhalla/valhalla/pull/2875)
   * FIXED: Fixed "No route found" error in case of multipoint request with locations near low reachability edges [#2914](https://github.com/valhalla/valhalla/pull/2914)
   * FIXED: Python bindings installation [#2751](https://github.com/valhalla/valhalla/issues/2751)
   * FIXED: Skip bindings if there's no Python development version [#2893](https://github.com/valhalla/valhalla/pull/2893)
   * FIXED: Use CMakes built-in Python variables to configure installation [#2931](https://github.com/valhalla/valhalla/pull/2931)
   * FIXED: Sometimes emitting zero-length route geometry when traffic splits edge twice [#2943](https://github.com/valhalla/valhalla/pull/2943)
   * FIXED: Fix map-match segfault when gps-points project very near a node [#2946](https://github.com/valhalla/valhalla/pull/2946)
   * FIXED: Use kServiceRoad edges while searching for ferry connection [#2933](https://github.com/valhalla/valhalla/pull/2933)
   * FIXED: Enhanced logic for IsTurnChannelManeuverCombinable [#2952](https://github.com/valhalla/valhalla/pull/2952)
   * FIXED: Restore compatibility with gcc 6.3.0, libprotobuf 3.0.0, boost v1.62.0 [#2953](https://github.com/valhalla/valhalla/pull/2953)
   * FIXED: Dont abort bidirectional a-star search if only one direction is exhausted [#2936](https://github.com/valhalla/valhalla/pull/2936)
   * FIXED: Fixed missing comma in the scripts/valhalla_build_config [#2963](https://github.com/valhalla/valhalla/pull/2963)
   * FIXED: Reverse and Multimodal Isochrones were returning forward results [#2967](https://github.com/valhalla/valhalla/pull/2967)
   * FIXED: Map-match fix for first gps-point being exactly equal to street shape-point [#2977](https://github.com/valhalla/valhalla/pull/2977)
   * FIXED: Add missing GEOS:GEOS dep to mjolnir target [#2901](https://github.com/valhalla/valhalla/pull/2901)
   * FIXED: Allow expansion into a region when not_thru_pruning is false on 2nd pass [#2978](https://github.com/valhalla/valhalla/pull/2978)
   * FIXED: Fix polygon area calculation: use Shoelace formula [#2927](https://github.com/valhalla/valhalla/pull/2927)
   * FIXED: Isochrone: orient segments/rings according to the right-hand rule [#2932](https://github.com/valhalla/valhalla/pull/2932)
   * FIXED: Parsenodes fix: check if index is out-of-bound first [#2984](https://github.com/valhalla/valhalla/pull/2984)
   * FIXED: Fix for unique-summary logic [#2996](https://github.com/valhalla/valhalla/pull/2996)
   * FIXED: Isochrone: handle origin edges properly [#2990](https://github.com/valhalla/valhalla/pull/2990)
   * FIXED: Annotations fail with returning NaN speed when the same point is duplicated in route geometry [#2992](https://github.com/valhalla/valhalla/pull/2992)
   * FIXED: Fix run_with_server.py to work on macOS [#3003](https://github.com/valhalla/valhalla/pull/3003)
   * FIXED: Removed unexpected maneuvers at sharp bends [#2968](https://github.com/valhalla/valhalla/pull/2968)
   * FIXED: Remove large number formatting for non-US countries [#3015](https://github.com/valhalla/valhalla/pull/3015)
   * FIXED: Odin undefined behaviour: handle case when xedgeuse is not initialized [#3020](https://github.com/valhalla/valhalla/pull/3020)

* **Enhancement**
   * Pedestrian crossing should be a separate TripLeg_Use [#2950](https://github.com/valhalla/valhalla/pull/2950)
   * CHANGED: Azure uses ninja as generator [#2779](https://github.com/valhalla/valhalla/pull/2779)
   * ADDED: Support for date_time type invariant for map matching [#2712](https://github.com/valhalla/valhalla/pull/2712)
   * ADDED: Add Bulgarian locale [#2825](https://github.com/valhalla/valhalla/pull/2825)
   * FIXED: No need for write permissions on tarball indices [#2822](https://github.com/valhalla/valhalla/pull/2822)
   * ADDED: nit: Links debug build with lld [#2813](https://github.com/valhalla/valhalla/pull/2813)
   * ADDED: Add costing option `use_living_streets` to avoid or favor living streets in route. [#2788](https://github.com/valhalla/valhalla/pull/2788)
   * CHANGED: Do not allocate mapped_cache vector in skadi when no elevation source is provided. [#2841](https://github.com/valhalla/valhalla/pull/2841)
   * ADDED: avoid_polygons logic [#2750](https://github.com/valhalla/valhalla/pull/2750)
   * ADDED: Added support for destination for conditional access restrictions [#2857](https://github.com/valhalla/valhalla/pull/2857)
   * CHANGED: Large sequences are now merge sorted which can be dramatically faster with certain hardware configurations. This is especially useful in speeding up the earlier stages (parsing, graph construction) of tile building [#2850](https://github.com/valhalla/valhalla/pull/2850)
   * CHANGED: When creating the initial graph edges by setting at which nodes they start and end, first mark the indices of those nodes in another sequence and then sort them by edgeid so that we can do the setting of start and end node sequentially in the edges file. This is much more efficient on certain hardware configurations [#2851](https://github.com/valhalla/valhalla/pull/2851)
   * CHANGED: Use relative cost threshold to extend search in bidirectional astar in order to find more alternates [#2868](https://github.com/valhalla/valhalla/pull/2868)
   * CHANGED: Throw an exception if directory does not exist when building traffic extract [#2871](https://github.com/valhalla/valhalla/pull/2871)
   * CHANGED: Support for ignoring multiple consecutive closures at start/end locations [#2846](https://github.com/valhalla/valhalla/pull/2846)
   * ADDED: Added sac_scale to trace_attributes output and locate edge output [#2818](https://github.com/valhalla/valhalla/pull/2818)
   * ADDED: Ukrainian language translations [#2882](https://github.com/valhalla/valhalla/pull/2882)
   * ADDED: Add support for closure annotations [#2816](https://github.com/valhalla/valhalla/pull/2816)
   * ADDED: Add costing option `service_factor`. Implement possibility to avoid or favor generic service roads in route for all costing options. [#2870](https://github.com/valhalla/valhalla/pull/2870)
   * CHANGED: Reduce stop impact cost when flow data is present [#2891](https://github.com/valhalla/valhalla/pull/2891)
   * CHANGED: Update visual compare script [#2803](https://github.com/valhalla/valhalla/pull/2803)
   * CHANGED: Service roads are not penalized for `pedestrian` costing by default. [#2898](https://github.com/valhalla/valhalla/pull/2898)
   * ADDED: Add complex mandatory restrictions support [#2766](https://github.com/valhalla/valhalla/pull/2766)
   * ADDED: Status endpoint for future status info and health checking of running service [#2907](https://github.com/valhalla/valhalla/pull/2907)
   * ADDED: Add min_level argument to valhalla_ways_to_edges [#2918](https://github.com/valhalla/valhalla/pull/2918)
   * ADDED: Adding ability to store the roundabout_exit_turn_degree to the maneuver [#2941](https://github.com/valhalla/valhalla/pull/2941)
   * ADDED: Penalize pencil point uturns and uturns at short internal edges. Note: `motorcycle` and `motor_scooter` models do not penalize on short internal edges. No new uturn penalty logic has been added to the pedestrian and bicycle costing models. [#2944](https://github.com/valhalla/valhalla/pull/2944)
   * CHANGED: Allow config object to be passed-in to path algorithms [#2949](https://github.com/valhalla/valhalla/pull/2949)
   * CHANGED: Allow disabling Werror
   * ADDED: Add ability to build Valhalla modules as STATIC libraries. [#2957](https://github.com/valhalla/valhalla/pull/2957)
   * NIT: Enables compiler warnings in part of mjolnir module [#2922](https://github.com/valhalla/valhalla/pull/2922)
   * CHANGED: Refactor isochrone/reachability forward/reverse search to reduce code repetition [#2969](https://github.com/valhalla/valhalla/pull/2969)
   * ADDED: Set the roundabout exit shape index when we are collapsing the roundabout maneuvers. [#2975](https://github.com/valhalla/valhalla/pull/2975)
   * CHANGED: Penalized closed edges if using them at start/end locations [#2964](https://github.com/valhalla/valhalla/pull/2964)
   * ADDED: Add shoulder to trace_attributes output. [#2980](https://github.com/valhalla/valhalla/pull/2980)
   * CHANGED: Refactor bidirectional astar forward/reverse search to reduce code repetition [#2970](https://github.com/valhalla/valhalla/pull/2970)
   * CHANGED: Factor for service roads is 1.0 by default. [#2988](https://github.com/valhalla/valhalla/pull/2988)
   * ADDED: Support for conditionally skipping CI runs [#2986](https://github.com/valhalla/valhalla/pull/2986)
   * ADDED: Add instructions for building valhalla on `arm64` macbook [#2997](https://github.com/valhalla/valhalla/pull/2997)
   * NIT: Enables compiler warnings in part of mjolnir module [#2995](https://github.com/valhalla/valhalla/pull/2995)
   * CHANGED: nit(rename): Renames the encoded live speed properties [#2998](https://github.com/valhalla/valhalla/pull/2998)
   * ADDED: ci: Vendors the codecov script [#3002](https://github.com/valhalla/valhalla/pull/3002)
   * CHANGED: Allow None build type [#3005](https://github.com/valhalla/valhalla/pull/3005)
   * CHANGED: ci: Build Python bindings for Mac OS [#3013](https://github.com/valhalla/valhalla/pull/3013)

## Release Date: 2021-01-25 Valhalla 3.1.0
* **Removed**
   * REMOVED: Remove Node bindings. [#2502](https://github.com/valhalla/valhalla/pull/2502)
   * REMOVED: appveyor builds. [#2550](https://github.com/valhalla/valhalla/pull/2550)
   * REMOVED: Removed x86 CI builds. [#2792](https://github.com/valhalla/valhalla/pull/2792)

* **Bug Fix**
   * FIXED: Crazy ETAs.  If a way has forward speed with no backward speed and it is not oneway, then we must set the default speed.  The reverse logic applies as well.  If a way has no backward speed but has a forward speed and it is not a oneway, then set the default speed. [#2102](https://github.com/valhalla/valhalla/pull/2102)
   * FIXED: Map matching elapsed times spliced amongst different legs and discontinuities are now correct [#2104](https://github.com/valhalla/valhalla/pull/2104)
   * FIXED: Date time information is now propagated amongst different legs and discontinuities [#2107](https://github.com/valhalla/valhalla/pull/2107)
   * FIXED: Adds support for geos-3.8 c++ api [#2021](https://github.com/valhalla/valhalla/issues/2021)
   * FIXED: Updated the osrm serializer to not set junction name for osrm origin/start maneuver - this is not helpful since we are not transitioning through the intersection.  [#2121](https://github.com/valhalla/valhalla/pull/2121)
   * FIXED: Removes precomputing of edge-costs which lead to wrong results [#2120](https://github.com/valhalla/valhalla/pull/2120)
   * FIXED: Complex turn-restriction invalidates edge marked as kPermanent [#2103](https://github.com/valhalla/valhalla/issues/2103)
   * FIXED: Fixes bug with inverted time-restriction parsing [#2167](https://github.com/valhalla/valhalla/pull/2167)
   * FIXED: Fixed several bugs with numeric underflow in map-matching trip durations. These may
     occur when serializing match results where adjacent trace points appear out-of-sequence on the
     same edge [#2178](https://github.com/valhalla/valhalla/pull/2178)
     - `MapMatcher::FormPath` now catches route discontinuities on the same edge when the distance
       percentage along don't agree. The trip leg builder builds disconnected legs on a single edge
       to avoid duration underflow.
     - Correctly populate edge groups when matching results contain loops. When a loop occurs,
       the leg builder now starts at the correct edge where the loop ends, and correctly accounts
       for any contained edges.
     - Duration over-trimming at the terminating edge of a match.
   * FIXED: Increased internal precision of time tracking per edge and maneuver so that maneuver times sum to the same time represented in the leg summary [#2195](https://github.com/valhalla/valhalla/pull/2195)
   * FIXED: Tagged speeds were not properly marked. We were not using forward and backward speeds to flag if a speed is tagged or not.  Should not update turn channel speeds if we are not inferring them.  Added additional logic to handle PH in the conditional restrictions. Do not update stop impact for ramps if they are marked as internal. [#2198](https://github.com/valhalla/valhalla/pull/2198)
   * FIXED: Fixed the sharp turn phrase [#2226](https://github.com/valhalla/valhalla/pull/2226)
   * FIXED: Protect against duplicate points in the input or points that snap to the same location resulting in `nan` times for the legs of the map match (of a 0 distance route) [#2229](https://github.com/valhalla/valhalla/pull/2229)
   * FIXED: Improves restriction check on briding edge in Bidirectional Astar [#2228](https://github.com/valhalla/valhalla/pull/2242)
   * FIXED: Allow nodes at location 0,0 [#2245](https://github.com/valhalla/valhalla/pull/2245)
   * FIXED: Fix RapidJSON compiler warnings and naming conflict [#2249](https://github.com/valhalla/valhalla/pull/2249)
   * FIXED: Fixed bug in resample_spherical_polyline where duplicate successive lat,lng locations in the polyline resulting in `nan` for the distance computation which shortcuts further sampling [#2239](https://github.com/valhalla/valhalla/pull/2239)
   * FIXED: Update exit logic for non-motorways [#2252](https://github.com/valhalla/valhalla/pull/2252)
   * FIXED: Transition point map-matching. When match results are on a transition point, we search for the sibling nodes at that transition and snap it to the corresponding edges in the route. [#2258](https://github.com/valhalla/valhalla/pull/2258)
   * FIXED: Fixed verbal multi-cue logic [#2270](https://github.com/valhalla/valhalla/pull/2270)
   * FIXED: Fixed Uturn cases when a not_thru edge is connected to the origin edge. [#2272](https://github.com/valhalla/valhalla/pull/2272)
   * FIXED: Update intersection classes in osrm response to not label all ramps as motorway [#2279](https://github.com/valhalla/valhalla/pull/2279)
   * FIXED: Fixed bug in mapmatcher when interpolation point goes before the first valid match or after the last valid match. Such behavior usually leads to discontinuity in matching. [#2275](https://github.com/valhalla/valhalla/pull/2275)
   * FIXED: Fixed an issue for time_allowed logic.  Previously we returned false on the first time allowed restriction and did not check them all. Added conditional restriction gurka test and datetime optional argument to gurka header file. [#2286](https://github.com/valhalla/valhalla/pull/2286)
   * FIXED: Fixed an issue for date ranges.  For example, for the range Jan 04 to Jan 02 we need to test to end of the year and then from the first of the year to the end date.  Also, fixed an emergency tag issue.  We should only set the use to emergency if all other access is off. [#2290](https://github.com/valhalla/valhalla/pull/2290)
   * FIXED: Found a few issues with the initial ref and direction logic for ways.  We were overwriting the refs with directionals to the name_offset_map instead of concatenating them together.  Also, we did not allow for blank entries for GetTagTokens. [#2298](https://github.com/valhalla/valhalla/pull/2298)
   * FIXED: Fixed an issue where MatchGuidanceViewJunctions is only looking at the first edge. Set the data_id for guidance views to the changeset id as it is already being populated. Also added test for guidance views. [#2303](https://github.com/valhalla/valhalla/pull/2303)
   * FIXED: Fixed a problem with live speeds where live speeds were being used to determine access, even when a live
   speed (current time) route wasn't what was requested. [#2311](https://github.com/valhalla/valhalla/pull/2311)
   * FIXED: Fix break/continue typo in search filtering [#2317](https://github.com/valhalla/valhalla/pull/2317)
   * FIXED: Fix a crash in trace_route due to iterating past the end of a vector. [#2322](https://github.com/valhalla/valhalla/pull/2322)
   * FIXED: Don't allow timezone information in the local date time string attached at each location. [#2312](https://github.com/valhalla/valhalla/pull/2312)
   * FIXED: Fix short route trimming in bidirectional astar [#2323](https://github.com/valhalla/valhalla/pull/2323)
   * FIXED: Fix shape trimming in leg building for snap candidates that lie within the margin of rounding error [#2326](https://github.com/valhalla/valhalla/pull/2326)
   * FIXED: Fixes route duration underflow with traffic data [#2325](https://github.com/valhalla/valhalla/pull/2325)
   * FIXED: Parse mtb:scale tags and set bicycle access if present [#2117](https://github.com/valhalla/valhalla/pull/2117)
   * FIXED: Fixed segfault.  Shape was missing from options for valhalla_path_comparison and valhalla_run_route.  Also, costing options was missing in valhalla_path_comparison. [#2343](https://github.com/valhalla/valhalla/pull/2343)
   * FIXED: Handle decimal numbers with zero-value mantissa properly in Lua [#2355](https://github.com/valhalla/valhalla/pull/2355)
   * FIXED: Many issues that resulted in discontinuities, failed matches or incorrect time/duration for map matching requests. [#2292](https://github.com/valhalla/valhalla/pull/2292)
   * FIXED: Seeing segfault when loading large osmdata data files before loading LuaJit. LuaJit fails to create luaL_newstate() Ref: [#2158](https://github.com/ntop/ntopng/issues/2158) Resolution is to load LuaJit before loading the data files. [#2383](https://github.com/valhalla/valhalla/pull/2383)
   * FIXED: Store positive/negative OpenLR offsets in bucketed form [#2405](https://github.com/valhalla/valhalla/2405)
   * FIXED: Fix on map-matching return code when breakage distance limitation exceeds. Instead of letting the request goes into meili and fails in finding a route, we check the distance in loki and early return with exception code 172. [#2406](https://github.com/valhalla/valhalla/pull/2406)
   * FIXED: Don't create edges for portions of ways that are doubled back on themselves as this confuses opposing edge index computations [#2385](https://github.com/valhalla/valhalla/pull/2385)
   * FIXED: Protect against nan in uniform_resample_spherical_polyline. [#2431](https://github.com/valhalla/valhalla/pull/2431)
   * FIXED: Obvious maneuvers. [#2436](https://github.com/valhalla/valhalla/pull/2436)
   * FIXED: Base64 encoding/decoding [#2452](https://github.com/valhalla/valhalla/pull/2452)
   * FIXED: Added post roundabout instruction when enter/exit roundabout maneuvers are combined [#2454](https://github.com/valhalla/valhalla/pull/2454)
   * FIXED: openlr: Explicitly check for linear reference option for Valhalla serialization. [#2458](https://github.com/valhalla/valhalla/pull/2458)
   * FIXED: Fix segfault: Do not combine last turn channel maneuver. [#2463](https://github.com/valhalla/valhalla/pull/2463)
   * FIXED: Remove extraneous whitespaces from ja-JP.json. [#2471](https://github.com/valhalla/valhalla/pull/2471)
   * FIXED: Checks protobuf serialization/parsing success [#2477](https://github.com/valhalla/valhalla/pull/2477)
   * FIXED: Fix dereferencing of end for std::lower_bound in sequence and possible UB [#2488](https://github.com/valhalla/valhalla/pull/2488)
   * FIXED: Make tile building reproducible: fix UB-s [#2480](https://github.com/valhalla/valhalla/pull/2480)
   * FIXED: Zero initialize EdgeInfoInner.spare0_. Uninitialized spare0_ field produced UB which causes gurka_reproduce_tile_build to fail intermittently. [2499](https://github.com/valhalla/valhalla/pull/2499)
   * FIXED: Drop unused CHANGELOG validation script, straggling NodeJS references [#2506](https://github.com/valhalla/valhalla/pull/2506)
   * FIXED: Fix missing nullptr checks in graphreader and loki::Reach (causing segfault during routing with not all levels of tiles available) [#2504](https://github.com/valhalla/valhalla/pull/2504)
   * FIXED: Fix mismatch of triplegedge roadclass and directededge roadclass [#2507](https://github.com/valhalla/valhalla/pull/2507)
   * FIXED: Improve german destination_verbal_alert phrases [#2509](https://github.com/valhalla/valhalla/pull/2509)
   * FIXED: Undefined behavior cases discovered with undefined behavior sanitizer tool. [2498](https://github.com/valhalla/valhalla/pull/2498)
   * FIXED: Fixed logic so verbal keep instructions use branch exit sign info for ramps [#2520](https://github.com/valhalla/valhalla/pull/2520)
   * FIXED: Fix bug in trace_route for uturns causing garbage coordinates [#2517](https://github.com/valhalla/valhalla/pull/2517)
   * FIXED: Simplify heading calculation for turn type. Remove undefined behavior case. [#2513](https://github.com/valhalla/valhalla/pull/2513)
   * FIXED: Always set costing name even if one is not provided for osrm serializer weight_name. [#2528](https://github.com/valhalla/valhalla/pull/2528)
   * FIXED: Make single-thread tile building reproducible: fix seed for shuffle, use concurrency configuration from the mjolnir section. [#2515](https://github.com/valhalla/valhalla/pull/2515)
   * FIXED: More Windows compatibility: build tiles and some run actions work now (including CI tests) [#2300](https://github.com/valhalla/valhalla/issues/2300)
   * FIXED: Transcoding of c++ location to pbf location used path edges in the place of filtered edges. [#2542](https://github.com/valhalla/valhalla/pull/2542)
   * FIXED: Add back whitelisting action types. [#2545](https://github.com/valhalla/valhalla/pull/2545)
   * FIXED: Allow uturns for truck costing now that we have derived deadends marked in the edge label [#2559](https://github.com/valhalla/valhalla/pull/2559)
   * FIXED: Map matching uturn trimming at the end of an edge where it wasn't needed. [#2558](https://github.com/valhalla/valhalla/pull/2558)
   * FIXED: Multicue enter roundabout [#2556](https://github.com/valhalla/valhalla/pull/2556)
   * FIXED: Changed reachability computation to take into account live speed [#2597](https://github.com/valhalla/valhalla/pull/2597)
   * FIXED: Fixed a bug where the temp files were not getting read in if you started with the construct edges or build phase for valhalla_build_tiles. [#2601](https://github.com/valhalla/valhalla/pull/2601)
   * FIXED: Updated fr-FR.json with partial translations. [#2605](https://github.com/valhalla/valhalla/pull/2605)
   * FIXED: Removed superfluous const qualifier from odin/signs [#2609](https://github.com/valhalla/valhalla/pull/2609)
   * FIXED: Internal maneuver placement [#2600](https://github.com/valhalla/valhalla/pull/2600)
   * FIXED: Complete fr-FR.json locale. [#2614](https://github.com/valhalla/valhalla/pull/2614)
   * FIXED: Don't truncate precision in polyline encoding [#2632](https://github.com/valhalla/valhalla/pull/2632)
   * FIXED: Fix all compiler warnings in sif and set to -Werror [#2642](https://github.com/valhalla/valhalla/pull/2642)
   * FIXED: Remove unnecessary maneuvers to continue straight [#2647](https://github.com/valhalla/valhalla/pull/2647)
   * FIXED: Linear reference support in route/mapmatch apis (FOW, FRC, bearing, and number of references) [#2645](https://github.com/valhalla/valhalla/pull/2645)
   * FIXED: Ambiguous local to global (with timezone information) date time conversions now all choose to use the later time instead of throwing unhandled exceptions [#2665](https://github.com/valhalla/valhalla/pull/2665)
   * FIXED: Overestimated reach caused be reenquing transition nodes without checking that they had been already expanded [#2670](https://github.com/valhalla/valhalla/pull/2670)
   * FIXED: Build with C++17 standard. Deprecated function calls are substituted with new ones. [#2669](https://github.com/valhalla/valhalla/pull/2669)
   * FIXED: Improve German post_transition_verbal instruction [#2677](https://github.com/valhalla/valhalla/pull/2677)
   * FIXED: Lane updates.  Add the turn lanes to all edges of the way.  Do not "enhance" turn lanes if they are part of a complex restriction.  Moved ProcessTurnLanes after UpdateManeuverPlacementForInternalIntersectionTurns.  Fix for a missing "uturn" indication for intersections on the previous maneuver, we were serializing an empty list. [#2679](https://github.com/valhalla/valhalla/pull/2679)
   * FIXED: Fixes OpenLr serialization [#2688](https://github.com/valhalla/valhalla/pull/2688)
   * FIXED: Internal edges can't be also a ramp or a turn channel.  Also, if an edge is marked as ramp and turn channel mark it as a ramp.  [2689](https://github.com/valhalla/valhalla/pull/2689)
   * FIXED: Check that speeds are equal for the edges going in the same direction while buildig shortcuts [#2691](https://github.com/valhalla/valhalla/pull/2691)
   * FIXED: Missing fork or bear instruction [#2683](https://github.com/valhalla/valhalla/pull/2683)
   * FIXED: Eliminate null pointer dereference in GraphReader::AreEdgesConnected [#2695](https://github.com/valhalla/valhalla/issues/2695)
   * FIXED: Fix polyline simplification float/double comparison [#2698](https://github.com/valhalla/valhalla/issues/2698)
   * FIXED: Weights were sometimes negative due to incorrect updates to elapsed_cost [#2702](https://github.com/valhalla/valhalla/pull/2702)
   * FIXED: Fix bidirectional route failures at deadends [#2705](https://github.com/valhalla/valhalla/pull/2705)
   * FIXED: Updated logic to call out a non-obvious turn [#2708](https://github.com/valhalla/valhalla/pull/2708)
   * FIXED: valhalla_build_statistics multithreaded mode fixed [#2707](https://github.com/valhalla/valhalla/pull/2707)
   * FIXED: If infer_internal_intersections is true then allow internals that are also ramps or TCs. Without this we produce an extra continue maneuver.  [#2710](https://github.com/valhalla/valhalla/pull/2710)
   * FIXED: We were routing down roads that should be destination only. Now we mark roads with motor_vehicle=destination and motor_vehicle=customers or access=destination and access=customers as destination only. [#2722](https://github.com/valhalla/valhalla/pull/2722)
   * FIXED: Replace all Python2 print statements with Python3 syntax [#2716](https://github.com/valhalla/valhalla/issues/2716)
   * FIXED: Some HGT files not found [#2723](https://github.com/valhalla/valhalla/issues/2723)
   * FIXED: Fix PencilPointUturn detection by removing short-edge check and updating angle threshold [#2725](https://github.com/valhalla/valhalla/issues/2725)
   * FIXED: Fix invalid continue/bear maneuvers [#2729](https://github.com/valhalla/valhalla/issues/2729)
   * FIXED: Fixes an issue that lead to double turns within a very short distance, when instead, it should be a u-turn. We now collapse double L turns or double R turns in short non-internal intersections to u-turns. [#2740](https://github.com/valhalla/valhalla/pull/2740)
   * FIXED: fixes an issue that lead to adding an extra maneuver. We now combine a current maneuver short length non-internal edges (left or right) with the next maneuver that is a kRampStraight. [#2741](https://github.com/valhalla/valhalla/pull/2741)
   * FIXED: Reduce verbose instructions by collapsing small end ramp forks [#2762](https://github.com/valhalla/valhalla/issues/2762)
   * FIXED: Remove redundant return statements [#2776](https://github.com/valhalla/valhalla/pull/2776)
   * FIXED: Added unit test for BuildAdminFromPBF() to test GEOS 3.9 update. [#2787](https://github.com/valhalla/valhalla/pull/2787)
   * FIXED: Add support for geos-3.9 c++ api [#2739](https://github.com/valhalla/valhalla/issues/2739)
   * FIXED: Fix check for live speed validness [#2797](https://github.com/valhalla/valhalla/pull/2797)

* **Enhancement**
   * ADDED: Matrix of Bike Share [#2590](https://github.com/valhalla/valhalla/pull/2590)
   * ADDED: Add ability to provide custom implementation for candidate collection in CandidateQuery. [#2328](https://github.com/valhalla/valhalla/pull/2328)
   * ADDED: Cancellation of tile downloading. [#2319](https://github.com/valhalla/valhalla/pull/2319)
   * ADDED: Return the coordinates of the nodes isochrone input locations snapped to [#2111](https://github.com/valhalla/valhalla/pull/2111)
   * ADDED: Allows more complicated routes in timedependent a-star before timing out [#2068](https://github.com/valhalla/valhalla/pull/2068)
   * ADDED: Guide signs and junction names [#2096](https://github.com/valhalla/valhalla/pull/2096)
   * ADDED: Added a bool to the config indicating whether to use commercially set attributes.  Added logic to not call IsIntersectionInternal if this is a commercial data set.  [#2132](https://github.com/valhalla/valhalla/pull/2132)
   * ADDED: Removed commercial data set bool to the config and added more knobs for data.  Added infer_internal_intersections, infer_turn_channels, apply_country_overrides, and use_admin_db.  [#2173](https://github.com/valhalla/valhalla/pull/2173)
   * ADDED: Allow using googletest in unit tests and convert all tests to it (old test.cc is completely removed). [#2128](https://github.com/valhalla/valhalla/pull/2128)
   * ADDED: Add guidance view capability. [#2209](https://github.com/valhalla/valhalla/pull/2209)
   * ADDED: Collect turn cost information as path is formed so that it can be serialized out for trace attributes or osrm flavored intersections. Also add shape_index to osrm intersections. [#2207](https://github.com/valhalla/valhalla/pull/2207)
   * ADDED: Added alley factor to autocost.  Factor is defaulted at 1.0f or do not avoid alleys. [#2246](https://github.com/valhalla/valhalla/pull/2246)
   * ADDED: Support unlimited speed limits where maxspeed=none. [#2251](https://github.com/valhalla/valhalla/pull/2251)
   * ADDED: Implement improved Reachability check using base class Dijkstra. [#2243](https://github.com/valhalla/valhalla/pull/2243)
   * ADDED: Gurka integration test framework with ascii-art maps [#2244](https://github.com/valhalla/valhalla/pull/2244)
   * ADDED: Add to the stop impact when transitioning from higher to lower class road and we are not on a turn channel or ramp. Also, penalize lefts when driving on the right and vice versa. [#2282](https://github.com/valhalla/valhalla/pull/2282)
   * ADDED: Added reclassify_links, use_direction_on_ways, and allow_alt_name as config options.  If `use_direction_on_ways = true` then use `direction` and `int_direction` on the way to update the directional for the `ref` and `int_ref`.  Also, copy int_efs to the refs. [#2285](https://github.com/valhalla/valhalla/pull/2285)
   * ADDED: Add support for live traffic. [#2268](https://github.com/valhalla/valhalla/pull/2268)
   * ADDED: Implement per-location search filters for functional road class and forms of way. [#2289](https://github.com/valhalla/valhalla/pull/2289)
   * ADDED: Approach, multi-cue, and length updates [#2313](https://github.com/valhalla/valhalla/pull/2313)
   * ADDED: Speed up timezone differencing calculation if cache is provided. [#2316](https://github.com/valhalla/valhalla/pull/2316)
   * ADDED: Added rapidjson/schema.h to baldr/rapidjson_util.h to make it available for use within valhalla. [#2330](https://github.com/valhalla/valhalla/issues/2330)
   * ADDED: Support decimal precision for height values in elevation service. Also support polyline5 for encoded polylines input and output to elevation service. [#2324](https://github.com/valhalla/valhalla/pull/2324)
   * ADDED: Use both imminent and distant verbal multi-cue phrases. [#2353](https://github.com/valhalla/valhalla/pull/2353)
   * ADDED: Split parsing stage into 3 separate stages. [#2339](https://github.com/valhalla/valhalla/pull/2339)
   * CHANGED: Speed up graph enhancing by avoiding continuous unordered_set rebuilding [#2349](https://github.com/valhalla/valhalla/pull/2349)
   * CHANGED: Skip calling out to Lua for nodes/ways/relations with not tags - speeds up parsing. [#2351](https://github.com/valhalla/valhalla/pull/2351)
   * CHANGED: Switch to LuaJIT for lua scripting - speeds up file parsing [#2352](https://github.com/valhalla/valhalla/pull/2352)
   * ADDED: Ability to create OpenLR records from raw data. [#2356](https://github.com/valhalla/valhalla/pull/2356)
   * ADDED: Revamp length phrases [#2359](https://github.com/valhalla/valhalla/pull/2359)
   * CHANGED: Do not allocate memory in skadi if we don't need it. [#2373](https://github.com/valhalla/valhalla/pull/2373)
   * CHANGED: Map matching: throw error (443/NoSegment) when no candidate edges are available. [#2370](https://github.com/valhalla/valhalla/pull/2370/)
   * ADDED: Add sk-SK.json (slovak) localization file. [#2376](https://github.com/valhalla/valhalla/pull/2376)
   * ADDED: Extend roundabout phrases. [#2378](https://github.com/valhalla/valhalla/pull/2378)
   * ADDED: More roundabout phrase tests. [#2382](https://github.com/valhalla/valhalla/pull/2382)
   * ADDED: Update the turn and continue phrases to include junction names and guide signs. [#2386](https://github.com/valhalla/valhalla/pull/2386)
   * ADDED: Add the remaining guide sign toward phrases [#2389](https://github.com/valhalla/valhalla/pull/2389)
   * ADDED: The ability to allow immediate uturns at trace points in a map matching request [#2380](https://github.com/valhalla/valhalla/pull/2380)
   * ADDED: Add utility functions to Signs. [#2390](https://github.com/valhalla/valhalla/pull/2390)
   * ADDED: Unified time tracking for all algorithms that support time-based graph expansion. [#2278](https://github.com/valhalla/valhalla/pull/2278)
   * ADDED: Add rail_ferry use and costing. [#2408](https://github.com/valhalla/valhalla/pull/2408)
   * ADDED: `street_side_max_distance`, `display_lat` and `display_lon` to `locations` in input for better control of routing side of street [#1769](https://github.com/valhalla/valhalla/pull/1769)
   * ADDED: Add additional exit phrases. [#2421](https://github.com/valhalla/valhalla/pull/2421)
   * ADDED: Add Japanese locale, update German. [#2432](https://github.com/valhalla/valhalla/pull/2432)
   * ADDED: Gurka expect_route refactor [#2435](https://github.com/valhalla/valhalla/pull/2435)
   * ADDED: Add option to suppress roundabout exits [#2437](https://github.com/valhalla/valhalla/pull/2437)
   * ADDED: Add Greek locale. [#2438](https://github.com/valhalla/valhalla/pull/2438)
   * ADDED (back): Support for 64bit wide way ids in the edgeinfo structure with no impact to size for data sources with ids 32bits wide. [#2422](https://github.com/valhalla/valhalla/pull/2422)
   * ADDED: Support for 64bit osm node ids in parsing stage of tile building [#2422](https://github.com/valhalla/valhalla/pull/2422)
   * CHANGED: Point2/PointLL are now templated to allow for higher precision coordinate math when desired [#2429](https://github.com/valhalla/valhalla/pull/2429)
   * ADDED: Optional OpenLR Encoded Path Edges in API Response [#2424](https://github.com/valhalla/valhalla/pull/2424)
   * ADDED: Add explicit include for sstream to be compatible with msvc_x64 toolset. [#2449](https://github.com/valhalla/valhalla/pull/2449)
   * ADDED: Properly split returned path if traffic conditions change partway along edges [#2451](https://github.com/valhalla/valhalla/pull/2451/files)
   * ADDED: Add Dutch locale. [#2464](https://github.com/valhalla/valhalla/pull/2464)
   * ADDED: Check with address sanititizer in CI. Add support for undefined behavior sanitizer. [#2487](https://github.com/valhalla/valhalla/pull/2487)
   * ADDED: Ability to recost a path and increased cost/time details along the trippath and json output [#2425](https://github.com/valhalla/valhalla/pull/2425)
   * ADDED: Add the ability to do bikeshare based (ped/bike) multimodal routing [#2031](https://github.com/valhalla/valhalla/pull/2031)
   * ADDED: Route through restrictions enabled by introducing a costing option. [#2469](https://github.com/valhalla/valhalla/pull/2469)
   * ADDED: Migrated to Ubuntu 20.04 base-image [#2508](https://github.com/valhalla/valhalla/pull/2508)
   * CHANGED: Speed up parseways stage by avoiding multiple string comparisons [#2518](https://github.com/valhalla/valhalla/pull/2518)
   * CHANGED: Speed up enhance stage by avoiding GraphTileBuilder copying [#2468](https://github.com/valhalla/valhalla/pull/2468)
   * ADDED: Costing options now includes shortest flag which favors shortest path routes [#2555](https://github.com/valhalla/valhalla/pull/2555)
   * ADDED: Incidents in intersections [#2547](https://github.com/valhalla/valhalla/pull/2547)
   * CHANGED: Refactor mapmatching configuration to use a struct (instead of `boost::property_tree::ptree`). [#2485](https://github.com/valhalla/valhalla/pull/2485)
   * ADDED: Save exit maneuver's begin heading when combining enter & exit roundabout maneuvers. [#2554](https://github.com/valhalla/valhalla/pull/2554)
   * ADDED: Added new urban flag that can be set if edge is within city boundaries to data processing; new use_urban_tag config option; added to osrm response within intersections. [#2522](https://github.com/valhalla/valhalla/pull/2522)
   * ADDED: Parses OpenLr of type PointAlongLine [#2565](https://github.com/valhalla/valhalla/pull/2565)
   * ADDED: Use edge.is_urban is set for serializing is_urban. [#2568](https://github.com/valhalla/valhalla/pull/2568)
   * ADDED: Added new rest/service area uses on the edge. [#2533](https://github.com/valhalla/valhalla/pull/2533)
   * ADDED: Dependency cache for Azure [#2567](https://github.com/valhalla/valhalla/pull/2567)
   * ADDED: Added flexibility to remove the use of the admindb and to use the country and state iso from the tiles; [#2579](https://github.com/valhalla/valhalla/pull/2579)
   * ADDED: Added toll gates and collection points (gantry) to the node;  [#2532](https://github.com/valhalla/valhalla/pull/2532)
   * ADDED: Added osrm serialization for rest/service areas and admins. [#2594](https://github.com/valhalla/valhalla/pull/2594)
   * CHANGED: Improved Russian localization; [#2593](https://github.com/valhalla/valhalla/pull/2593)
   * ADDED: Support restricted class in intersection annotations [#2589](https://github.com/valhalla/valhalla/pull/2589)
   * ADDED: Added trail type trace [#2606](https://github.com/valhalla/valhalla/pull/2606)
   * ADDED: Added tunnel names to the edges as a tagged name.  [#2608](https://github.com/valhalla/valhalla/pull/2608)
   * CHANGED: Moved incidents to the trip leg and cut the shape of the leg at that location [#2610](https://github.com/valhalla/valhalla/pull/2610)
   * ADDED: Costing option to ignore_closures when routing with current flow [#2615](https://github.com/valhalla/valhalla/pull/2615)
   * ADDED: Cross-compilation ability with MinGW64 [#2619](https://github.com/valhalla/valhalla/pull/2619)
   * ADDED: Defines the incident tile schema and incident metadata [#2620](https://github.com/valhalla/valhalla/pull/2620)
   * ADDED: Moves incident serializer logic into a generic serializer [#2621](https://github.com/valhalla/valhalla/pull/2621)
   * ADDED: Incident loading singleton for continually refreshing incident tiles[#2573](https://github.com/valhalla/valhalla/pull/2573)
   * ADDED: One shot mode to valhalla_service so you can run a single request of any type without starting a server [#2624](https://github.com/valhalla/valhalla/pull/2624)
   * ADDED: Adds text instructions to OSRM output [#2625](https://github.com/valhalla/valhalla/pull/2625)
   * ADDED: Adds support for alternate routes [#2626](https://github.com/valhalla/valhalla/pull/2626)
   * CHANGED: Switch Python bindings generator from boost.python to header-only pybind11[#2644](https://github.com/valhalla/valhalla/pull/2644)
   * ADDED: Add support of input file for one-shot mode of valhalla_service [#2648](https://github.com/valhalla/valhalla/pull/2648)
   * ADDED: Linear reference support to locate api [#2645](https://github.com/valhalla/valhalla/pull/2645)
   * ADDED: Implemented OSRM-like turn duration calculation for car. Uses it now in auto costing. [#2651](https://github.com/valhalla/valhalla/pull/2651)
   * ADDED: Enhanced turn lane information in guidance [#2653](https://github.com/valhalla/valhalla/pull/2653)
   * ADDED: `top_speed` option for all motorized vehicles [#2667](https://github.com/valhalla/valhalla/issues/2667)
   * CHANGED: Move turn_lane_direction helper to odin/util [#2675](https://github.com/valhalla/valhalla/pull/2675)
   * ADDED: Add annotations to osrm response including speed limits, unit and sign conventions [#2668](https://github.com/valhalla/valhalla/pull/2668)
   * ADDED: Added functions for predicted speeds encoding-decoding [#2674](https://github.com/valhalla/valhalla/pull/2674)
   * ADDED: Time invariant routing via the bidirectional algorithm. This has the effect that when time dependent routes (arrive_by and depart_at) fall back to bidirectional due to length restrictions they will actually use the correct time of day for one of the search directions [#2660](https://github.com/valhalla/valhalla/pull/2660)
   * ADDED: If the length of the edge is greater than kMaxEdgeLength, then consider this a catastrophic error if the should_error bool is true in the set_length function. [2678](https://github.com/valhalla/valhalla/pull/2678)
   * ADDED: Moved lat,lon coordinates structures from single to double precision. Improves geometry accuracy noticibly at zooms above 17 as well as coordinate snapping and any other geometric operations. Adds about a 2% performance penalty for standard routes. Graph nodes now have 7 digits of precision.  [#2693](https://github.com/valhalla/valhalla/pull/2693)
   * ADDED: Added signboards to guidance views.  [#2687](https://github.com/valhalla/valhalla/pull/2687)
   * ADDED: Regular speed on shortcut edges is calculated with turn durations taken into account. Truck, motorcycle and motorscooter profiles use OSRM-like turn duration. [#2662](https://github.com/valhalla/valhalla/pull/2662)
   * CHANGED: Remove astar algorithm and replace its use with timedep_forward as its redundant [#2706](https://github.com/valhalla/valhalla/pull/2706)
   * ADDED: Recover and recost all shortcuts in final path for bidirectional astar algorithm [#2711](https://github.com/valhalla/valhalla/pull/2711)
   * ADDED: An option for shortcut recovery to be cached at start up to reduce the time it takes to do so on the fly [#2714](https://github.com/valhalla/valhalla/pull/2714)
   * ADDED: If width <= 1.9 then no access for auto, truck, bus, taxi, emergency and hov. [#2713](https://github.com/valhalla/valhalla/pull/2713)
   * ADDED: Centroid/Converge/Rendezvous/Meet API which allows input locations to find a least cost convergence point from all locations [#2734](https://github.com/valhalla/valhalla/pull/2734)
   * ADDED: Added support to process the sump_buster tag.  Also, fixed a few small access bugs for nodes. [#2731](https://github.com/valhalla/valhalla/pull/2731)
   * ADDED: Log message if failed to create tiles directory. [#2738](https://github.com/valhalla/valhalla/pull/2738)
   * CHANGED: Tile memory is only owned by the GraphTile rather than shared amongst copies of the graph tile (in GraphReader and TileCaches). [#2340](https://github.com/valhalla/valhalla/pull/2340)
   * ADDED: Add Estonian locale. [#2748](https://github.com/valhalla/valhalla/pull/2748)
   * CHANGED: Handle GraphTile objects as smart pointers [#2703](https://github.com/valhalla/valhalla/pull/2703)
   * CHANGED: Improve stability with no RTTI build [#2759](https://github.com/valhalla/valhalla/pull/2759) and [#2760](https://github.com/valhalla/valhalla/pull/2760)
   * CHANGED: Change generic service roads to a new Use=kServiceRoad. This is for highway=service without other service= tags (such as driveway, alley, parking aisle) [#2419](https://github.com/valhalla/valhalla/pull/2419)
   * ADDED: Isochrones support isodistance lines as well [#2699](https://github.com/valhalla/valhalla/pull/2699)
   * ADDED: Add support for ignoring live traffic closures for waypoints [#2685](https://github.com/valhalla/valhalla/pull/2685)
   * ADDED: Add use_distance to auto cost to allow choosing between two primary cost components, time or distance [#2771](https://github.com/valhalla/valhalla/pull/2771)
   * CHANGED: nit: Enables compiler warnings in part of loki module [#2767](https://github.com/valhalla/valhalla/pull/2767)
   * CHANGED: Reducing the number of uturns by increasing the cost to for them to 9.5f. Note: Did not increase the cost for motorcycles or motorscooters. [#2770](https://github.com/valhalla/valhalla/pull/2770)
   * ADDED: Add option to use thread-safe GraphTile's reference counter. [#2772](https://github.com/valhalla/valhalla/pull/2772)
   * CHANGED: nit: Enables compiler warnings in part of thor module [#2768](https://github.com/valhalla/valhalla/pull/2768)
   * ADDED: Add costing option `use_tracks` to avoid or favor tracks in route. [#2769](https://github.com/valhalla/valhalla/pull/2769)
   * CHANGED: chore: Updates libosmium [#2786](https://github.com/valhalla/valhalla/pull/2786)
   * CHANGED: Optimize double bucket queue to reduce memory reallocations. [#2719](https://github.com/valhalla/valhalla/pull/2719)
   * CHANGED: Collapse merge maneuvers [#2773](https://github.com/valhalla/valhalla/pull/2773)
   * CHANGED: Add shortcuts to the tiles' bins so we can find them when doing spatial lookups. [#2744](https://github.com/valhalla/valhalla/pull/2744)

## Release Date: 2019-11-21 Valhalla 3.0.9
* **Bug Fix**
   * FIXED: Changed reachability computation to consider both directions of travel wrt candidate edges [#1965](https://github.com/valhalla/valhalla/pull/1965)
   * FIXED: toss ways where access=private and highway=service and service != driveway. [#1960](https://github.com/valhalla/valhalla/pull/1960)
   * FIXED: Fix search_cutoff check in loki correlate_node. [#2023](https://github.com/valhalla/valhalla/pull/2023)
   * FIXED: Computes notion of a deadend at runtime in bidirectional a-star which fixes no-route with a complicated u-turn. [#1982](https://github.com/valhalla/valhalla/issues/1982)
   * FIXED: Fix a bug with heading filter at nodes. [#2058](https://github.com/valhalla/valhalla/pull/2058)
   * FIXED: Bug in map matching continuity checking such that continuity must only be in the forward direction. [#2029](https://github.com/valhalla/valhalla/pull/2029)
   * FIXED: Allow setting the time for map matching paths such that the time is used for speed lookup. [#2030](https://github.com/valhalla/valhalla/pull/2030)
   * FIXED: Don't use density factor for transition cost when user specified flag disables flow speeds. [#2048](https://github.com/valhalla/valhalla/pull/2048)
   * FIXED: Map matching trace_route output now allows for discontinuities in the match though multi match is not supported in valhalla route output. [#2049](https://github.com/valhalla/valhalla/pull/2049)
   * FIXED: Allows routes with no time specified to use time conditional edges and restrictions with a flag denoting as much [#2055](https://github.com/valhalla/valhalla/pull/2055)
   * FIXED: Fixed a bug with 'current' time type map matches. [#2060](https://github.com/valhalla/valhalla/pull/2060)
   * FIXED: Fixed a bug with time dependent expansion in which the expansion distance heuristic was not being used. [#2064](https://github.com/valhalla/valhalla/pull/2064)

* **Enhancement**
   * ADDED: Establish pinpoint test pattern [#1969](https://github.com/valhalla/valhalla/pull/1969)
   * ADDED: Suppress relative direction in ramp/exit instructions if it matches driving side of street [#1990](https://github.com/valhalla/valhalla/pull/1990)
   * ADDED: Added relative direction to the merge maneuver [#1989](https://github.com/valhalla/valhalla/pull/1989)
   * ADDED: Refactor costing to better handle multiple speed datasources [#2026](https://github.com/valhalla/valhalla/pull/2026)
   * ADDED: Better usability of curl for fetching tiles on the fly [#2026](https://github.com/valhalla/valhalla/pull/2026)
   * ADDED: LRU cache scheme for tile storage [#2026](https://github.com/valhalla/valhalla/pull/2026)
   * ADDED: GraphTile size check [#2026](https://github.com/valhalla/valhalla/pull/2026)
   * ADDED: Pick more sane values for highway and toll avoidance [#2026](https://github.com/valhalla/valhalla/pull/2026)
   * ADDED: Refactor adding predicted speed info to speed up process [#2026](https://github.com/valhalla/valhalla/pull/2026)
   * ADDED: Allow selecting speed data sources at request time [#2026](https://github.com/valhalla/valhalla/pull/2026)
   * ADDED: Allow disabling certain neighbors in connectivity map [#2026](https://github.com/valhalla/valhalla/pull/2026)
   * ADDED: Allows routes with time-restricted edges if no time specified and notes restriction in response [#1992](https://github.com/valhalla/valhalla/issues/1992)
   * ADDED: Runtime deadend detection to timedependent a-star. [#2059](https://github.com/valhalla/valhalla/pull/2059)

## Release Date: 2019-09-06 Valhalla 3.0.8
* **Bug Fix**
   * FIXED: Added logic to detect if user is to merge to the left or right [#1892](https://github.com/valhalla/valhalla/pull/1892)
   * FIXED: Overriding the destination_only flag when reclassifying ferries; Also penalizing ferries with a 5 min. penalty in the cost to allow us to avoid destination_only the majority of the time except when it is necessary. [#1895](https://github.com/valhalla/valhalla/pull/1905)
   * FIXED: Suppress forks at motorway junctions and intersecting service roads [#1909](https://github.com/valhalla/valhalla/pull/1909)
   * FIXED: Enhanced fork assignment logic [#1912](https://github.com/valhalla/valhalla/pull/1912)
   * FIXED: Added logic to fall back to return country poly if no state and updated lua for Metro Manila and Ireland [#1910](https://github.com/valhalla/valhalla/pull/1910)
   * FIXED: Added missing motorway fork instruction [#1914](https://github.com/valhalla/valhalla/pull/1914)
   * FIXED: Use begin street name for osrm compat mode [#1916](https://github.com/valhalla/valhalla/pull/1916)
   * FIXED: Added logic to fix missing highway cardinal directions in the US [#1917](https://github.com/valhalla/valhalla/pull/1917)
   * FIXED: Handle forward traversable significant road class intersecting edges [#1928](https://github.com/valhalla/valhalla/pull/1928)
   * FIXED: Fixed bug with shape trimming that impacted Uturns at Via locations. [#1935](https://github.com/valhalla/valhalla/pull/1935)
   * FIXED: Dive bomb updates.  Updated default speeds for urban areas based on roadclass for the enhancer.  Also, updated default speeds based on roadclass in lua.  Fixed an issue where we were subtracting 1 from uint32_t when 0 for stop impact.  Updated reclassify link logic to allow residential roads to be added to the tree, but we only downgrade the links to tertiary.  Updated TransitionCost functions to add 1.5 to the turncost when transitioning from a ramp to a non ramp and vice versa.  Also, added 0.5f to the turncost if the edge is a roundabout. [#1931](https://github.com/valhalla/valhalla/pull/1931)

* **Enhancement**
   * ADDED: Caching url fetched tiles to disk [#1887](https://github.com/valhalla/valhalla/pull/1887)
   * ADDED: filesystem::remove_all [#1887](https://github.com/valhalla/valhalla/pull/1887)
   * ADDED: Minimum enclosing bounding box tool [#1887](https://github.com/valhalla/valhalla/pull/1887)
   * ADDED: Use constrained flow speeds in bidirectional_astar.cc [#1907](https://github.com/valhalla/valhalla/pull/1907)
   * ADDED: Bike Share Stations are now in the graph which should set us up to do multimodal walk/bike scenarios [#1852](https://github.com/valhalla/valhalla/pull/1852)

## Release Date: 2019-7-18 Valhalla 3.0.7
* **Bug Fix**
   * FIXED: Fix pedestrian fork [#1886](https://github.com/valhalla/valhalla/pull/1886)

## Release Date: 2019-7-15 Valhalla 3.0.6
* **Bug Fix**
   * FIXED: Admin name changes. [#1853](https://github.com/valhalla/valhalla/pull/1853) Ref: [#1854](https://github.com/valhalla/valhalla/issues/1854)
   * FIXED: valhalla_add_predicted_traffic was overcommitted while gathering stats. Added a clear. [#1857](https://github.com/valhalla/valhalla/pull/1857)
   * FIXED: regression in map matching when moving to valhalla v3.0.0 [#1863](https://github.com/valhalla/valhalla/pull/1863)
   * FIXED: last step shape in osrm serializer should be 2 of the same point [#1867](https://github.com/valhalla/valhalla/pull/1867)
   * FIXED: Shape trimming at the beginning and ending of the route to not be degenerate [#1876](https://github.com/valhalla/valhalla/pull/1876)
   * FIXED: Duplicate waypoints in osrm serializer [#1880](https://github.com/valhalla/valhalla/pull/1880)
   * FIXED: Updates for heading precision [#1881](https://github.com/valhalla/valhalla/pull/1881)
   * FIXED: Map matching allowed untraversable edges at start of route [#1884](https://github.com/valhalla/valhalla/pull/1884)

* **Enhancement**
   * ADDED: Use the same protobuf object the entire way through the request process [#1837](https://github.com/valhalla/valhalla/pull/1837)
   * ADDED: Enhanced turn lane processing [#1859](https://github.com/valhalla/valhalla/pull/1859)
   * ADDED: Add global_synchronized_cache in valhalla_build_config [#1851](https://github.com/valhalla/valhalla/pull/1851)

## Release Date: 2019-06-04 Valhalla 3.0.5
* **Bug Fix**
   * FIXED: Protect against unnamed rotaries and routes that end in roundabouts not turning off rotary logic [#1840](https://github.com/valhalla/valhalla/pull/1840)

* **Enhancement**
   * ADDED: Add turn lane info at maneuver point [#1830](https://github.com/valhalla/valhalla/pull/1830)

## Release Date: 2019-05-31 Valhalla 3.0.4
* **Bug Fix**
   * FIXED: Improved logic to decide between bear vs. continue [#1798](https://github.com/valhalla/valhalla/pull/1798)
   * FIXED: Bicycle costing allows use of roads with all surface values, but with a penalty based on bicycle type. However, the edge filter totally disallows bad surfaces for some bicycle types, creating situations where reroutes fail if a rider uses a road with a poor surface. [#1800](https://github.com/valhalla/valhalla/pull/1800)
   * FIXED: Moved complex restrictions building to before validate. [#1805](https://github.com/valhalla/valhalla/pull/1805)
   * FIXED: Fix bicycle edge filter when avoid_bad_surfaces = 1.0 [#1806](https://github.com/valhalla/valhalla/pull/1806)
   * FIXED: Replace the EnhancedTripPath class inheritance with aggregation [#1807](https://github.com/valhalla/valhalla/pull/1807)
   * FIXED: Replace the old timezone shape zip file every time valhalla_build_timezones is ran [#1817](https://github.com/valhalla/valhalla/pull/1817)
   * FIXED: Don't use island snapped edge candidates (from disconnected components or low reach edges) when we rejected other high reachability edges that were closer [#1835](https://github.com/valhalla/valhalla/pull/1835)

## Release Date: 2019-05-08 Valhalla 3.0.3
* **Bug Fix**
   * FIXED: Fixed a rare loop condition in route matcher (edge walking to match a trace).
   * FIXED: Fixed VACUUM ANALYZE syntax issue.  [#1704](https://github.com/valhalla/valhalla/pull/1704)
   * FIXED: Fixed the osrm maneuver type when a maneuver has the to_stay_on attribute set.  [#1714](https://github.com/valhalla/valhalla/pull/1714)
   * FIXED: Fixed osrm compatibility mode attributes.  [#1716](https://github.com/valhalla/valhalla/pull/1716)
   * FIXED: Fixed rotary/roundabout issues in Valhalla OSRM compatibility.  [#1727](https://github.com/valhalla/valhalla/pull/1727)
   * FIXED: Fixed the destinations assignment for exit names in OSRM compatibility mode. [#1732](https://github.com/valhalla/valhalla/pull/1732)
   * FIXED: Enhance merge maneuver type assignment. [#1735](https://github.com/valhalla/valhalla/pull/1735)
   * FIXED: Fixed fork assignments and on ramps for OSRM compatibility mode. [#1738](https://github.com/valhalla/valhalla/pull/1738)
   * FIXED: Fixed cardinal direction on reference names when forward/backward tag is present on relations. Fixes singly digitized roads with opposing directional modifiers. [#1741](https://github.com/valhalla/valhalla/pull/1741)
   * FIXED: Fixed fork assignment and narrative logic when a highway ends and splits into multiple ramps. [#1742](https://github.com/valhalla/valhalla/pull/1742)
   * FIXED: Do not use any avoid edges as origin or destination of a route, matrix, or isochrone. [#1745](https://github.com/valhalla/valhalla/pull/1745)
   * FIXED: Add leg summary and remove unused hint attribute for OSRM compatibility mode. [#1753](https://github.com/valhalla/valhalla/pull/1753)
   * FIXED: Improvements for pedestrian forks, pedestrian roundabouts, and continue maneuvers. [#1768](https://github.com/valhalla/valhalla/pull/1768)
   * FIXED: Added simplified overview for OSRM response and added use_toll logic back to truck costing. [#1765](https://github.com/valhalla/valhalla/pull/1765)
   * FIXED: temp fix for location distance bug [#1774](https://github.com/valhalla/valhalla/pull/1774)
   * FIXED: Fix pedestrian routes using walkway_factor [#1780](https://github.com/valhalla/valhalla/pull/1780)
   * FIXED: Update the begin and end heading of short edges based on use [#1783](https://github.com/valhalla/valhalla/pull/1783)
   * FIXED: GraphReader::AreEdgesConnected update.  If transition count == 0 return false and do not call transition function. [#1786](https://github.com/valhalla/valhalla/pull/1786)
   * FIXED: Only edge candidates that were used in the path are send to serializer: [1788](https://github.com/valhalla/valhalla/pull/1788)
   * FIXED: Added logic to prevent the removal of a destination maneuver when ending on an internal edge [#1792](https://github.com/valhalla/valhalla/pull/1792)
   * FIXED: Fixed instructions when starting on an internal edge [#1796](https://github.com/valhalla/valhalla/pull/1796)

* **Enhancement**
   * Add the ability to run valhalla_build_tiles in stages. Specify the begin_stage and end_stage as command line options. Also cleans up temporary files as the last stage in the pipeline.
   * Add `remove` to `filesystem` namespace. [#1752](https://github.com/valhalla/valhalla/pull/1752)
   * Add TaxiCost into auto costing options.
   * Add `preferred_side` to allow per-location filtering of edges based on the side of the road the location is on and the driving side for that locale.
   * Slightly decreased the internal side-walk factor to .90f to favor roads with attached sidewalks. This impacts roads that have added sidewalk:left, sidewalk:right or sidewalk:both OSM tags (these become attributes on each directedEdge). The user can then avoid/penalize dedicated sidewalks and walkways, when they increase the walkway_factor. Since we slightly decreased the sidewalk_factor internally and only favor sidewalks if use is tagged as sidewalk_left or sidewalk_right, we should tend to route on roads with attached sidewalks rather than separate/dedicated sidewalks, allowing for more road names to be called out since these are labeled more.
   * Add `via` and `break_through` location types [#1737](https://github.com/valhalla/valhalla/pull/1737)
   * Add `street_side_tolerance` and `search_cutoff` to input `location` [#1777](https://github.com/valhalla/valhalla/pull/1777)
   * Return the Valhalla error `Path distance exceeds the max distance limit` for OSRM responses when the route is greater than the service limits. [#1781](https://github.com/valhalla/valhalla/pull/1781)

## Release Date: 2019-01-14 Valhalla 3.0.2
* **Bug Fix**
   * FIXED: Transit update - fix dow and exception when after midnight trips are normalized [#1682](https://github.com/valhalla/valhalla/pull/1682)
   * FIXED: valhalla_convert_transit segfault - GraphTileBuilder has null GraphTileHeader [#1683](https://github.com/valhalla/valhalla/issues/1683)
   * FIXED: Fix crash for trace_route with osrm serialization. Was passing shape rather than locations to the waypoint method.
   * FIXED: Properly set driving_side based on data set in TripPath.
   * FIXED: A bad bicycle route exposed an issue with bidirectional A* when the origin and destination edges are connected. Use A* in these cases to avoid requiring a high cost threshold in BD A*.
   * FIXED: x86 and x64 data compatibility was fixed as the structures weren't aligned.
   * FIXED: x86 tests were failing due mostly to floating point issues and the aforementioned structure misalignment.
* **Enhancement**
   * Add a durations list (delta time between each pair of trace points), a begin_time and a use_timestamp flag to trace_route requests. This allows using the input trace timestamps or durations plus the begin_time to compute elapsed time at each edge in the matched path (rather than using costing methods).
   * Add support for polyline5 encoding for OSRM formatted output.
* **Note**
   * Isochrones and openlr are both noted as not working with release builds for x86 (32bit) platforms. We'll look at getting this fixed in a future release

## Release Date: 2018-11-21 Valhalla 3.0.1
* **Bug Fix**
   * FIXED: Fixed a rare, but serious bug with bicycle costing. ferry_factor_ in bicycle costing shadowed the data member in the base dynamic cost class, leading to an uninitialized variable. Occasionally, this would lead to negative costs which caused failures. [#1663](https://github.com/valhalla/valhalla/pull/1663)
   * FIXED: Fixed use of units in OSRM compatibility mode. [#1662](https://github.com/valhalla/valhalla/pull/1662)

## Release Date: 2018-11-21 Valhalla 3.0.0
* **NOTE**
   * This release changes the Valhalla graph tile formats to make the tile data more efficient and flexible. Tile data is incompatible with Valhalla 2.x builds, and code for 3.x is incompatible with data built for Valahalla 2.x versions. Valhalla tile sizes are slightly smaller (for datasets using elevation information the size savings is over 10%). In addition, there is increased flexibility for creating different variants of tiles to support different applications (e.g. bicycle only, or driving only).
* **Enhancement**
   * Remove the use of DirectedEdge for transitions between nodes on different hierarchy levels. A new structure, NodeTransition, is now used to transition to nodes on different hierarchy level. This saves space since only the end node GraphId is needed for the transitions (and DirectedEdge is a large data structure).
   * Change the NodeInfo lat,lon to use an offset from the tile base lat,lon. This potentially allows higher precision than using float, but more importantly saves space and allows support for NodeTransitions as well as spare for future growth.
   * Remove the EdgeElevation structure and max grade information into DirectedEdge and mean elevation into EdgeInfo. This saves space.
   * Reduce wayid to 32 bits. This allows sufficient growth when using OpenStreetMap data and frees space in EdgeInfo (allows moving speed limit and mean elevation from other structures).
   * Move name consistency from NodeInfo to DirectedEdge. This allows a more efficient lookup of name consistency.
   * Update all path algorithms to use NodeTransition logic rather than special DirectedEdge transition types. This simplifies PathAlgorithms slightly and removes some conditional logic.
   * Add an optional GraphFilter stage to tile building pipeline. This allows removal of edges and nodes based on access. This allows bicycle only, pedestrian only, or driving only datasets (or combinations) to be created - allowing smaller datasets for special purpose applications.
* **Deprecate**
   * Valhalla 3.0 removes support for OSMLR.

## Release Date: 2018-11-20 Valhalla 2.7.2
* **Enhancement**
   * UPDATED: Added a configuration variable for max_timedep_distance. This is used in selecting the path algorithm and provides the maximum distance between locations when choosing a time dependent path algorithm (other than multi modal). Above this distance, bidirectional A* is used with no time dependencies.
   * UPDATED: Remove transition edges from priority queue in Multimodal methods.
   * UPDATED: Fully implement street names and exit signs with ability to identify route numbers. [#1635](https://github.com/valhalla/valhalla/pull/1635)
* **Bug Fix**
   * FIXED: A timed-turned restriction should not be applied when a non-timed route is executed.  [#1615](https://github.com/valhalla/valhalla/pull/1615)
   * FIXED: Changed unordered_map to unordered_multimap for polys. Poly map can contain the same key but different multi-polygons. For example, islands for a country or timezone polygons for a country.
   * FIXED: Fixed timezone db issue where TZIDs did not exist in the Howard Hinnant date time db that is used in the date_time class for tz indexes.  Added logic to create aliases for TZIDs based on https://en.wikipedia.org/wiki/List_of_tz_database_time_zones
   * FIXED: Fixed the ramp turn modifiers for osrm compat [#1569](https://github.com/valhalla/valhalla/pull/1569)
   * FIXED: Fixed the step geometry when using the osrm compat mode [#1571](https://github.com/valhalla/valhalla/pull/1571)
   * FIXED: Fixed a data creation bug causing issues with A* routes ending on loops. [#1576](https://github.com/valhalla/valhalla/pull/1576)
   * FIXED: Fixed an issue with a bad route where destination only was present. Was due to thresholds in bidirectional A*. Changed threshold to be cost based rather than number of iterations). [#1586](https://github.com/valhalla/valhalla/pull/1586)
   * FIXED: Fixed an issue with destination only (private) roads being used in bicycle routes. Centralized some "base" transition cost logic in the base DynamicCost class. [#1587](https://github.com/valhalla/valhalla/pull/1587)
   * FIXED: Remove extraneous ramp maneuvers [#1657](https://github.com/valhalla/valhalla/pull/1657)

## Release Date: 2018-10-02 Valhalla 2.7.1
* **Enhancement**
   * UPDATED: Added date time support to forward and reverse isochrones. Add speed lookup (predicted speeds and/or free-flow or constrained flow speed) if date_time is present.
   * UPDATED: Add timezone checks to multimodal routes and isochrones (updates localtime if the path crosses into a timezone different than the start location).
* **Data Producer Update**
   * UPDATED: Removed boost date time support from transit.  Now using the Howard Hinnant date library.
* **Bug Fix**
   * FIXED: Fixed a bug with shortcuts that leads to inconsistent routes depending on whether shortcuts are taken, different origins can lead to different paths near the destination. This fix also improves performance on long routes and matrices.
   * FIXED: We were getting inconsistent results between departing at current date/time vs entering the current date/time.  This issue is due to the fact that the iso_date_time function returns the full iso date_time with the timezone offset (e.g., 2018-09-27T10:23-07:00 vs 2018-09-27T10:23). When we refactored the date_time code to use the new Howard Hinnant date library, we introduced this bug.
   * FIXED: Increased the threshold in CostMatrix to address null time and distance values occurring for truck costing with locations near the max distance.

## Release Date: 2018-09-13 Valhalla 2.7.0
* **Enhancement**
   * UPDATED: Refactor to use the pbf options instead of the ptree config [#1428](https://github.com/valhalla/valhalla/pull/1428) This completes [1357](https://github.com/valhalla/valhalla/issues/1357)
   * UPDATED: Removed the boost/date_time dependency from baldr and odin. We added the Howard Hinnant date and time library as a submodule. [#1494](https://github.com/valhalla/valhalla/pull/1494)
   * UPDATED: Fixed 'Drvie' typo [#1505](https://github.com/valhalla/valhalla/pull/1505) This completes [1504](https://github.com/valhalla/valhalla/issues/1504)
   * UPDATED: Optimizations of GetSpeed for predicted speeds [1490](https://github.com/valhalla/valhalla/issues/1490)
   * UPDATED: Isotile optimizations
   * UPDATED: Added stats to predictive traffic logging
   * UPDATED: resample_polyline - Breaks the polyline into equal length segments at a sample distance near the resolution. Break out of the loop through polyline points once we reach the specified number of samplesthen append the last
polyline point.
   * UPDATED: added android logging and uses a shared graph reader
   * UPDATED: Do not run a second pass on long pedestrian routes that include a ferry (but succeed on first pass). This is a performance fix. Long pedestrian routes with A star factor based on ferry speed end up being very inefficient.
* **Bug Fix**
   * FIXED: A* destination only
   * FIXED: Fixed through locations weren't honored [#1449](https://github.com/valhalla/valhalla/pull/1449)


## Release Date: 2018-08-02 Valhalla 3.0.0-rc.4
* **Node Bindings**
   * UPDATED: add some worker pool handling
   [#1467](https://github.com/valhalla/valhalla/pull/1467)

## Release Date: 2018-08-02 Valhalla 3.0.0-rc.3
* **Node Bindings**
   * UPDATED: replaced N-API with node-addon-api wrapper and made the actor
   functions asynchronous
   [#1457](https://github.com/valhalla/valhalla/pull/1457)

## Release Date: 2018-07-24 Valhalla 3.0.0-rc.2
* **Node Bindings**
   * FIXED: turn on the autocleanup functionality for the actor object.
   [#1439](https://github.com/valhalla/valhalla/pull/1439)

## Release Date: 2018-07-16 Valhalla 3.0.0-rc.1
* **Enhancement**
   * ADDED: exposed the rest of the actions to the node bindings and added tests. [#1415](https://github.com/valhalla/valhalla/pull/1415)

## Release Date: 2018-07-12 Valhalla 3.0.0-alpha.1
**NOTE**: There was already a small package named `valhalla` on the npm registry, only published up to version 0.0.3. The team at npm has transferred the package to us, but would like us to publish something to it ASAP to prove our stake in it. Though the bindings do not have all of the actor functionality exposed yet (just route), we are going to publish an alpha release of 3.0.0 to get something up on npm.
* **Infrastructure**:
   * ADDED: add in time dependent algorithms if the distance between locations is less than 500km.
   * ADDED: TurnLanes to indicate turning lanes at the end of a directed edge.
   * ADDED: Added PredictedSpeeds to Valhalla tiles and logic to compute speed based on predictive speed profiles.
* **Data Producer Update**
   * ADDED: is_route_num flag was added to Sign records. Set this to true if the exit sign comes from a route number/ref.
   * CHANGED: Lower speeds on driveways, drive-thru, and parking aisle. Set destination only flag for drive thru use.
   * ADDED: Initial implementation of turn lanes.
  **Bug Fix**
   * CHANGED: Fix destination only penalty for A* and time dependent cases.
   * CHANGED: Use the distance from GetOffsetForHeading, based on road classification and road use (e.g. ramp, turn channel, etc.), within tangent_angle function.
* **Map Matching**
   * FIXED: Fixed trace_route edge_walk server abort [#1365](https://github.com/valhalla/valhalla/pull/1365)
* **Enhancement**
   * ADDED: Added post process for updating free and constrained speeds in the directed edges.
   * UPDATED: Parse the json request once and store in a protocol buffer to pass along the pipeline. This completed the first portion of [1357](https://github.com/valhalla/valhalla/issues/1357)
   * UPDATED: Changed the shape_match attribute from a string to an enum. Fixes [1376](https://github.com/valhalla/valhalla/issues/1376)
   * ADDED: Node bindings for route [#1341](https://github.com/valhalla/valhalla/pull/1341)
   * UPDATED: Use a non-linear use_highways factor (to more heavily penalize highways as use_highways approaches 0).

## Release Date: 2018-07-15 Valhalla 2.6.3
* **API**:
   * FIXED: Use a non-linear use_highways factor (to more heavily penalize highways as use_highways approaches 0).
   * FIXED: Fixed the highway_factor when use_highways < 0.5.
   * ENHANCEMENT: Added logic to modulate the surface factor based on use_trails.
   * ADDED: New customer test requests for motorcycle costing.

## Release Date: 2018-06-28 Valhalla 2.6.2
* **Data Producer Update**
   * FIXED: Complex restriction sorting bug.  Check of has_dt in ComplexRestrictionBuilder::operator==.
* **API**:
   * FIXED: Fixed CostFactory convenience method that registers costing models
   * ADDED: Added use_tolls into motorcycle costing options

## Release Date: 2018-05-28 Valhalla 2.6.0
* **Infrastructure**:
   * CHANGED: Update cmake buildsystem to replace autoconf [#1272](https://github.com/valhalla/valhalla/pull/1272)
* **API**:
   * CHANGED: Move `trace_options` parsing to map matcher factory [#1260](https://github.com/valhalla/valhalla/pull/1260)
   * ADDED: New costing method for AutoDataFix [#1283](https://github.com/valhalla/valhalla/pull/1283)

## Release Date: 2018-05-21 Valhalla 2.5.0
* **Infrastructure**
   * ADDED: Add code formatting and linting.
* **API**
   * ADDED: Added new motorcycle costing, motorcycle access flag in data and use_trails option.
* **Routing**
   * ADDED: Add time dependnet forward and reverse A* methods.
   * FIXED: Increase minimum threshold for driving routes in bidirectional A* (fixes some instances of bad paths).
* **Data Producer Update**
   * CHANGED: Updates to properly handle cycleway crossings.
   * CHANGED: Conditionally include driveways that are private.
   * ADDED: Added logic to set motorcycle access.  This includes lua, country access, and user access flags for motorcycles.

## Release Date: 2018-04-11 Valhalla 2.4.9
* **Enhancement**
   * Added European Portuguese localization for Valhalla
   * Updates to EdgeStatus to improve performance. Use an unordered_map of tile Id and allocate an array for each edge in the tile. This allows using pointers to access status for sequential edges. This improves performance by 50% or so.
   * A couple of bicycle costing updates to improve route quality: avoid roads marked as part of a truck network, to remove the density penalty for transition costs.
   * When optimal matrix type is selected, now use CostMatrix for source to target pedestrian and bicycle matrix calls when both counts are above some threshold. This improves performance in general and lessens some long running requests.
*  **Data Producer Update**
   * Added logic to protect against setting a speed of 0 for ferries.

## Release Date: 2018-03-27 Valhalla 2.4.8
* **Enhancement**
   * Updates for Italian verbal translations
   * Optionally remove driveways at graph creation time
   * Optionally disable candidate edge penalty in path finding
   * OSRM compatible route, matrix and map matching response generation
   * Minimal Windows build compatibility
   * Refactoring to use PBF as the IPC mechanism for all objects
   * Improvements to internal intersection marking to reduce false positives
* **Bug Fix**
   * Cap candidate edge penalty in path finding to reduce excessive expansion
   * Fix trivial paths at deadends

## Release Date: 2018-02-08 Valhalla 2.4.7
* **Enhancement**
   * Speed up building tiles from small OSM imports by using boost directory iterator rather than going through all possible tiles and testing each if the file exists.
* **Bug Fix**
   * Protect against overflow in string to float conversion inside OSM parsing.

## Release Date: 2018-01-26 Valhalla 2.4.6
* **Enhancement**
   * Elevation library will lazy load RAW formatted sources

## Release Date: 2018-01-24 Valhalla 2.4.5
* **Enhancement**
   * Elevation packing utility can unpack lz4hc now
* **Bug Fix**
   * Fixed broken darwin builds

## Release Date: 2018-01-23 Valhalla 2.4.4
* **Enhancement**
   * Elevation service speed improvements and the ability to serve lz4hc compressed data
   * Basic support for downloading routing tiles on demand
   * Deprecated `valhalla_route_service`, now all services (including elevation) are found under `valhalla_service`

## Release Date: 2017-12-11 Valhalla 2.4.3
* **Enhancement**
   * Remove union from GraphId speeds up some platforms
   * Use SAC scale in pedestrian costing
   * Expanded python bindings to include all actions (route, matrix, isochrone, etc)
* **Bug Fix**
   * French translation typo fixes
*  **Data Producer Update**
   * Handling shapes that intersect the poles when binning
   * Handling when transit shapes are less than 2 points

## Release Date: 2017-11-09 Valhalla 2.4.1
*  **Data Producer Update**
   * Added kMopedAccess to modes for complex restrictions.  Remove the kMopedAccess when auto access is removed.  Also, add the kMopedAccess when an auto restriction is found.

## Release Date: 2017-11-08 Valhalla 2.4.0
*  **Data Producer Update**
   * Added logic to support restriction = x with a the except tag.  We apply the restriction to everything except for modes in the except tag.
   * Added logic to support railway_service and coach_service in transit.
* **Bug Fix**
  * Return proper edge_walk path for requested shape_match=walk_or_snap
  * Skip invalid stateid for Top-K requests

## Release Date: 2017-11-07 Valhalla 2.3.9
* **Enhancement**
  * Top-K map matched path generation now only returns unique paths and does so with fewer iterations
  * Navigator call outs for both imperial and metric units
  * The surface types allowed for a given bike route can now be controlled via a request parameter `avoid_bad_surfaces`
  * Improved support for motorscooter costing via surface types, road classification and vehicle specific tagging
* **Bug Fix**
  * Connectivity maps now include information about transit tiles
  * Lane counts for singly digitized roads are now correct for a given directed edge
  * Edge merging code for assigning osmlr segments is now robust to partial tile sets
  * Fix matrix path finding to allow transitioning down to lower levels when appropriate. In particular, do not supersede shortcut edges until no longer expanding on the next level.
  * Fix optimizer rotate location method. This fixes a bug where optimal ordering was bad for large location sets.
*  **Data Producer Update**
   * Duration tags are now used to properly set the speed of travel for a ferry routes

## Release Date: 2017-10-17 Valhalla 2.3.8
* **Bug Fix**
  * Fixed the roundabout exit count for bicycles when the roundabout is a road and not a cycleway
  * Enable a pedestrian path to remain on roundabout instead of getting off and back on
  * Fixed the penalization of candidate locations in the uni-directional A* algorithm (used for trivial paths)
*  **Data Producer Update**
   * Added logic to set bike forward and tag to true where kv["sac_scale"] == "hiking". All other values for sac_scale turn off bicycle access.  If sac_scale or mtb keys are found and a surface tag is not set we default to kPath.
   * Fixed a bug where surface=unpaved was being assigned Surface::kPavedSmooth.

## Release Date: 2017-9-11 Valhalla 2.3.7
* **Bug Fix**
  * Update bidirectional connections to handle cases where the connecting edge is one of the origin (or destination) edges and the cost is high. Fixes some pedestrian route issues that were reported.
*  **Data Producer Update**
   * Added support for motorroad tag (default and per country).
   * Update OSMLR segment association logic to fix issue where chunks wrote over leftover segments. Fix search along edges to include a radius so any nearby edges are also considered.

## Release Date: 2017-08-29 Valhalla 2.3.6
* **Bug Fix**
  * Pedestrian paths including ferries no longer cause circuitous routes
  * Fix a crash in map matching route finding where heading from shape was using a `nullptr` tile
  * Spanish language narrative corrections
  * Fix traffic segment matcher to always set the start time of a segment when its known
* **Enhancement**
  * Location correlation scoring improvements to avoid situations where less likely start or ending locations are selected

## Release Date: 2017-08-22 Valhalla 2.3.5
* **Bug Fix**
  * Clamp the edge score in thor. Extreme values were causing bad alloc crashes.
  * Fix multimodal isochrones. EdgeLabel refactor caused issues.
* **Data Producer Update**
  * Update lua logic to properly handle vehicle=no tags.

## Release Date: 2017-08-14 Valhalla 2.3.4
* **Bug Fix**
  * Enforce limits on maximum per point accuracy to avoid long running map matching computations

## Release Date: 2017-08-14 Valhalla 2.3.3
* **Bug Fix**
  * Maximum osm node reached now causes bitset to resize to accommodate when building tiles
  * Fix wrong side of street information and remove redundant node snapping
  * Fix path differences between services and `valhalla_run_route`
  * Fix map matching crash when interpolating duplicate input points
  * Fix unhandled exception when trace_route or trace_attributes when there are no continuous matches
* **Enhancement**
  * Folded Low-Stress Biking Code into the regular Bicycle code and removed the LowStressBicycleCost class. Now when making a query for bicycle routing, a value of 0 for use_hills and use_roads produces low-stress biking routes, while a value of 1 for both provides more intense professional bike routes.
  * Bike costing default values changed. use_roads and use_hills are now 0.25 by default instead of 0.5 and the default bike is now a hybrid bike instead of a road bike.
  * Added logic to use station hierarchy from transitland.  Osm and egress nodes are connected by transitconnections.  Egress and stations are connected by egressconnections.  Stations and platforms are connected by platformconnections.  This includes narrative updates for Odin as well.

## Release Date: 2017-07-31 Valhalla 2.3.2
* **Bug Fix**
  * Update to use oneway:psv if oneway:bus does not exist.
  * Fix out of bounds memory issue in DoubleBucketQueue.
  * Many things are now taken into consideration to determine which sides of the road have what cyclelanes, because they were not being parsed correctly before
  * Fixed issue where sometimes a "oneway:bicycle=no" tag on a two-way street would cause the road to become a oneway for bicycles
  * Fixed trace_attributes edge_walk cases where the start or end points in the shape are close to graph nodes (intersections)
  * Fixed 32bit architecture crashing for certain routes with non-deterministic placement of edges labels in bucketized queue datastructure
* **Enhancement**
  * Improve multi-modal routes by adjusting the pedestrian mode factor (routes use less walking in favor of public transit).
  * Added interface framework to support "top-k" paths within map-matching.
  * Created a base EdgeLabel class that contains all data needed within costing methods and supports the basic path algorithms (forward direction, A*, with accumulated path distance). Derive class for bidirectional algorithms (BDEdgeLabel) and for multimodal algorithms. Lowers memory use by combining some fields (using spare bits from GraphId).
  * Added elapsed time estimates to map-matching labels in preparation for using timestamps in map-matching.
  * Added parsing of various OSM tags: "bicycle=use_sidepath", "bicycle=dismount", "segregated=*", "shoulder=*", "cycleway:buffer=*", and several variations of these.
  * Both trace_route and trace_attributes will parse `time` and `accuracy` parameters when the shape is provided as unencoded
  * Map-matching will now use the time (in seconds) of each gps reading (if provided) to narrow the search space and avoid finding matches that are impossibly fast

## Release Date: 2017-07-10 Valhalla 2.3.0
* **Bug Fix**
  * Fixed a bug in traffic segment matcher where length was populated but had invalid times
* **Embedded Compilation**
  * Decoupled the service components from the rest of the worker objects so that the worker objects could be used in non http service contexts
   * Added an actor class which encapsulates the various worker objects and allows the various end points to be called /route /height etc. without needing to run a service
* **Low-Stress Bicycle**
  * Worked on creating a new low-stress biking option that focuses more on taking safer roads like cycle ways or residential roads than the standard bike costing option does.

## Release Date: 2017-06-26 Valhalla 2.2.9
* **Bug Fix**
  * Fix a bug introduced in 2.2.8 where map matching search extent was incorrect in longitude axis.

## Release Date: 2017-06-23 Valhalla 2.2.8
* **Bug Fix**
  * Traffic segment matcher (exposed through Python bindings) - fix cases where partial (or no) results could be returned when breaking out of loop in form_segments early.
* **Traffic Matching Update**
  * Traffic segment matcher - handle special cases when entering and exiting turn channels.
* **Guidance Improvements**
  * Added Swedish (se-SV) narrative file.

## Release Date: 2017-06-20 Valhalla 2.2.7
* **Bug Fixes**
  * Traffic segment matcher (exposed through Python bindings) makes use of accuracy per point in the input
  * Traffic segment matcher is robust to consecutive transition edges in matched path
* **Isochrone Changes**
  * Set up isochrone to be able to handle multi-location queries in the future
* **Data Producer Updates**
  * Fixes to valhalla_associate_segments to address threading issue.
  * Added support for restrictions that refers only to appropriate type of vehicle.
* **Navigator**
  * Added pre-alpha implementation that will perform guidance for mobile devices.
* **Map Matching Updates**
  * Added capability to customize match_options

## Release Date: 2017-06-12 Valhalla 2.2.6
* **Bug Fixes**
  * Fixed the begin shape index where an end_route_discontinuity exists
* **Guidance Improvements**
  * Updated Slovenian (sl-SI) narrative file.
* **Data Producer Updates**
  * Added support for per mode restrictions (e.g., restriction:&lt;type&gt;)  Saved these restrictions as "complex" restrictions which currently support per mode lookup (unlike simple restrictions which are assumed to apply to all driving modes).
* **Matrix Updates**
  * Increased max distance threshold for auto costing and other similar costings to 400 km instead of 200 km

## Release Date: 2017-06-05 Valhalla 2.2.5
* **Bug Fixes**
  * Fixed matched point edge_index by skipping transition edges.
  * Use double precision in meili grid traversal to fix some incorrect grid cases.
  * Update meili to use DoubleBucketQueue and GraphReader methods rather than internal methods.

## Release Date: 2017-05-17 Valhalla 2.2.4
* **Bug Fixes**
  * Fix isochrone bug where the default access mode was used - this rejected edges that should not have been rejected for cases than automobile.
  * Fix A* handling of edge costs for trivial routes. This fixed an issue with disconnected regions that projected to a single edge.
  * Fix TripPathBuilder crash if first edge is a transition edge (was occurring with map-matching in rare occasions).

## Release Date: 2017-05-15 Valhalla 2.2.3
* **Map Matching Improvement**
  * Return begin and end route discontinuities. Also, returns partial shape of edge at route discontinuity.
* **Isochrone Improvements**
  * Add logic to make sure the center location remains fixed at the center of a tile/grid in the isotile.
  * Add a default generalization factor that is based on the grid size. Users can still override this factor but the default behavior is improved.
  * Add ExpandForward and ExpandReverse methods as is done in bidirectional A*. This improves handling of transitions between hierarchy levels.
* **Graph Correlation Improvements**
  * Add options to control both radius and reachability per input location (with defaults) to control correlation of input locations to the graph in such a way as to avoid routing between disconnected regions and favor more likely paths.

## Release Date: 2017-05-08 Valhalla 2.2.0
* **Guidance Improvements**
  * Added Russian (ru-RU) narrative file.
  * Updated Slovenian (sl-SI) narrative file.
* **Data Producer Updates**
  * Assign destination sign info on bidirectional ramps.
  * Update ReclassifyLinks. Use a "link-tree" which is formed from the exit node and terminates at entrance nodes. Exit nodes are sorted by classification so motorway exits are done before trunks, etc. Updated the turn channel logic - now more consistently applies turn channel use.
  * Updated traffic segment associations to properly work with elevation and lane connectivity information (which is stored after the traffic association).

## Release Date: 2017-04-24 Valhalla 2.1.9
* **Elevation Update**
  * Created a new EdgeElevation structure which includes max upward and downward slope (moved from DirectedEdge) and mean elevation.
* **Routing Improvements**
  * Destination only fix when "nested" destination only areas cause a route failure. Allow destination only edges (with penalty) on 2nd pass.
  * Fix heading to properly use the partial edge shape rather than entire edge shape to determine heading at the begin and end locations.
  * Some cleanup and simplification of the bidirectional A* algorithm.
  * Some cleanup and simplification of TripPathBuilder.
  * Make TileHierarchy data and methods static and remove tile_dir from the tile hierarchy.
* **Map Matching Improvement**
  * Return matched points with trace attributes when using map_snap.
* **Data Producer Updates**
  * lua updates so that the chunnel will work again.

## Release Date: 2017-04-04 Valhalla 2.1.8
* **Map Matching Release**
  * Added max trace limits and out-of-bounds checks for customizable trace options

## Release Date: 2017-03-29 Valhalla 2.1.7
* **Map Matching Release**
  * Increased service limits for trace
* **Data Producer Updates**
  * Transit: Remove the dependency on using level 2 tiles for transit builder
* **Traffic Updates**
  * Segment matcher completely re-written to handle many complex issues when matching traces to OTSs
* **Service Improvement**
  * Bug Fix - relaxed rapidjson parsing to allow numeric type coercion
* **Routing Improvements**
  * Level the forward and reverse paths in bidirectional A * to account for distance approximation differences.
  * Add logic for Use==kPath to bicycle costing so that paths are favored (as are footways).

## Release Date: 2017-03-10 Valhalla 2.1.3
* **Guidance Improvement**
  * Corrections to Slovenian narrative language file
  **Routing Improvements**
  * Increased the pedestrian search radius from 25 to 50 within the meili configuration to reduce U-turns with map-matching
  * Added a max avoid location limit

## Release Date: 2017-02-22 Valhalla 2.1.0
* **Guidance Improvement**
  * Added ca-ES (Catalan) and sl-SI (Slovenian) narrative language files
* **Routing  Improvement**
  * Fix through location reverse ordering bug (introduced in 2.0.9) in output of route responses for depart_at routes
  * Fix edge_walking method to handle cases where more than 1 initial edge is found
* **Data Producer Updates**
  * Improved transit by processing frequency based schedules.
  * Updated graph validation to more aggressively check graph consistency on level 0 and level 1
  * Fix the EdgeInfo hash to not create duplicate edge info records when creating hierarchies

## Release Date: 2017-02-21 Valhalla 2.0.9
* **Guidance Improvement**
  * Improved Italian narrative by handling articulated prepositions
  * Properly calling out turn channel maneuver
* **Routing Improvement**
  * Improved path determination by increasing stop impact for link to link transitions at intersections
  * Fixed through location handling, now includes cost at throughs and properly uses heading
  * Added ability to adjust location heading tolerance
* **Traffic Updates**
  * Fixed segment matching json to properly return non-string values where appropriate
* **Data Producer Updates**
  * Process node:ref and way:junction_ref as a semicolon separated list for exit numbers
  * Removed duplicated interchange sign information when ways are split into edges
  * Use a sequence within HierarchyBuilder to lower memory requirements for planet / large data imports.
  * Add connecting OSM wayId to a transit stop within NodeInfo.
  * Lua update:  removed ways that were being added to the routing graph.
  * Transit:  Fixed an issue where add_service_day and remove_service_day was not using the tile creation date, but the service start date for transit.
  * Transit:  Added acceptance test logic.
  * Transit:  Added fallback option if the associated wayid is not found.  Use distance approximator to find the closest edge.
  * Transit:  Added URL encoding for one stop ids that contain diacriticals.  Also, added include_geometry=false for route requests.
* **Optimized Routing Update**
  * Added an original index to the location object in the optimized route response
* **Trace Route Improvement**
  * Updated find_start_node to fix "GraphTile NodeInfo index out of bounds" error

## Release Date: 2017-01-30 Valhalla 2.0.6
* **Guidance Improvement**
  * Italian phrases were updated
* **Routing Improvement**
  * Fixed an issue where date and time was returning an invalid ISO8601 time format for date_time values in positive UTC. + sign was missing.
  * Fixed an encoding issue that was discovered for tranist_fetcher.  We were not encoding onestop_ids or route_ids.  Also, added exclude_geometry=true for route API calls.
* **Data Producer Updates**
  * Added logic to grab a single feed in valhalla_build_transit.

## Release Date: 2017-01-04 Valhalla 2.0.3
* **Service Improvement**
  * Added support for interrupting requests. If the connection is closed, route computation and map-matching can be interrupted prior to completion.
* **Routing Improvement**
  * Ignore name inconsistency when entering a link to avoid double penalizing.
* **Data Producer Updates**
  * Fixed consistent name assignment for ramps and turn lanes which improved guidance.
  * Added a flag to directed edges indicating if the edge has names. This can potentially be used in costing methods.
  * Allow future use of spare GraphId bits within DirectedEdge.

## Release Date: 2016-12-13 Valhalla 2.0.2
* **Routing Improvement**
  * Added support for multi-way restrictions to matrix and isochrones.
  * Added HOV costing model.
  * Speed limit updates.   Added logic to save average speed separately from speed limits.
  * Added transit include and exclude logic to multimodal isochrone.
  * Fix some edge cases for trivial (single edge) paths.
  * Better treatment of destination access only when using bidirectional A*.
* **Performance Improvement**
  * Improved performance of the path algorithms by making many access methods inline.

## Release Date: 2016-11-28 Valhalla 2.0.1
* **Routing Improvement**
  * Preliminary support for multi-way restrictions
* **Issues Fixed**
  * Fixed tile incompatibility between 64 and 32bit architectures
  * Fixed missing edges within tile edge search indexes
  * Fixed an issue where transit isochrone was cut off if we took transit that was greater than the max_seconds and other transit lines or buses were then not considered.

## Release Date: 2016-11-15 Valhalla 2.0

* **Tile Redesign**
  * Updated the graph tiles to store edges only on the hierarchy level they belong to. Prior to this, the highways were stored on all levels, they now exist only on the highway hierarchy. Similar changes were made for arterial level roads. This leads to about a 20% reduction in tile size.
  * The tile redesign required changes to the path generation algorithms. They must now transition freely between levels, even for pedestrian and bicycle routes. To offset the extra transitions, the main algorithms were changed to expand nodes at each level that has directed edges, rather than adding the transition edges to the priority queue/adjacency list. This change helps performance. The hierarchy limits that are used to speed the computation of driving routes by utilizing the highway hierarchy were adjusted to work with the new path algorithms.
  * Some changes to costing were also required, for example pedestrian and bicycle routes skip shortcut edges.
  * Many tile data structures were altered to explicitly size different fields and make room for "spare" fields that will allow future growth. In addition, the tile itself has extra "spare" records that can be appended to the end of the tile and referenced from the tile header. This also will allow future growth without breaking backward compatibility.
* **Guidance Improvement**
  * Refactored trip path to use an enumerated `Use` for edge and an enumerated `NodeType` for node
  * Fixed some wording in the Hindi narrative file
  * Fixed missing turn maneuver by updating the forward intersecting edge logic
* **Issues Fixed**
  * Fixed an issue with pedestrian routes where a short u-turn was taken to avoid the "crossing" penalty.
  * Fixed bicycle routing due to high penalty to enter an access=destination area. Changed to a smaller, length based factor to try to avoid long regions where access = destination. Added a driveway penalty to avoid taking driveways (which are often marked as access=destination).
  * Fixed regression where service did not adhere to the list of allowed actions in the Loki configuration
* **Graph Correlation**
  * External contributions from Navitia have lead to greatly reduced per-location graph correlation. Average correlation time is now less than 1ms down from 4-9ms.

## Release Date: 2016-10-17

* **Guidance Improvement**
  * Added the Hindi (hi-IN) narrative language
* **Service Additions**
  * Added internal valhalla error codes utility in baldr and modified all services to make use of and return as JSON response
  * See documentation https://github.com/valhalla/valhalla-docs/blob/master/api-reference.md#internal-error-codes-and-conditions
* **Time-Distance Matrix Improvement**
  * Added a costmatrix performance fix for one_to_many matrix requests
* **Memory Mapped Tar Archive - Tile Extract Support**
  * Added the ability to load a tar archive of the routing graph tiles. This improves performance under heavy load and reduces the memory requirement while allowing multiple processes to share cache resources.

## Release Date: 2016-09-19

* **Guidance Improvement**
  * Added pirate narrative language
* **Routing Improvement**
  * Added the ability to include or exclude stops, routes, and operators in multimodal routing.
* **Service Improvement**
  * JSONify Error Response

## Release Date: 2016-08-30

* **Pedestrian Routing Improvement**
  * Fixes for trivial pedestrian routes

## Release Date: 2016-08-22

* **Guidance Improvements**
  * Added Spanish narrative
  * Updated the start and end edge heading calculation to be based on road class and edge use
* **Bicycle Routing Improvements**
  * Prevent getting off a higher class road for a small detour only to get back onto the road immediately.
  * Redo the speed penalties and road class factors - they were doubly penalizing many roads with very high values.
  * Simplify the computation of weighting factor for roads that do not have cycle lanes. Apply speed penalty to slightly reduce favoring
of non-separated bicycle lanes on high speed roads.
* **Routing Improvements**
  * Remove avoidance of U-turn for pedestrian routes. This improves use with map-matching since pedestrian routes can make U-turns.
  * Allow U-turns at dead-ends for driving (and bicycling) routes.
* **Service Additions**
  * Add support for multi-modal isochrones.
  * Added base code to allow reverse isochrones (path from anywhere to a single destination).
* **New Sources to Targets**
  * Added a new Matrix Service action that allows you to request any of the 3 types of time-distance matrices by calling 1 action.  This action takes a sources and targets parameter instead of the locations parameter.  Please see the updated Time-Distance Matrix Service API reference for more details.

## Release Date: 2016-08-08

 * **Service additions**
  * Latitude, longitude bounding boxes of the route and each leg have been added to the route results.
  * Added an initial isochrone capability. This includes methods to create an "isotile" - a 2-D gridded data set with time to reach each lat,lon grid from an origin location. This isoltile is then used to create contours at specified times. Interior contours are optionally removed and the remaining outer contours are generalized and converted to GeoJSON polygons. An initial version supporting multimodal route types has also been added.
 * **Data Producer Updates**
  * Fixed tranist scheduling issue where false schedules were getting added.
 * **Tools Additionas**
  * Added `valhalla_export_edges` tool to allow shape and names to be dumped from the routing tiles

## Release Date: 2016-07-19

 * **Guidance Improvements**
  * Added French narrative
  * Added capability to have narrative language aliases - For example: German `de-DE` has an alias of `de`
 * **Transit Stop Update** - Return latitude and longitude for each transit stop
 * **Data Producer Updates**
  * Added logic to use lanes:forward, lanes:backward, speed:forward, and speed:backward based on direction of the directed edge.
  * Added support for no_entry, no_exit, and no_turn restrictions.
  * Added logic to support country specific access. Based on country tables found here: http://wiki.openstreetmap.org/wiki/OSM_tags_for_routing/Access-Restrictions

## Release Date: 2016-06-08

 * **Bug Fix** - Fixed a bug where edge indexing created many small tiles where no edges actually intersected. This allowed impossible routes to be considered for path finding instead of rejecting them earlier.
 * **Guidance Improvements**
  * Fixed invalid u-turn direction
  * Updated to properly call out jughandle routes
  * Enhanced signless interchange maneuvers to help guide users
 * **Data Producer Updates**
  * Updated the speed assignment for ramp to be a percentage of the original road class speed assignment
  * Updated stop impact logic for turn channel onto ramp

## Release Date: 2016-05-19

 * **Bug Fix** - Fixed a bug where routes fail within small, disconnected "islands" due to the threshold logic in prior release. Also better logic for not-thru roads.

## Release Date: 2016-05-18

 * **Bidirectional A* Improvements** - Fixed an issue where if both origin and destination locations where on not-thru roads that meet at a common node the path ended up taking a long detour. Not all cases were fixed though - next release should fix. Trying to address the termination criteria for when the best connection point of the 2 paths is optimal. Turns out that the initial case where both opposing edges are settled is not guaranteed to be the least cost path. For now we are setting a threshold and extending the search while still tracking best connections. Fixed the opposing edge when a hierarchy transition occurs.
 * **Guidance Globalization** -  Fixed decimal distance to be locale based.
 * **Guidance Improvements**
  * Fixed roundabout spoke count issue by fixing the drive_on_right attribute.
  * Simplified narative by combining unnamed straight maneuvers
  * Added logic to confirm maneuver type assignment to avoid invalid guidance
  * Fixed turn maneuvers by improving logic for the following:
    * Internal intersection edges
    * 'T' intersections
    * Intersecting forward edges
 * **Data Producer Updates** - Fix the restrictions on a shortcut edge to be the same as the last directed edge of the shortcut (rather than the first one).

## Release Date: 2016-04-28

 * **Tile Format Updates** - Separated the transit graph from the "road only" graph into different tiles but retained their interconnectivity. Transit tiles are now hierarchy level 3.
 * **Tile Format Updates** - Reduced the size of graph edge shape data by 5% through the use of varint encoding (LEB128)
 * **Tile Format Updates** - Aligned `EdgeInfo` structures to proper byte boundaries so as to maintain compatibility for systems who don't support reading from unaligned addresses.
 * **Guidance Globalization** -  Added the it-IT(Italian) language file. Added support for CLDR plural rules. The cs-CZ(Czech), de-DE(German), and en-US(US English) language files have been updated.
 * **Travel mode based instructions** -  Updated the start, post ferry, and post transit insructions to be based on the travel mode, for example:
  * `Drive east on Main Street.`
  * `Walk northeast on Broadway.`
  * `Bike south on the cycleway.`

## Release Date: 2016-04-12

 * **Guidance Globalization** -  Added logic to use tagged language files that contain the guidance phrases. The initial versions of en-US, de-DE, and cs-CZ have been deployed.
 * **Updated ferry defaults** -  Bumped up use_ferry to 0.65 so that we don't penalize ferries as much.

## Release Date: 2016-03-31
 * **Data producer updates** - Do not generate shortcuts across a node which is a fork. This caused missing fork maneuvers on longer routes.  GetNames update ("Broadway fix").  Fixed an issue with looking up a name in the ref map and not the name map.  Also, removed duplicate names.  Private = false was unsetting destination only flags for parking aisles.

## Release Date: 2016-03-30
 * **TripPathBuilder Bug Fix** - Fixed an exception that was being thrown when trying to read directed edges past the end of the list within a tile. This was due to errors in setting walkability and cyclability on upper hierarchies.

## Release Date: 2016-03-28

 * **Improved Graph Correlation** -  Correlating input to the routing graph is carried out via closest first traversal of the graph's, now indexed, geometry. This results in faster correlation and guarantees the absolute closest edge is found.

## Release Date: 2016-03-16

 * **Transit type returned** -  The transit type (e.g. tram, metro, rail, bus, ferry, cable car, gondola, funicular) is now returned with each transit maneuver.
 * **Guidance language** -  If the language option is not supplied or is unsupported then the language will be set to the default (en-US). Also, the service will return the language in the trip results.
 * **Update multimodal path algorithm** - Applied some fixes to multimodal path algorithm. In particular fixed a bug where the wrong sortcost was added to the adjacency list. Also separated "in-station" transfer costs from transfers between stops.
 * **Data producer updates** - Do not combine shortcut edges at gates or toll booths. Fixes avoid toll issues on routes that included shortcut edges.

## Release Date: 2016-03-07

 * **Updated all APIs to honor the optional DNT (Do not track) http header** -  This will avoid logging locations.
 * **Reduce 'Merge maneuver' verbal alert instructions** -  Only create a verbal alert instruction for a 'Merge maneuver' if the previous maneuver is > 1.5 km.
 * **Updated transit defaults.  Tweaked transit costing logic to obtain better routes.** -  use_rail = 0.6, use_transfers = 0.3, transfer_cost = 15.0 and transfer_penalty = 300.0.  Updated the TransferCostFactor to use the transfer_factor correctly.  TransitionCost for pedestrian costing bumped up from 20.0f to 30.0f when predecessor edge is a transit connection.
 * **Initial Guidance Globalization** -  Partial framework for Guidance Globalization. Started reading some guidance phrases from en-US.json file.

## Release Date: 2016-02-22

 * **Use bidirectional A* for automobile routes** - Switch to bidirectional A* for all but bus routes and short routes (where origin and destination are less than 10km apart). This improves performance and has less failure cases for longer routes. Some data import adjustments were made (02-19) to fix some issues encountered with arterial and highway hierarchies. Also only use a maximum of 2 passes for bidirecdtional A* to reduce "long time to fail" cases.
 * **Added verbal multi-cue guidance** - This combines verbal instructions when 2 successive maneuvers occur in a short amount of time (e.g., Turn right onto MainStreet. Then Turn left onto 1st Avenue).

## Release Date: 2016-02-19

 * **Data producer updates** - Reduce stop impact when all edges are links (ramps or turn channels). Update opposing edge logic to reject edges that do no have proper access (forward access == reverse access on opposing edge and vice-versa). Update ReclassifyLinks for cases where a single edge (often a service road) intersects a ramp improperly causing the ramp to reclassified when it should not be. Updated maximum OSM node Id (now exceeds 4000000000). Move lua from conf repository into mjolnir.

## Release Date: 2016-02-01

 * **Data producer updates** - Reduce speed on unpaved/rough roads. Add statistics for hgv (truck) restrictions.

## Release Date: 2016-01-26

 * **Added capability to disable narrative production** - Added the `narrative` boolean option to allow users to disable narrative production. Locations, shape, length, and time are still returned. The narrative production is enabled by default. The possible values for the `narrative` option are: false and true
 * **Added capability to mark a request with an id** - The `id` is returned with the response so a user could match to the corresponding request.
 * **Added some logging enhancements, specifically [ANALYTICS] logging** - We want to focus more on what our data is telling us by logging specific stats in Logstash.

## Release Date: 2016-01-18

 * **Data producer updates** - Data importer configuration (lua) updates to fix a bug where buses were not allowed on restricted lanes.  Fixed surface issue (change the default surface to be "compacted" for footways).

## Release Date: 2016-01-04

 * **Fixed Wrong Costing Options Applied** - Fixed a bug in which a previous requests costing options would be used as defaults for all subsequent requests.

## Release Date: 2015-12-18

 * **Fix for bus access** - Data importer configuration (lua) updates to fix a bug where bus lanes were turning off access for other modes.
 * **Fix for extra emergency data** - Data importer configuration (lua) updates to fix a bug where we were saving hospitals in the data.
 * **Bicycle costing update** - Updated kTCSlight and kTCFavorable so that cycleways are favored by default vs roads.

## Release Date: 2015-12-17

 * **Graph Tile Data Structure update** - Updated structures within graph tiles to support transit efforts and truck routing. Removed TransitTrip, changed TransitRoute and TransitStop to indexes (rather than binary search). Added access restrictions (like height and weight restrictions) and the mode which they impact to reduce need to look-up.
 * **Data producer updates** - Updated graph tile structures and import processes.

## Release Date: 2015-11-23

 * **Fixed Open App for OSRM functionality** - Added OSRM functionality back to Loki to support Open App.

## Release Date: 2015-11-13

 * **Improved narrative for unnamed walkway, cycleway, and mountain bike trail** - A generic description will be used for the street name when a walkway, cycleway, or mountain bike trail maneuver is unnamed. For example, a turn right onto a unnamed walkway maneuver will now be: "Turn right onto walkway."
 * **Fix costing bug** - Fix a bug introduced in EdgeLabel refactor (impacted time distance matrix only).

## Release Date: 2015-11-3

 * **Enhance bi-directional A* logic** - Updates to bidirectional A* algorithm to fix the route completion logic to handle cases where a long "connection" edge could lead to a sub-optimal path. Add hierarchy and shortcut logic so we can test and use bidirectional A* for driving routes. Fix the destination logic to properly handle oneways as the destination edge. Also fix U-turn detection for reverse search when hierarchy transitions occur.
 * **Change "Go" to "Head" for some instructions** - Start, exit ferry.
 * **Update to roundabout instructions** - Call out roundabouts for edges marked as links (ramps, turn channels).
 * **Update bicycle costing** - Fix the road factor (for applying weights based on road classification) and lower turn cost values.

## Data Producer Release Date: 2015-11-2

 * **Updated logic to not create shortcut edges on roundabouts** - This fixes some roundabout exit counts.

## Release Date: 2015-10-20

 * **Bug Fix for Pedestrian and Bicycle Routes** - Fixed a bug with setting the destination in the bi-directional Astar algorithm. Locations that snapped to a dead-end node would have failed the route and caused a timeout while searching for a valid path. Also fixed the elapsed time computation on the reverse path of bi-directional algorithm.

## Release Date: 2015-10-16

 * **Through Location Types** - Improved support for locations with type = "through". Routes now combine paths that meet at each through location to create a single "leg" between locations with type = "break". Paths that continue at a through location will not create a U-turn unless the path enters a "dead-end" region (neighborhood with no outbound access).
 * **Update shortcut edge logic** - Now skips long shortcut edges when close to the destination. This can lead to missing the proper connection if the shortcut is too long. Fixes #245 (thor).
 * **Per mode service limits** - Update configuration to allow setting different maximum number of locations and distance per mode.
 * **Fix shape index for trivial path** - Fix a bug where when building the the trip path for a "trivial" route (includes just one edge) where the shape index exceeded that size of the shape.

## Release Date: 2015-09-28

 * **Elevation Influenced Bicycle Routing** - Enabled elevation influenced bicycle routing. A "use-hills" option was added to the bicycle costing profile that can tune routes to avoid hills based on grade and amount of elevation change.
 * **"Loop Edge" Fix** - Fixed a bug with edges that form a loop. Split them into 2 edges during data import.
 * **Additional information returned from 'locate' method** - Added information that can be useful when debugging routes and data. Adds information about nodes and edges at a location.
 * **Guidance/Narrative Updates** - Added side of street to destination narrative. Updated verbal instructions.<|MERGE_RESOLUTION|>--- conflicted
+++ resolved
@@ -102,11 +102,8 @@
    * ADDED: isochrone proper polygon support & pbf output for isochrone [#4575](https://github.com/valhalla/valhalla/pull/4575)
    * ADDED: return isotile grid as geotiff  [#4594](https://github.com/valhalla/valhalla/pull/4594)
    * ADDED: `ignore_non_vehicular_restrictions` parameter for truck costing [#4606](https://github.com/valhalla/valhalla/pull/4606)
-<<<<<<< HEAD
+   * UPDATED: tz database to 2024a [#4643](https://github.com/valhalla/valhalla/pull/4643)
    * ADDED: log shortcuts which have the same start/end node [4632](https://github.com/valhalla/valhalla/pull/4632)
-=======
-   * UPDATED: tz database to 2024a [#4643](https://github.com/valhalla/valhalla/pull/4643)
->>>>>>> dff70059
 
 ## Release Date: 2023-05-11 Valhalla 3.4.0
 * **Removed**
