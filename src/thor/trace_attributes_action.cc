#include <algorithm>
#include <cstdint>
#include <string>
#include <tuple>
#include <vector>

#include "baldr/directededge.h"
#include "baldr/graphconstants.h"
#include "baldr/json.h"
#include "midgard/constants.h"
#include "midgard/logging.h"
#include "odin/enhancedtrippath.h"
#include "odin/util.h"
#include "thor/attributes_controller.h"
#include "thor/match_result.h"
#include "thor/worker.h"
#include "tyr/serializers.h"

#include <valhalla/proto/directions.pb.h>
#include <valhalla/proto/trip.pb.h>

using namespace valhalla;
using namespace valhalla::midgard;
using namespace valhalla::baldr;
using namespace valhalla::odin;
using namespace valhalla::thor;

namespace {
// <Confidence score, raw score, match results, trip path> tuple indexes
constexpr size_t kConfidenceScoreIndex = 0;
constexpr size_t kRawScoreIndex = 1;
constexpr size_t kMatchResultsIndex = 2;
constexpr size_t kTripLegIndex = 3;
} // namespace

namespace valhalla {
namespace thor {

void thor_worker_t::filter_attributes(const valhalla_request_t& request,
                                      AttributesController& controller) {
  if (request.options.has_filter_action()) {
    switch (request.options.filter_action()) {
      case (FilterAction::include): {
        controller.disable_all();
        for (const auto& filter_attribute : request.options.filter_attributes()) {
          try {
            controller.attributes.at(filter_attribute) = true;
          } catch (...) { LOG_ERROR("Invalid filter attribute " + filter_attribute); }
        }
        break;
      }
      case (FilterAction::exclude): {
        controller.enable_all();
        for (const auto& filter_attribute : request.options.filter_attributes()) {
          try {
            controller.attributes.at(filter_attribute) = false;
          } catch (...) { LOG_ERROR("Invalid filter attribute " + filter_attribute); }
        }
        break;
      }
    }
  } else {
    controller.enable_all();
  }
}

/*
 * The trace_attributes action takes a GPS trace or latitude, longitude positions
 * from a portion of an existing route and returns detailed attribution along the
 * portion of the route. This includes details for each section of road along the
 * path as well as any intersections along the path.
 */
std::string thor_worker_t::trace_attributes(valhalla_request_t& request) {

  // Parse request
  parse_locations(request);
  parse_costing(request);
  parse_measurements(request);

  /*
   * A flag indicating whether the input shape is a GPS trace or exact points from a
   * prior route run against the Valhalla road network.  Knowing that the input is from
   * Valhalla will allow an efficient “edge-walking” algorithm rather than a more extensive
   * map-matching method. If true, this enforces to only use exact route match algorithm.
   */
<<<<<<< HEAD
  std::list<odin::TripLeg> trip_paths;
  std::vector<std::tuple<float, float, std::vector<thor::MatchResult>, std::list<odin::TripLeg>>>
      map_match_results;
=======
  TripLeg trip_path;
  std::vector<std::tuple<float, float, std::vector<thor::MatchResult>, TripLeg>> map_match_results;
>>>>>>> 64b773f3
  AttributesController controller;
  filter_attributes(request, controller);

  switch (request.options.shape_match()) {
    // If the exact points from a prior route that was run against the Valhalla road network,
    // then we can traverse the exact shape to form a path by using edge-walking algorithm
    case ShapeMatch::edge_walk:
      try {
        trip_paths = route_match(request, controller);
        if (trip_paths.empty())
          throw std::exception{};
        for (const auto& tp : trip_paths) {
          if (tp.node().empty()) {
            throw std::exception{};
          };
        }
        map_match_results.emplace_back(1.0f, 0.0f, std::vector<thor::MatchResult>{}, trip_paths);
      } catch (const std::exception& e) {
        throw valhalla_exception_t{
            443, ShapeMatch_Name(request.options.shape_match()) +
                     " algorithm failed to find exact route match.  Try using "
                     "shape_match:'walk_or_snap' to fallback to map-matching algorithm"};
      }
      break;
    // If non-exact shape points are used, then we need to correct this shape by sending them
    // through the map-matching algorithm to snap the points to the correct shape
    case ShapeMatch::map_snap:
      try {
        map_match_results = map_match(request, controller, request.options.best_paths());
      } catch (const std::exception& e) {
        throw valhalla_exception_t{
            444, ShapeMatch_Name(request.options.shape_match()) +
                     " algorithm failed to snap the shape points to the correct shape."};
      }
      break;
    // If we think that we have the exact shape but there ends up being no Valhalla route match,
    // then we want to fallback to try and use meili map matching to match to local route
    // network. No shortcuts are used and detailed information at every intersection becomes
    // available.
<<<<<<< HEAD
    case odin::ShapeMatch::walk_or_snap:
      trip_paths = route_match(request, controller);
      bool empty_leg = false;
      for (const auto& tp : trip_paths) {
        if (tp.node().empty()) {
          empty_leg = true;
          break;
        };
      }
      if (empty_leg || trip_paths.empty()) {
        LOG_WARN(odin::ShapeMatch_Name(request.options.shape_match()) +
=======
    case ShapeMatch::walk_or_snap:
      trip_path = route_match(request, controller);
      if (trip_path.node().size() == 0) {
        LOG_WARN(ShapeMatch_Name(request.options.shape_match()) +
>>>>>>> 64b773f3
                 " algorithm failed to find exact route match; Falling back to map_match...");
        try {
          map_match_results = map_match(request, controller);
        } catch (const std::exception& e) {
          throw valhalla_exception_t{
              444, ShapeMatch_Name(request.options.shape_match()) +
                       " algorithm failed to snap the shape points to the correct shape."};
        }
      } else {
        map_match_results.emplace_back(1.0f, 0.0f, std::vector<thor::MatchResult>{}, trip_paths);
      }
      break;
  }

  if (map_match_results.empty()) {
    throw valhalla_exception_t{442};
  }

  for (const auto& trippath : std::get<kTripLegIndex>(map_match_results.at(0))) {
    if (trippath.node().size() == 0) {
      throw valhalla_exception_t{442};
    };
  }
  return tyr::serializeTraceAttributes(request, controller, map_match_results);
}

} // namespace thor
} // namespace valhalla<|MERGE_RESOLUTION|>--- conflicted
+++ resolved
@@ -83,14 +83,9 @@
    * Valhalla will allow an efficient “edge-walking” algorithm rather than a more extensive
    * map-matching method. If true, this enforces to only use exact route match algorithm.
    */
-<<<<<<< HEAD
-  std::list<odin::TripLeg> trip_paths;
-  std::vector<std::tuple<float, float, std::vector<thor::MatchResult>, std::list<odin::TripLeg>>>
+  std::list<TripLeg> trip_paths;
+  std::vector<std::tuple<float, float, std::vector<thor::MatchResult>, std::list<TripLeg>>>
       map_match_results;
-=======
-  TripLeg trip_path;
-  std::vector<std::tuple<float, float, std::vector<thor::MatchResult>, TripLeg>> map_match_results;
->>>>>>> 64b773f3
   AttributesController controller;
   filter_attributes(request, controller);
 
@@ -130,8 +125,7 @@
     // then we want to fallback to try and use meili map matching to match to local route
     // network. No shortcuts are used and detailed information at every intersection becomes
     // available.
-<<<<<<< HEAD
-    case odin::ShapeMatch::walk_or_snap:
+    case ShapeMatch::walk_or_snap:
       trip_paths = route_match(request, controller);
       bool empty_leg = false;
       for (const auto& tp : trip_paths) {
@@ -141,13 +135,7 @@
         };
       }
       if (empty_leg || trip_paths.empty()) {
-        LOG_WARN(odin::ShapeMatch_Name(request.options.shape_match()) +
-=======
-    case ShapeMatch::walk_or_snap:
-      trip_path = route_match(request, controller);
-      if (trip_path.node().size() == 0) {
         LOG_WARN(ShapeMatch_Name(request.options.shape_match()) +
->>>>>>> 64b773f3
                  " algorithm failed to find exact route match; Falling back to map_match...");
         try {
           map_match_results = map_match(request, controller);
