#include <algorithm>
#include <cmath>
#include <cstdint>
#include <iostream>
#include <ostream>
#include <string>
#include <unordered_map>
#include <utility>

#include "baldr/datetime.h"
#include "baldr/edgeinfo.h"
#include "baldr/graphconstants.h"
#include "baldr/signinfo.h"
#include "baldr/tilehierarchy.h"
#include "midgard/encoded.h"
#include "midgard/logging.h"
#include "midgard/pointll.h"
#include "sif/costconstants.h"
#include "thor/attributes_controller.h"
#include "thor/match_result.h"
#include "thor/triplegbuilder.h"

#include <valhalla/proto/tripcommon.pb.h>

using namespace valhalla;
using namespace valhalla::baldr;
using namespace valhalla::midgard;
using namespace valhalla::sif;
using namespace valhalla::thor;

namespace {

template <class iter>
void AddPartialShape(std::vector<PointLL>& shape,
                     iter start,
                     iter end,
                     float partial_length,
                     bool back_insert,
                     const PointLL& last) {
  auto push = [&shape, &back_insert](const PointLL& point) {
    if (back_insert) {
      shape.push_back(point);
    } else {
      shape.insert(shape.begin(), point);
    }
  };

  // yeah we dont add shape if we dont have any length to add
  if (partial_length > 0.f) {
    // if we are adding on to a shape that already has points we dont want to actually add the first
    // one
    if (!back_insert) {
      push(*start);
    }
    // for each segment
    for (; start != end - 1; ++start) {
      // is this segment longer than what we have left, then we found the segment the point lies on
      const auto length = (start + 1)->Distance(*start);
      if (length > partial_length) {
        if (!last.ApproximatelyEqual(shape.back())) {
          push(last);
        }
        return;
      }
      // just take the point from this segment
      push(*(start + 1));
      partial_length -= length;
    }
  }
}

void TrimShape(std::vector<PointLL>& shape,
               const float start,
               const PointLL& start_vertex,
               const float end,
               const PointLL& end_vertex) {
  // clip up to the start point
  float along = 0.f;
  auto current = shape.begin();
  while (current != shape.end() - 1) {
    along += (current + 1)->Distance(*current);
    // just crossed it
    if ((along > start) && start_vertex.IsValid()) {
      along = start;
      *current = start_vertex;
      shape.erase(shape.begin(), current);
      break;
    }
    ++current;
  }

  // clip after the end point
  current = shape.begin();
  while (current != shape.end() - 1) {
    along += (current + 1)->Distance(*current);
    // just crossed it
    if ((along > end) && end_vertex.IsValid()) {
      *(++current) = end_vertex;
      shape.erase(++current, shape.end());
      break;
    }
    ++current;
  }
}

uint32_t
GetAdminIndex(const AdminInfo& admin_info,
              std::unordered_map<AdminInfo, uint32_t, AdminInfo::AdminInfoHasher>& admin_info_map,
              std::vector<AdminInfo>& admin_info_list) {

  uint32_t admin_index = 0;
  auto existing_admin = admin_info_map.find(admin_info);

  // If admin was not processed yet
  if (existing_admin == admin_info_map.end()) {

    // Assign new admin index
    admin_index = admin_info_list.size();

    // Add admin info to list
    admin_info_list.emplace_back(admin_info);

    // Add admin info/index pair to map
    admin_info_map.emplace(admin_info, admin_index);
  }
  // Use known admin
  else {
    admin_index = existing_admin->second;
  }
  return admin_index;
}

void AssignAdmins(const AttributesController& controller,
                  TripLeg& trip_path,
                  const std::vector<AdminInfo>& admin_info_list) {
  if (controller.category_attribute_enabled(kAdminCategory)) {
    // Assign the admins
    for (const auto& admin_info : admin_info_list) {
      TripLeg_Admin* trip_admin = trip_path.add_admin();

      // Set country code if requested
      if (controller.attributes.at(kAdminCountryCode)) {
        trip_admin->set_country_code(admin_info.country_iso());
      }

      // Set country text if requested
      if (controller.attributes.at(kAdminCountryText)) {
        trip_admin->set_country_text(admin_info.country_text());
      }

      // Set state code if requested
      if (controller.attributes.at(kAdminStateCode)) {
        trip_admin->set_state_code(admin_info.state_iso());
      }

      // Set state text if requested
      if (controller.attributes.at(kAdminStateText)) {
        trip_admin->set_state_text(admin_info.state_text());
      }
    }
  }
}

// Set the bounding box (min,max lat,lon) for the shape
void SetBoundingBox(TripLeg& trip_path, std::vector<PointLL>& shape) {
  AABB2<PointLL> bbox(shape);
  LatLng* min_ll = trip_path.mutable_bbox()->mutable_min_ll();
  min_ll->set_lat(bbox.miny());
  min_ll->set_lng(bbox.minx());
  LatLng* max_ll = trip_path.mutable_bbox()->mutable_max_ll();
  max_ll->set_lat(bbox.maxy());
  max_ll->set_lng(bbox.maxx());
}

// Associate RoadClass values to TripLeg proto
constexpr TripLeg_RoadClass kTripLegRoadClass[] =
    {TripLeg_RoadClass_kMotorway,    TripLeg_RoadClass_kTrunk,       TripLeg_RoadClass_kPrimary,
     TripLeg_RoadClass_kSecondary,   TripLeg_RoadClass_kTertiary,    TripLeg_RoadClass_kUnclassified,
     TripLeg_RoadClass_kResidential, TripLeg_RoadClass_kServiceOther};
TripLeg_RoadClass GetTripLegRoadClass(const RoadClass road_class) {
  return kTripLegRoadClass[static_cast<int>(road_class)];
}

// Associate Surface values to TripLeg proto
constexpr TripLeg_Surface kTripLegSurface[] =
    {TripLeg_Surface_kPavedSmooth, TripLeg_Surface_kPaved,     TripLeg_Surface_kPavedRough,
     TripLeg_Surface_kCompacted,   TripLeg_Surface_kDirt,      TripLeg_Surface_kGravel,
     TripLeg_Surface_kPath,        TripLeg_Surface_kImpassable};
TripLeg_Surface GetTripLegSurface(const Surface surface) {
  return kTripLegSurface[static_cast<int>(surface)];
}

// Associate vehicle types to TripLeg proto
// TODO - why doesn't these use an enum input?
constexpr TripLeg_VehicleType kTripLegVehicleType[] =
    {TripLeg_VehicleType::TripLeg_VehicleType_kCar,
     TripLeg_VehicleType::TripLeg_VehicleType_kMotorcycle,
     TripLeg_VehicleType::TripLeg_VehicleType_kAutoBus,
     TripLeg_VehicleType::TripLeg_VehicleType_kTractorTrailer,
     TripLeg_VehicleType::TripLeg_VehicleType_kMotorScooter};
TripLeg_VehicleType GetTripLegVehicleType(const uint8_t type) {
  return (type <= static_cast<uint8_t>(VehicleType::kMotorScooter)) ? kTripLegVehicleType[type]
                                                                    : kTripLegVehicleType[0];
}

// Associate pedestrian types to TripLeg proto
constexpr TripLeg_PedestrianType kTripLegPedestrianType[] =
    {TripLeg_PedestrianType::TripLeg_PedestrianType_kFoot,
     TripLeg_PedestrianType::TripLeg_PedestrianType_kWheelchair,
     TripLeg_PedestrianType::TripLeg_PedestrianType_kSegway};
TripLeg_PedestrianType GetTripLegPedestrianType(const uint8_t type) {
  return (type <= static_cast<uint8_t>(PedestrianType::kSegway)) ? kTripLegPedestrianType[type]
                                                                 : kTripLegPedestrianType[0];
}

// Associate bicycle types to TripLeg proto
constexpr TripLeg_BicycleType kTripLegBicycleType[] =
    {TripLeg_BicycleType::TripLeg_BicycleType_kRoad, TripLeg_BicycleType::TripLeg_BicycleType_kCross,
     TripLeg_BicycleType::TripLeg_BicycleType_kHybrid,
     TripLeg_BicycleType::TripLeg_BicycleType_kMountain};
TripLeg_BicycleType GetTripLegBicycleType(const uint8_t type) {
  return (type <= static_cast<uint8_t>(BicycleType::kMountain)) ? kTripLegBicycleType[type]
                                                                : kTripLegBicycleType[0];
}

// Associate transit types to TripLeg proto
constexpr TripLeg_TransitType kTripLegTransitType[] =
    {TripLeg_TransitType::TripLeg_TransitType_kTram,
     TripLeg_TransitType::TripLeg_TransitType_kMetro,
     TripLeg_TransitType::TripLeg_TransitType_kRail,
     TripLeg_TransitType::TripLeg_TransitType_kBus,
     TripLeg_TransitType::TripLeg_TransitType_kFerry,
     TripLeg_TransitType::TripLeg_TransitType_kCableCar,
     TripLeg_TransitType::TripLeg_TransitType_kGondola,
     TripLeg_TransitType::TripLeg_TransitType_kFunicular};
TripLeg_TransitType GetTripLegTransitType(const TransitType transit_type) {
  return kTripLegTransitType[static_cast<uint32_t>(transit_type)];
}

// Associate traversability values to TripLeg proto
constexpr TripLeg_Traversability kTripLegTraversability[] = {TripLeg_Traversability_kNone,
                                                             TripLeg_Traversability_kForward,
                                                             TripLeg_Traversability_kBackward,
                                                             TripLeg_Traversability_kBoth};
TripLeg_Traversability GetTripLegTraversability(const Traversability traversability) {
  return kTripLegTraversability[static_cast<uint32_t>(traversability)];
}

// Associate side of street to TripLeg proto
constexpr valhalla::Location::SideOfStreet kTripLegSideOfStreet[] = {valhalla::Location::kNone,
                                                                     valhalla::Location::kLeft,
                                                                     valhalla::Location::kRight};
valhalla::Location::SideOfStreet GetTripLegSideOfStreet(const valhalla::Location::SideOfStreet sos) {
  return kTripLegSideOfStreet[static_cast<uint32_t>(sos)];
}

TripLeg_Node_Type GetTripLegNodeType(const NodeType node_type) {
  switch (node_type) {
    case NodeType::kStreetIntersection:
      return TripLeg_Node_Type_kStreetIntersection;
    case NodeType::kGate:
      return TripLeg_Node_Type_kGate;
    case NodeType::kBollard:
      return TripLeg_Node_Type_kBollard;
    case NodeType::kTollBooth:
      return TripLeg_Node_Type_kTollBooth;
    case NodeType::kTransitEgress:
      return TripLeg_Node_Type_kTransitEgress;
    case NodeType::kTransitStation:
      return TripLeg_Node_Type_kTransitStation;
    case NodeType::kMultiUseTransitPlatform:
      return TripLeg_Node_Type_kTransitPlatform;
    case NodeType::kBikeShare:
      return TripLeg_Node_Type_kBikeShare;
    case NodeType::kParking:
      return TripLeg_Node_Type_kParking;
    case NodeType::kMotorWayJunction:
      return TripLeg_Node_Type_kMotorwayJunction;
    case NodeType::kBorderControl:
      return TripLeg_Node_Type_kBorderControl;
  }
}

// Associate cycle lane values to TripLeg proto
constexpr TripLeg_CycleLane kTripLegCycleLane[] = {TripLeg_CycleLane_kNoCycleLane,
                                                   TripLeg_CycleLane_kShared,
                                                   TripLeg_CycleLane_kDedicated,
                                                   TripLeg_CycleLane_kSeparated};
TripLeg_CycleLane GetTripLegCycleLane(const CycleLane cyclelane) {
  return kTripLegCycleLane[static_cast<uint32_t>(cyclelane)];
}

// Associate Use to TripLeg proto
TripLeg_Use GetTripLegUse(const Use use) {
  switch (use) {
    case Use::kRoad:
      return TripLeg_Use_kRoadUse;
    case Use::kRamp:
      return TripLeg_Use_kRampUse;
    case Use::kTurnChannel:
      return TripLeg_Use_kTurnChannelUse;
    case Use::kTrack:
      return TripLeg_Use_kTrackUse;
    case Use::kDriveway:
      return TripLeg_Use_kDrivewayUse;
    case Use::kAlley:
      return TripLeg_Use_kAlleyUse;
    case Use::kParkingAisle:
      return TripLeg_Use_kParkingAisleUse;
    case Use::kEmergencyAccess:
      return TripLeg_Use_kEmergencyAccessUse;
    case Use::kDriveThru:
      return TripLeg_Use_kDriveThruUse;
    case Use::kCuldesac:
      return TripLeg_Use_kCuldesacUse;
    case Use::kCycleway:
      return TripLeg_Use_kCyclewayUse;
    case Use::kMountainBike:
      return TripLeg_Use_kMountainBikeUse;
    case Use::kSidewalk:
      // return TripLeg_Use_kSidewalkUse;
      return TripLeg_Use_kFootwayUse; // TODO: update when odin has been updated
    case Use::kFootway:
      return TripLeg_Use_kFootwayUse;
    case Use::kSteps:
      return TripLeg_Use_kStepsUse;
    case Use::kPath:
      return TripLeg_Use_kPathUse;
    case Use::kPedestrian:
      return TripLeg_Use_kPedestrianUse;
    case Use::kBridleway:
      return TripLeg_Use_kBridlewayUse;
    case Use::kOther:
      return TripLeg_Use_kOtherUse;
    case Use::kFerry:
      return TripLeg_Use_kFerryUse;
    case Use::kRailFerry:
      return TripLeg_Use_kRailFerryUse;
    case Use::kRail:
      return TripLeg_Use_kRailUse;
    case Use::kBus:
      return TripLeg_Use_kBusUse;
    case Use::kEgressConnection:
      return TripLeg_Use_kEgressConnectionUse;
    case Use::kPlatformConnection:
      return TripLeg_Use_kPlatformConnectionUse;
    case Use::kTransitConnection:
      return TripLeg_Use_kTransitConnectionUse;
    // Should not see other values
    default:
      // TODO should we throw a runtime error?
      return TripLeg_Use_kRoadUse;
  }
}

/**
 * Removes all edges but the one with the id that we are passing
 * @param location  The location
 * @param edge_id   The edge id to keep
 */
void RemovePathEdges(valhalla::Location* location, const GraphId& edge_id) {
  auto pos = std::find_if(location->path_edges().begin(), location->path_edges().end(),
                          [&edge_id](const valhalla::Location::PathEdge& e) {
                            return e.graph_id() == edge_id;
                          });
  if (pos == location->path_edges().end()) {
    location->mutable_path_edges()->Clear();
  } else if (location->path_edges_size() > 1) {
    location->mutable_path_edges()->SwapElements(0, pos - location->path_edges().begin());
    location->mutable_path_edges()->DeleteSubrange(1, location->path_edges_size() - 1);
  }
}

/**
 *
 */
void CopyLocations(TripLeg& trip_path,
<<<<<<< HEAD
                   const odin::Location& origin,
                   const std::list<odin::Location>& throughs,
                   const odin::Location& dest,
                   const std::vector<PathInfo>::const_iterator path_begin,
                   const std::vector<PathInfo>::const_iterator path_end) {
=======
                   const valhalla::Location& origin,
                   const std::list<valhalla::Location>& throughs,
                   const valhalla::Location& dest,
                   const std::vector<PathInfo>& path) {
>>>>>>> 64b773f3
  // origin
  trip_path.add_location()->CopyFrom(origin);
  auto pe = path_begin;
  RemovePathEdges(trip_path.mutable_location(trip_path.location_size() - 1), pe->edgeid);

  // throughs
  for (const auto& through : throughs) {
    // copy
    valhalla::Location* tp_through = trip_path.add_location();
    tp_through->CopyFrom(through);
    // id set
    std::unordered_set<uint64_t> ids;
    for (const auto& e : tp_through->path_edges()) {
      ids.insert(e.graph_id());
    }
    // find id
    auto found = std::find_if(pe, path_end, [&ids](const PathInfo& pi) {
      return ids.find(pi.edgeid) != ids.end();
    });
    pe = found;
    RemovePathEdges(trip_path.mutable_location(trip_path.location_size() - 1), pe->edgeid);
  }

  // destination
  trip_path.add_location()->CopyFrom(dest);
  RemovePathEdges(trip_path.mutable_location(trip_path.location_size() - 1), (path_end - 1)->edgeid);
}

/**
 * Set begin and end heading if requested.
 * @param  trip_edge  Trip path edge to add headings.
 * @param  controller Controller specifying attributes to add to trip edge.
 * @param  edge       Directed edge.
 * @param  shape      Trip shape.
 */
void SetHeadings(TripLeg_Edge* trip_edge,
                 const AttributesController& controller,
                 const DirectedEdge* edge,
                 const std::vector<PointLL>& shape,
                 const uint32_t begin_index) {
  if (controller.attributes.at(kEdgeBeginHeading) || controller.attributes.at(kEdgeEndHeading)) {
    float offset = GetOffsetForHeading(edge->classification(), edge->use());
    if (controller.attributes.at(kEdgeBeginHeading)) {
      trip_edge->set_begin_heading(
          std::round(PointLL::HeadingAlongPolyline(shape, offset, begin_index, shape.size() - 1)));
    }
    if (controller.attributes.at(kEdgeEndHeading)) {
      trip_edge->set_end_heading(
          std::round(PointLL::HeadingAtEndOfPolyline(shape, offset, begin_index, shape.size() - 1)));
    }
  }
}

} // namespace

/**
 * @param trip_node   Trip node to add transit nodes.
 * @param node        Start nodeinfo of the current edge.
 * @param startnode   Start node of the current edge.
 * @param start_tile  Tile of the start node.
 * @param graphtile   Graph tile of the current edge.
 * @param controller  Controller specifying attributes to add to trip edge.
 *
 */
void AddTransitNodes(TripLeg_Node* trip_node,
                     const NodeInfo* node,
                     const GraphId& startnode,
                     const GraphTile* start_tile,
                     const GraphTile* graphtile,
                     const AttributesController& controller) {

  if (node->type() == NodeType::kTransitStation) {
    const TransitStop* transit_station =
        start_tile->GetTransitStop(start_tile->node(startnode)->stop_index());
    TransitStationInfo* transit_station_info = trip_node->mutable_transit_station_info();

    if (transit_station) {
      // Set onstop_id if requested
      if (controller.attributes.at(kNodeTransitStationInfoOnestopId) &&
          transit_station->one_stop_offset()) {
        transit_station_info->set_onestop_id(graphtile->GetName(transit_station->one_stop_offset()));
      }

      // Set name if requested
      if (controller.attributes.at(kNodeTransitStationInfoName) && transit_station->name_offset()) {
        transit_station_info->set_name(graphtile->GetName(transit_station->name_offset()));
      }

      // Set latitude and longitude
      LatLng* stop_ll = transit_station_info->mutable_ll();
      // Set transit stop lat/lon if requested
      if (controller.attributes.at(kNodeTransitStationInfoLatLon)) {
        PointLL ll = node->latlng(start_tile->header()->base_ll());
        stop_ll->set_lat(ll.lat());
        stop_ll->set_lng(ll.lng());
      }
    }
  }

  if (node->type() == NodeType::kTransitEgress) {
    const TransitStop* transit_egress =
        start_tile->GetTransitStop(start_tile->node(startnode)->stop_index());
    TransitEgressInfo* transit_egress_info = trip_node->mutable_transit_egress_info();

    if (transit_egress) {
      // Set onstop_id if requested
      if (controller.attributes.at(kNodeTransitEgressInfoOnestopId) &&
          transit_egress->one_stop_offset()) {
        transit_egress_info->set_onestop_id(graphtile->GetName(transit_egress->one_stop_offset()));
      }

      // Set name if requested
      if (controller.attributes.at(kNodeTransitEgressInfoName) && transit_egress->name_offset()) {
        transit_egress_info->set_name(graphtile->GetName(transit_egress->name_offset()));
      }

      // Set latitude and longitude
      LatLng* stop_ll = transit_egress_info->mutable_ll();
      // Set transit stop lat/lon if requested
      if (controller.attributes.at(kNodeTransitEgressInfoLatLon)) {
        PointLL ll = node->latlng(start_tile->header()->base_ll());
        stop_ll->set_lat(ll.lat());
        stop_ll->set_lng(ll.lng());
      }
    }
  }
}

namespace valhalla {
namespace thor {

// Default constructor
TripLegBuilder::TripLegBuilder() {
}

// Destructor
TripLegBuilder::~TripLegBuilder() {
}

// For now just find the length of the path!
// TODO - probably need the location information passed in - to
// add to the TripLeg
TripLeg
TripLegBuilder::Build(const AttributesController& controller,
                      GraphReader& graphreader,
                      const std::shared_ptr<sif::DynamicCost>* mode_costing,
<<<<<<< HEAD
                      const std::vector<PathInfo>::const_iterator path_begin,
                      const std::vector<PathInfo>::const_iterator path_end,
                      odin::Location& origin,
                      odin::Location& dest,
                      const std::list<odin::Location>& through_loc,
=======
                      const std::vector<PathInfo>& path,
                      valhalla::Location& origin,
                      valhalla::Location& dest,
                      const std::list<valhalla::Location>& through_loc,
>>>>>>> 64b773f3
                      const std::function<void()>* interrupt_callback,
                      std::unordered_map<size_t, std::pair<RouteDiscontinuity, RouteDiscontinuity>>*
                          route_discontinuities) {
  // Test interrupt prior to building trip path
  if (interrupt_callback) {
    (*interrupt_callback)();
  }

  // TripLeg is a protocol buffer that contains information about the trip
  TripLeg trip_path;

  // Set origin, any through locations, and destination. Origin and
  // destination are assumed to be breaks.
  CopyLocations(trip_path, origin, through_loc, dest, path_begin, path_end);
  auto* tp_orig = trip_path.mutable_location(0);
  auto* tp_dest = trip_path.mutable_location(trip_path.location_size() - 1);

  uint32_t origin_sec_from_mid = 0;
  if (origin.has_date_time()) {
    origin_sec_from_mid = DateTime::seconds_from_midnight(origin.date_time());
  }

  // Create an array of travel types per mode
  uint8_t travel_types[4];
  for (uint32_t i = 0; i < 4; i++) {
    travel_types[i] = (mode_costing[i] != nullptr) ? mode_costing[i]->travel_type() : 0;
  }

  // Get the first nodes graph id by using the end node of the first edge to get the tile with the
  // opposing edge then use the opposing index to get the opposing edge, and its end node is the
  // begin node of the original edge
  auto* first_edge = graphreader.GetGraphTile(path_begin->edgeid)->directededge(path_begin->edgeid);
  auto* first_tile = graphreader.GetGraphTile(first_edge->endnode());
  auto* first_node = first_tile->node(first_edge->endnode());
  GraphId startnode =
      first_tile->directededge(first_node->edge_index() + first_edge->opp_index())->endnode();

  // Partial edge at the start and side of street (sos)
  float start_pct;
  valhalla::Location::SideOfStreet start_sos =
      valhalla::Location::SideOfStreet::Location_SideOfStreet_kNone;
  PointLL start_vrt;
  for (const auto& e : origin.path_edges()) {
    if (e.graph_id() == path_begin->edgeid) {
      start_pct = e.percent_along();
      start_sos = e.side_of_street();
      start_vrt = PointLL(e.ll().lng(), e.ll().lat());
      break;
    }
  }

  // Set the origin projected location
  LatLng* proj_ll = tp_orig->mutable_projected_ll();
  proj_ll->set_lat(start_vrt.lat());
  proj_ll->set_lng(start_vrt.lng());

  // Set the origin side of street, if one exists
  if (start_sos != valhalla::Location::SideOfStreet::Location_SideOfStreet_kNone) {
    tp_orig->set_side_of_street(GetTripLegSideOfStreet(start_sos));
  }

  // Partial edge at the end
  float end_pct;
  valhalla::Location::SideOfStreet end_sos =
      valhalla::Location::SideOfStreet::Location_SideOfStreet_kNone;
  PointLL end_vrt;
  for (const auto& e : dest.path_edges()) {
    if (e.graph_id() == (path_end - 1)->edgeid) {
      end_pct = e.percent_along();
      end_sos = e.side_of_street();
      end_vrt = PointLL(e.ll().lng(), e.ll().lat());
      break;
    }
  }

  // Set the destination projected location
  proj_ll = tp_dest->mutable_projected_ll();
  proj_ll->set_lat(end_vrt.lat());
  proj_ll->set_lng(end_vrt.lng());

  // Set the destination side of street, if one exists
  if (end_sos != valhalla::Location::SideOfStreet::Location_SideOfStreet_kNone) {
    tp_dest->set_side_of_street(GetTripLegSideOfStreet(end_sos));
  }

  // Structures to process admins
  std::unordered_map<AdminInfo, uint32_t, AdminInfo::AdminInfoHasher> admin_info_map;
  std::vector<AdminInfo> admin_info_list;

  // If the path was only one edge we have a special case
  if ((path_end - path_begin) == 1) {
    const GraphTile* tile = graphreader.GetGraphTile(path_begin->edgeid);
    const DirectedEdge* edge = tile->directededge(path_begin->edgeid);

    // Get the shape. Reverse if the directed edge direction does
    // not match the traversal direction (based on start and end percent).
    auto shape = tile->edgeinfo(edge->edgeinfo_offset()).shape();
    if (edge->forward() != (start_pct < end_pct)) {
      std::reverse(shape.begin(), shape.end());
    }

    // If traversing the opposing direction: adjust start and end percent
    // and reverse the edge and side of street if traversing the opposite
    // direction
    if (start_pct > end_pct) {
      start_pct = 1.0f - start_pct;
      end_pct = 1.0f - end_pct;
<<<<<<< HEAD
      edge = graphreader.GetOpposingEdge(path_begin->edgeid, tile);
      if (end_sos == odin::Location::SideOfStreet::Location_SideOfStreet_kLeft) {
=======
      edge = graphreader.GetOpposingEdge(path.front().edgeid, tile);
      if (end_sos == valhalla::Location::SideOfStreet::Location_SideOfStreet_kLeft) {
>>>>>>> 64b773f3
        tp_dest->set_side_of_street(
            GetTripLegSideOfStreet(valhalla::Location::SideOfStreet::Location_SideOfStreet_kRight));
      } else if (end_sos == valhalla::Location::SideOfStreet::Location_SideOfStreet_kRight) {
        tp_dest->set_side_of_street(
            GetTripLegSideOfStreet(valhalla::Location::SideOfStreet::Location_SideOfStreet_kLeft));
      }
    }

    float total = static_cast<float>(edge->length());
    TrimShape(shape, start_pct * total, start_vrt, end_pct * total, end_vrt);

    uint32_t current_time = 0;
    if (origin.has_date_time()) {
      DateTime::seconds_from_midnight(origin.date_time());
      current_time += path_begin->elapsed_time;
    }

    // Driving on right from the start of the edge?
    const GraphId start_node = graphreader.GetOpposingEdge(path_begin->edgeid)->endnode();
    bool drive_on_right = graphreader.nodeinfo(start_node)->drive_on_right();

    // Add trip edge
    auto trip_edge =
        AddTripEdge(controller, path_begin->edgeid, path_begin->trip_id, 0, path_begin->mode,
                    travel_types[static_cast<int>(path_begin->mode)], edge, drive_on_right,
                    trip_path.add_node(), tile, current_time, std::abs(end_pct - start_pct));

    // Set begin shape index if requested
    if (controller.attributes.at(kEdgeBeginShapeIndex)) {
      trip_edge->set_begin_shape_index(0);
    }
    // Set end shape index if requested
    if (controller.attributes.at(kEdgeEndShapeIndex)) {
      trip_edge->set_end_shape_index(shape.size() - 1);
    }

    // Set begin and end heading if requested. Uses shape so
    // must be done after the edge's shape has been added.
    SetHeadings(trip_edge, controller, edge, shape, 0);

    auto* node = trip_path.add_node();
    if (controller.attributes.at(kNodeElapsedTime)) {
      node->set_elapsed_time(path_begin->elapsed_time);
    }

    const GraphTile* end_tile = graphreader.GetGraphTile(edge->endnode());
    if (end_tile == nullptr) {
      if (controller.attributes.at(kNodeaAdminIndex)) {
        node->set_admin_index(0);
      }
    } else {
      if (controller.attributes.at(kNodeaAdminIndex)) {
        node->set_admin_index(
            GetAdminIndex(end_tile->admininfo(end_tile->node(edge->endnode())->admin_index()),
                          admin_info_map, admin_info_list));
      }
    }

    uint32_t elapsedtime = node->elapsed_time();

    auto* last_tile = graphreader.GetGraphTile(startnode);
    if (dest.has_date_time()) { // arrive by

      uint64_t sec = DateTime::seconds_since_epoch(dest.date_time(),
                                                   DateTime::get_tz_db().from_index(
                                                       last_tile->node(startnode)->timezone()));

      std::string origin_date, dest_date;
      DateTime::seconds_to_date(sec - elapsedtime, sec,
                                DateTime::get_tz_db().from_index(first_node->timezone()),
                                DateTime::get_tz_db().from_index(
                                    last_tile->node(startnode)->timezone()),
                                origin_date, dest_date);

      tp_orig->set_date_time(origin_date);
      origin.set_date_time(tp_orig->date_time());
      tp_dest->set_date_time(dest_date);

    } else if (origin.has_date_time()) { // leave at
      uint64_t sec =
          DateTime::seconds_since_epoch(origin.date_time(),
                                        DateTime::get_tz_db().from_index(first_node->timezone()));

      std::string origin_date, dest_date;
      DateTime::seconds_to_date(sec, sec + elapsedtime,
                                DateTime::get_tz_db().from_index(first_node->timezone()),
                                DateTime::get_tz_db().from_index(
                                    last_tile->node(startnode)->timezone()),
                                origin_date, dest_date);

      tp_dest->set_date_time(dest_date);
      dest.set_date_time(tp_dest->date_time());
      tp_orig->set_date_time(origin_date);
    }

    // Set the bounding box of the shape
    SetBoundingBox(trip_path, shape);

    // Set shape if requested
    if (controller.attributes.at(kShape)) {
      trip_path.set_shape(encode<std::vector<PointLL>>(shape));
    }

    if (controller.attributes.at(kOsmChangeset)) {
      trip_path.set_osm_changeset(tile->header()->dataset_id());
    }

    // Assign the trip path admins
    AssignAdmins(controller, trip_path, admin_info_list);
    return trip_path;
  }

  // Iterate through path
  bool is_first_edge = true;
  uint32_t elapsedtime = 0;
  uint32_t block_id = 0;
  uint32_t prior_opp_local_index = -1;
  std::vector<PointLL> trip_shape;
  std::string arrival_time;
  bool assumed_schedule = false;
  sif::TravelMode prev_mode = sif::TravelMode::kPedestrian;
  uint64_t osmchangeset = 0;
  size_t edge_index = 0;
  const DirectedEdge* prev_de = nullptr;
  // TODO: this is temp until we use transit stop type from transitland
  TransitPlatformInfo_Type prev_transit_node_type = TransitPlatformInfo_Type_kStop;
  for (auto edge_itr = path_begin; edge_itr != path_end; ++edge_itr, ++edge_index) {
    const GraphId& edge = edge_itr->edgeid;
    const uint32_t trip_id = edge_itr->trip_id;
    const GraphTile* graphtile = graphreader.GetGraphTile(edge);
    const DirectedEdge* directededge = graphtile->directededge(edge);
    const sif::TravelMode mode = edge_itr->mode;
    const uint8_t travel_type = travel_types[static_cast<uint32_t>(mode)];

    // Add a node to the trip path and set its attributes.
    TripLeg_Node* trip_node = trip_path.add_node();

    // Set node attributes - only set if they are true since they are optional
    const GraphTile* start_tile = graphreader.GetGraphTile(startnode);
    const NodeInfo* node = start_tile->node(startnode);

    if (osmchangeset == 0 && controller.attributes.at(kOsmChangeset)) {
      osmchangeset = start_tile->header()->dataset_id();
    }

    if (controller.attributes.at(kNodeType)) {
      trip_node->set_type(GetTripLegNodeType(node->type()));
    }

    if (node->intersection() == IntersectionType::kFork) {
      if (controller.attributes.at(kNodeFork)) {
        trip_node->set_fork(true);
      }
    }

    uint32_t current_time;
    if (origin.has_date_time()) {
      current_time = DateTime::seconds_from_midnight(origin.date_time());
      current_time += elapsedtime;
    }

    // Assign the elapsed time from the start of the leg
    if (controller.attributes.at(kNodeElapsedTime)) {
      trip_node->set_elapsed_time(elapsedtime);
    }

    // Assign the admin index
    if (controller.attributes.at(kNodeaAdminIndex)) {
      trip_node->set_admin_index(
          GetAdminIndex(start_tile->admininfo(node->admin_index()), admin_info_map, admin_info_list));
    }

    if (controller.attributes.at(kNodeTimeZone)) {
      auto tz = DateTime::get_tz_db().from_index(node->timezone());
      if (tz) {
        trip_node->set_time_zone(tz->name());
      }
    }

    AddTransitNodes(trip_node, node, startnode, start_tile, graphtile, controller);

    ///////////////////////////////////////////////////////////////////////////
    // Add transit information if this is a transit stop. TODO - can we move
    // this to another method?
    if (node->is_transit()) {
      // Get the transit stop information and add transit stop info
      const TransitStop* transit_platform =
          start_tile->GetTransitStop(start_tile->node(startnode)->stop_index());
      TransitPlatformInfo* transit_platform_info = trip_node->mutable_transit_platform_info();

      // TODO: for now we will set to station for rail and stop for others
      //       in future, we will set based on transitland value
      // Set type
      if (directededge->use() == Use::kRail) {
        // Set node transit info type if requested
        if (controller.attributes.at(kNodeTransitPlatformInfoType)) {
          transit_platform_info->set_type(TransitPlatformInfo_Type_kStation);
        }
        prev_transit_node_type = TransitPlatformInfo_Type_kStation;
      } else if (directededge->use() == Use::kPlatformConnection) {
        // Set node transit info type if requested
        if (controller.attributes.at(kNodeTransitPlatformInfoType)) {
          transit_platform_info->set_type(prev_transit_node_type);
        }
      } else { // bus logic
        // Set node transit info type if requested
        if (controller.attributes.at(kNodeTransitPlatformInfoType)) {
          transit_platform_info->set_type(TransitPlatformInfo_Type_kStop);
        }
        prev_transit_node_type = TransitPlatformInfo_Type_kStop;
      }

      if (transit_platform) {
        // Set onstop_id if requested
        if (controller.attributes.at(kNodeTransitPlatformInfoOnestopId) &&
            transit_platform->one_stop_offset()) {
          transit_platform_info->set_onestop_id(
              graphtile->GetName(transit_platform->one_stop_offset()));
        }

        // Set name if requested
        if (controller.attributes.at(kNodeTransitPlatformInfoName) &&
            transit_platform->name_offset()) {
          transit_platform_info->set_name(graphtile->GetName(transit_platform->name_offset()));
        }

        // save station name and info for all platforms.
        const NodeInfo* nodeinfo = start_tile->node(startnode);
        const DirectedEdge* dir_edge = start_tile->directededge(nodeinfo->edge_index());
        for (uint32_t index = 0; index < nodeinfo->edge_count(); ++index, dir_edge++) {
          if (dir_edge->use() == Use::kPlatformConnection) {
            GraphId endnode = dir_edge->endnode();
            const GraphTile* endtile = graphreader.GetGraphTile(endnode);
            const NodeInfo* nodeinfo2 = endtile->node(endnode);
            const TransitStop* transit_station = endtile->GetTransitStop(nodeinfo2->stop_index());

            // Set station onstop_id if requested
            if (controller.attributes.at(kNodeTransitPlatformInfoStationOnestopId) &&
                transit_station->one_stop_offset()) {
              transit_platform_info->set_station_onestop_id(
                  endtile->GetName(transit_station->one_stop_offset()));
            }

            // Set station name if requested
            if (controller.attributes.at(kNodeTransitPlatformInfoStationName) &&
                transit_station->name_offset()) {
              transit_platform_info->set_station_name(
                  endtile->GetName(transit_station->name_offset()));
            }

            // only one de to station exists.  we are done.
            break;
          }
        }

        // Set latitude and longitude
        LatLng* stop_ll = transit_platform_info->mutable_ll();
        // Set transit stop lat/lon if requested
        if (controller.attributes.at(kNodeTransitPlatformInfoLatLon)) {
          PointLL ll = node->latlng(start_tile->header()->base_ll());
          stop_ll->set_lat(ll.lat());
          stop_ll->set_lng(ll.lng());
        }
      }

      // Set the arrival time at this node (based on schedule from last trip
      // departure) if requested
      if (controller.attributes.at(kNodeTransitPlatformInfoArrivalDateTime) &&
          !arrival_time.empty()) {
        transit_platform_info->set_arrival_date_time(arrival_time);
      }

      // If this edge has a trip id then there is a transit departure
      if (trip_id) {

        const TransitDeparture* transit_departure =
            graphtile->GetTransitDeparture(graphtile->directededge(edge.id())->lineid(), trip_id,
                                           current_time);

        assumed_schedule = false;
        uint32_t date, day = 0;
        if (origin.has_date_time()) {
          date = DateTime::days_from_pivot_date(DateTime::get_formatted_date(origin.date_time()));

          if (graphtile->header()->date_created() > date) {
            // Set assumed schedule if requested
            if (controller.attributes.at(kNodeTransitPlatformInfoAssumedSchedule)) {
              transit_platform_info->set_assumed_schedule(true);
            }
            assumed_schedule = true;
          } else {
            day = date - graphtile->header()->date_created();
            if (day > graphtile->GetTransitSchedule(transit_departure->schedule_index())->end_day()) {
              // Set assumed schedule if requested
              if (controller.attributes.at(kNodeTransitPlatformInfoAssumedSchedule)) {
                transit_platform_info->set_assumed_schedule(true);
              }
              assumed_schedule = true;
            }
          }
        }

        if (transit_departure) {

          std::string dt =
              DateTime::get_duration(origin.date_time(),
                                     (transit_departure->departure_time() - origin_sec_from_mid),
                                     DateTime::get_tz_db().from_index(node->timezone()));

          std::size_t found = dt.find_last_of(' '); // remove tz abbrev.
          if (found != std::string::npos) {
            dt = dt.substr(0, found);
          }

          // Set departure time from this transit stop if requested
          if (controller.attributes.at(kNodeTransitPlatformInfoDepartureDateTime)) {
            transit_platform_info->set_departure_date_time(dt);
          }

          // TODO:  set removed tz abbrev on transit_platform_info for departure.

          // Copy the arrival time for use at the next transit stop
          arrival_time = DateTime::get_duration(origin.date_time(),
                                                (transit_departure->departure_time() +
                                                 transit_departure->elapsed_time()) -
                                                    origin_sec_from_mid,
                                                DateTime::get_tz_db().from_index(node->timezone()));

          found = arrival_time.find_last_of(' '); // remove tz abbrev.
          if (found != std::string::npos) {
            arrival_time = arrival_time.substr(0, found);
          }

          // TODO:  set removed tz abbrev on transit_platform_info for arrival.

          // Get the block Id
          block_id = transit_departure->blockid();
        }
      } else {
        // No departing trip, set the arrival time (for next stop) to empty
        // and set block Id to 0
        arrival_time = "";
        block_id = 0;

        // Set assumed schedule if requested
        if (controller.attributes.at(kNodeTransitPlatformInfoAssumedSchedule) && assumed_schedule) {
          transit_platform_info->set_assumed_schedule(true);
        }
        assumed_schedule = false;
      }
    }

    // Add edge to the trip node and set its attributes
    auto is_last_edge = edge_itr == (path_end - 1);
    float length_pct = (is_first_edge ? 1.f - start_pct : (is_last_edge ? end_pct : 1.f));
    TripLeg_Edge* trip_edge =
        AddTripEdge(controller, edge, trip_id, block_id, mode, travel_type, directededge,
                    node->drive_on_right(), trip_node, graphtile, current_time, length_pct);

    // Get the shape and set shape indexes (directed edge forward flag
    // determines whether shape is traversed forward or reverse).
    auto edgeinfo = graphtile->edgeinfo(directededge->edgeinfo_offset());
    uint32_t begin_index = (is_first_edge) ? 0 : trip_shape.size() - 1;

    // Process the shape for edges where a route discontinuity occurs
    if (route_discontinuities && !route_discontinuities->empty() &&
        route_discontinuities->count(edge_index) > 0) {
      // Get edge shape and reverse it if directed edge is not forward.
      auto edge_shape = edgeinfo.shape();
      if (!directededge->forward()) {
        std::reverse(edge_shape.begin(), edge_shape.end());
      }

      // Grab the edge begin and end info
      auto& edge_begin_info = route_discontinuities->at(edge_index).first;
      auto& edge_end_info = route_discontinuities->at(edge_index).second;

      // Handle partial shape for first edge
      if (is_first_edge && !edge_begin_info.exists) {
        edge_begin_info.exists = true;
        edge_begin_info.distance_along = start_pct;
        edge_begin_info.vertex = start_vrt;
      }

      // Handle partial shape for last edge
      if (is_last_edge && !edge_end_info.exists) {
        edge_end_info.exists = true;
        edge_end_info.distance_along = end_pct;
        edge_end_info.vertex = end_vrt;
      }

      // Trim the shape
      float edge_length = static_cast<float>(directededge->length());
      TrimShape(edge_shape, edge_begin_info.distance_along * edge_length, edge_begin_info.vertex,
                edge_end_info.distance_along * edge_length, edge_end_info.vertex);
      // Add edge shape to trip
      trip_shape.insert(trip_shape.end(),
                        (edge_shape.begin() + ((edge_begin_info.exists || is_first_edge) ? 0 : 1)),
                        edge_shape.end());

      // Adjust the length of the trimmed edge if this is a route (check if through_location exist).
      // Do not want to trim the edge length if this is part of map matching (TODO - verify).
      if (through_loc.size() > 0) {
        trip_edge->set_length(edge_length * kKmPerMeter *
                              (edge_end_info.distance_along - edge_begin_info.distance_along));
      }

      // If edge_begin_info.exists and is not the first edge then increment begin_index since
      // the previous end shape index should not equal the current begin shape index because
      // of discontinuity
      if (edge_begin_info.exists && !is_first_edge) {
        ++begin_index;
      }

    } else if (is_first_edge || is_last_edge) {
      // We need to clip the shape if i its at the beginning or end and
      // is not full length
      float length = std::max(static_cast<float>(directededge->length()) * length_pct, 1.0f);
      if (directededge->forward() == is_last_edge) {
        AddPartialShape<std::vector<PointLL>::const_iterator>(trip_shape, edgeinfo.shape().begin(),
                                                              edgeinfo.shape().end(), length,
                                                              is_last_edge,
                                                              is_last_edge ? end_vrt : start_vrt);
      } else {
        AddPartialShape<std::vector<PointLL>::const_reverse_iterator>(trip_shape,
                                                                      edgeinfo.shape().rbegin(),
                                                                      edgeinfo.shape().rend(), length,
                                                                      is_last_edge,
                                                                      is_last_edge ? end_vrt
                                                                                   : start_vrt);
      }
    } else {
      // Just get the shape in there in the right direction
      if (directededge->forward()) {
        trip_shape.insert(trip_shape.end(), edgeinfo.shape().begin() + 1, edgeinfo.shape().end());
      } else {
        trip_shape.insert(trip_shape.end(), edgeinfo.shape().rbegin() + 1, edgeinfo.shape().rend());
      }
    }

    // Set begin shape index if requested
    if (controller.attributes.at(kEdgeBeginShapeIndex)) {
      trip_edge->set_begin_shape_index(begin_index);
    }

    // Set end shape index if requested
    if (controller.attributes.at(kEdgeEndShapeIndex)) {
      trip_edge->set_end_shape_index(trip_shape.size() - 1);
    }

    // Set begin and end heading if requested. Uses trip_shape so
    // must be done after the edge's shape has been added.
    SetHeadings(trip_edge, controller, directededge, trip_shape, begin_index);

    // Add connected edges from the start node. Do this after the first trip
    // edge is added
    //
    // Our path is from 1 to 2 to 3 (nodes) to ... n nodes.
    // Each letter represents the edge info.
    // So at node 2, we will store the edge info for D and we will store the
    // intersecting edge info for B, C, E, F, and G.  We need to make sure
    // that we don't store the edge info from A and D again.
    //
    //     (X)    (3)   (X)
    //       \\   ||   //
    //      C \\ D|| E//
    //         \\ || //
    //      B   \\||//   F
    // (X)======= (2) ======(X)
    //            ||\\
    //          A || \\ G
    //            ||  \\
    //            (1)  (X)
    if (startnode.Is_Valid()) {
      // Get the graph tile and the first edge from the node
      const GraphTile* tile = graphreader.GetGraphTile(startnode);
      const NodeInfo* nodeinfo = tile->node(startnode);
      if (mode == TravelMode::kPedestrian || mode == TravelMode::kBicycle) {
        // Iterate through edges on this level to find any intersecting edges
        // Follow any upwards or downward transitions
        const DirectedEdge* de = tile->directededge(nodeinfo->edge_index());
        for (uint32_t idx1 = 0; idx1 < nodeinfo->edge_count(); ++idx1, de++) {

          // Skip shortcut edges and edges on the path
          if ((de->is_shortcut() || de->localedgeidx() == prior_opp_local_index ||
               de->localedgeidx() == directededge->localedgeidx())) {
            continue;
          }

          // Add intersecting edges on the same hierarchy level and not on the path
          AddTripIntersectingEdge(controller, directededge, prev_de, de->localedgeidx(), nodeinfo,
                                  trip_node, de);
        }

        // Add intersecting edges on different levels (follow NodeTransitions)
        if (nodeinfo->transition_count() > 0) {
          const NodeTransition* trans = tile->transition(nodeinfo->transition_index());
          for (uint32_t i = 0; i < nodeinfo->transition_count(); ++i, ++trans) {
            // Get the end node tile and its directed edges
            GraphId endnode = trans->endnode();
            const GraphTile* endtile = graphreader.GetGraphTile(endnode);
            if (endtile == nullptr) {
              continue;
            }
            const NodeInfo* nodeinfo2 = endtile->node(endnode);
            const DirectedEdge* de2 = endtile->directededge(nodeinfo2->edge_index());
            for (uint32_t idx2 = 0; idx2 < nodeinfo2->edge_count(); ++idx2, de2++) {
              // Skip shortcut edges and edges on the path
              if (de2->is_shortcut() || de2->localedgeidx() == prior_opp_local_index ||
                  de2->localedgeidx() == directededge->localedgeidx()) {
                continue;
              }
              AddTripIntersectingEdge(controller, directededge, prev_de, de2->localedgeidx(),
                                      nodeinfo2, trip_node, de2);
            }
          }
        }
      } else {
        // Driving routes - do not need intersecting edges since the node info
        // contains driveability at all regular edges.
        for (uint32_t edge_idx = 0; edge_idx < nodeinfo->local_edge_count(); ++edge_idx) {

          // Add intersecting edge if this edge is not on the path
          if ((edge_idx != prior_opp_local_index) && (edge_idx != directededge->localedgeidx())) {
            AddTripIntersectingEdge(controller, directededge, prev_de, edge_idx, nodeinfo, trip_node,
                                    nullptr);
          }
        }
      }
    }

    // Update elapsed time at the end of the edge, store this at the next node.
    elapsedtime = edge_itr->elapsed_time;

    // Update previous mode.
    prev_mode = mode;

    // Set the endnode of this directed edge as the startnode of the next edge.
    startnode = directededge->endnode();

    // Save the opposing edge as the previous DirectedEdge (for name consistency)
    const GraphTile* t2 =
        directededge->leaves_tile() ? graphreader.GetGraphTile(directededge->endnode()) : graphtile;
    if (t2 == nullptr) {
      continue;
    }
    GraphId oppedge = t2->GetOpposingEdgeId(directededge);
    prev_de = t2->directededge(oppedge);

    // Save the index of the opposing local directed edge at the end node
    prior_opp_local_index = directededge->opp_local_idx();

    // set is_first edge to false
    is_first_edge = false;
  }

  auto* last_tile = graphreader.GetGraphTile(startnode);
  if (dest.has_date_time()) { // arrive by

    uint64_t sec =
        DateTime::seconds_since_epoch(dest.date_time(), DateTime::get_tz_db().from_index(
                                                            last_tile->node(startnode)->timezone()));

    std::string origin_date, dest_date;
    DateTime::seconds_to_date(sec - elapsedtime, sec,
                              DateTime::get_tz_db().from_index(first_node->timezone()),
                              DateTime::get_tz_db().from_index(
                                  last_tile->node(startnode)->timezone()),
                              origin_date, dest_date);

    tp_orig->set_date_time(origin_date);
    origin.set_date_time(tp_orig->date_time());
    tp_dest->set_date_time(dest_date);

  } else if (origin.has_date_time()) { // leave at
    uint64_t sec =
        DateTime::seconds_since_epoch(origin.date_time(),
                                      DateTime::get_tz_db().from_index(first_node->timezone()));

    std::string origin_date, dest_date;
    DateTime::seconds_to_date(sec, sec + elapsedtime,
                              DateTime::get_tz_db().from_index(first_node->timezone()),
                              DateTime::get_tz_db().from_index(
                                  last_tile->node(startnode)->timezone()),
                              origin_date, dest_date);

    tp_dest->set_date_time(dest_date);
    dest.set_date_time(tp_dest->date_time());
    tp_orig->set_date_time(origin_date);
  }

  // Add the last node
  auto* node = trip_path.add_node();
  if (controller.attributes.at(kNodeaAdminIndex)) {
    node->set_admin_index(
        GetAdminIndex(last_tile->admininfo(last_tile->node(startnode)->admin_index()), admin_info_map,
                      admin_info_list));
  }
  if (controller.attributes.at(kNodeElapsedTime)) {
    node->set_elapsed_time(elapsedtime);
  }

  // Assign the admins
  AssignAdmins(controller, trip_path, admin_info_list);

  // Set the bounding box of the shape
  SetBoundingBox(trip_path, trip_shape);

  // Set shape if requested
  if (controller.attributes.at(kShape)) {
    trip_path.set_shape(encode<std::vector<PointLL>>(trip_shape));
  }

  if (osmchangeset != 0 && controller.attributes.at(kOsmChangeset)) {
    trip_path.set_osm_changeset(osmchangeset);
  }

  // hand it back
  return trip_path;
} // namespace thor

// Add a trip edge to the trip node and set its attributes
TripLeg_Edge* TripLegBuilder::AddTripEdge(const AttributesController& controller,
                                          const GraphId& edge,
                                          const uint32_t trip_id,
                                          const uint32_t block_id,
                                          const sif::TravelMode mode,
                                          const uint8_t travel_type,
                                          const DirectedEdge* directededge,
                                          const bool drive_on_right,
                                          TripLeg_Node* trip_node,
                                          const GraphTile* graphtile,
                                          const uint32_t current_time,
                                          const float length_percentage) {

  // Index of the directed edge within the tile
  uint32_t idx = edge.id();

  TripLeg_Edge* trip_edge = trip_node->mutable_edge();

  // Get the edgeinfo
  auto edgeinfo = graphtile->edgeinfo(directededge->edgeinfo_offset());

  // Add names to edge if requested
  if (controller.attributes.at(kEdgeNames)) {
    auto names_and_types = edgeinfo.GetNamesAndTypes();
    for (const auto& name_and_type : names_and_types) {
      auto* trip_edge_name = trip_edge->mutable_name()->Add();
      trip_edge_name->set_value(name_and_type.first);
      trip_edge_name->set_is_route_number(name_and_type.second);
    }
  }

#ifdef LOGGING_LEVEL_TRACE
  LOG_TRACE(std::string("wayid=") + std::to_string(edgeinfo.wayid()));
#endif

  // Set the exits (if the directed edge has exit sign information) and if requested
  if (directededge->exitsign()) {
    std::vector<SignInfo> signs = graphtile->GetSigns(idx);
    if (!signs.empty()) {
      TripLeg_Sign* trip_exit = trip_edge->mutable_sign();
      for (const auto& sign : signs) {
        switch (sign.type()) {
          case Sign::Type::kExitNumber: {
            if (controller.attributes.at(kEdgeSignExitNumber)) {
              auto* trip_exit_number = trip_exit->mutable_exit_numbers()->Add();
              trip_exit_number->set_text(sign.text());
              trip_exit_number->set_is_route_number(sign.is_route_num());
            }
            break;
          }
          case Sign::Type::kExitBranch: {
            if (controller.attributes.at(kEdgeSignExitBranch)) {
              auto* trip_exit_onto_street = trip_exit->mutable_exit_onto_streets()->Add();
              trip_exit_onto_street->set_text(sign.text());
              trip_exit_onto_street->set_is_route_number(sign.is_route_num());
            }
            break;
          }
          case Sign::Type::kExitToward: {
            if (controller.attributes.at(kEdgeSignExitToward)) {
              auto* trip_exit_toward_location = trip_exit->mutable_exit_toward_locations()->Add();
              trip_exit_toward_location->set_text(sign.text());
              trip_exit_toward_location->set_is_route_number(sign.is_route_num());
            }
            break;
          }
          case Sign::Type::kExitName: {
            if (controller.attributes.at(kEdgeSignExitName)) {
              auto* trip_exit_name = trip_exit->mutable_exit_names()->Add();
              trip_exit_name->set_text(sign.text());
              trip_exit_name->set_is_route_number(sign.is_route_num());
            }
            break;
          }
        }
      }
    }
  }

  // If turn lanes exist
  if (directededge->turnlanes()) {
    auto turnlanes = graphtile->turnlanes(idx);
    // TODO - add to TripLeg
  }

  // Set road class if requested
  if (controller.attributes.at(kEdgeRoadClass)) {
    trip_edge->set_road_class(GetTripLegRoadClass(directededge->classification()));
  }

  // Set length if requested. Convert to km
  if (controller.attributes.at(kEdgeLength)) {
    float km = std::max((directededge->length() * kKmPerMeter * length_percentage), 0.001f);
    trip_edge->set_length(km);
  }

  // Set speed if requested
  if (controller.attributes.at(kEdgeSpeed)) {
    trip_edge->set_speed(graphtile->GetSpeed(directededge));
  }

  uint8_t kAccess = 0;
  if (mode == sif::TravelMode::kBicycle) {
    kAccess = kBicycleAccess;
  } else if (mode == sif::TravelMode::kDrive) {
    kAccess = kAutoAccess;
  } else if (mode == sif::TravelMode::kPedestrian || mode == sif::TravelMode::kPublicTransit) {
    kAccess = kPedestrianAccess;
  }

  // Test whether edge is traversed forward or reverse
  if (directededge->forward()) {
    // Set traversability for forward directededge if requested
    if (controller.attributes.at(kEdgeTraversability)) {
      if ((directededge->forwardaccess() & kAccess) && (directededge->reverseaccess() & kAccess)) {
        trip_edge->set_traversability(TripLeg_Traversability::TripLeg_Traversability_kBoth);
      } else if ((directededge->forwardaccess() & kAccess) &&
                 !(directededge->reverseaccess() & kAccess)) {
        trip_edge->set_traversability(TripLeg_Traversability::TripLeg_Traversability_kForward);
      } else if (!(directededge->forwardaccess() & kAccess) &&
                 (directededge->reverseaccess() & kAccess)) {
        trip_edge->set_traversability(TripLeg_Traversability::TripLeg_Traversability_kBackward);
      } else {
        trip_edge->set_traversability(TripLeg_Traversability::TripLeg_Traversability_kNone);
      }
    }
  } else {
    // Set traversability for reverse directededge if requested
    if (controller.attributes.at(kEdgeTraversability)) {
      if ((directededge->forwardaccess() & kAccess) && (directededge->reverseaccess() & kAccess)) {
        trip_edge->set_traversability(TripLeg_Traversability::TripLeg_Traversability_kBoth);
      } else if (!(directededge->forwardaccess() & kAccess) &&
                 (directededge->reverseaccess() & kAccess)) {
        trip_edge->set_traversability(TripLeg_Traversability::TripLeg_Traversability_kForward);
      } else if ((directededge->forwardaccess() & kAccess) &&
                 !(directededge->reverseaccess() & kAccess)) {
        trip_edge->set_traversability(TripLeg_Traversability::TripLeg_Traversability_kBackward);
      } else {
        trip_edge->set_traversability(TripLeg_Traversability::TripLeg_Traversability_kNone);
      }
    }
  }

  // Set the trip path use based on directed edge use if requested
  if (controller.attributes.at(kEdgeUse)) {
    trip_edge->set_use(GetTripLegUse(directededge->use()));
  }

  // Set toll flag if requested
  if (directededge->toll() && controller.attributes.at(kEdgeToll)) {
    trip_edge->set_toll(true);
  }

  // Set unpaved flag if requested
  if (directededge->unpaved() && controller.attributes.at(kEdgeUnpaved)) {
    trip_edge->set_unpaved(true);
  }

  // Set tunnel flag if requested
  if (directededge->tunnel() && controller.attributes.at(kEdgeTunnel)) {
    trip_edge->set_tunnel(true);
  }

  // Set bridge flag if requested
  if (directededge->bridge() && controller.attributes.at(kEdgeBridge)) {
    trip_edge->set_bridge(true);
  }

  // Set roundabout flag if requested
  if (directededge->roundabout() && controller.attributes.at(kEdgeRoundabout)) {
    trip_edge->set_roundabout(true);
  }

  // Set internal intersection flag if requested
  if (directededge->internal() && controller.attributes.at(kEdgeInternalIntersection)) {
    trip_edge->set_internal_intersection(true);
  }

  // Set drive_on_right if requested
  if (controller.attributes.at(kEdgeDriveOnRight)) {
    trip_edge->set_drive_on_right(drive_on_right);
  }

  // Set surface if requested
  if (controller.attributes.at(kEdgeSurface)) {
    trip_edge->set_surface(GetTripLegSurface(directededge->surface()));
  }

  // Set the mode and travel type
  if (mode == sif::TravelMode::kBicycle) {
    // Override bicycle mode with pedestrian if dismount flag or steps
    if (directededge->dismount() || directededge->use() == Use::kSteps) {
      if (controller.attributes.at(kEdgeTravelMode)) {
        trip_edge->set_travel_mode(TripLeg_TravelMode::TripLeg_TravelMode_kPedestrian);
      }
      if (controller.attributes.at(kEdgePedestrianType)) {
        trip_edge->set_pedestrian_type(TripLeg_PedestrianType::TripLeg_PedestrianType_kFoot);
      }
    } else {
      if (controller.attributes.at(kEdgeTravelMode)) {
        trip_edge->set_travel_mode(TripLeg_TravelMode::TripLeg_TravelMode_kBicycle);
      }
      if (controller.attributes.at(kEdgeBicycleType)) {
        trip_edge->set_bicycle_type(GetTripLegBicycleType(travel_type));
      }
    }
  } else if (mode == sif::TravelMode::kDrive) {
    if (controller.attributes.at(kEdgeTravelMode)) {
      trip_edge->set_travel_mode(TripLeg_TravelMode::TripLeg_TravelMode_kDrive);
    }
    if (controller.attributes.at(kEdgeVehicleType)) {
      trip_edge->set_vehicle_type(GetTripLegVehicleType(travel_type));
    }
  } else if (mode == sif::TravelMode::kPedestrian) {
    if (controller.attributes.at(kEdgeTravelMode)) {
      trip_edge->set_travel_mode(TripLeg_TravelMode::TripLeg_TravelMode_kPedestrian);
    }
    if (controller.attributes.at(kEdgePedestrianType)) {
      trip_edge->set_pedestrian_type(GetTripLegPedestrianType(travel_type));
    }
  } else if (mode == sif::TravelMode::kPublicTransit) {
    if (controller.attributes.at(kEdgeTravelMode)) {
      trip_edge->set_travel_mode(TripLeg_TravelMode::TripLeg_TravelMode_kTransit);
    }
  }

  // Set edge id (graphid value) if requested
  if (controller.attributes.at(kEdgeId)) {
    trip_edge->set_id(edge.value);
  }

  // Set way id (base data id) if requested
  if (controller.attributes.at(kEdgeWayId)) {
    trip_edge->set_way_id(edgeinfo.wayid());
  }

  // Set weighted grade if requested
  if (controller.attributes.at(kEdgeWeightedGrade)) {
    trip_edge->set_weighted_grade((directededge->weighted_grade() - 6.f) / 0.6f);
  }

  // Set maximum upward and downward grade if requested (set to kNoElevationData if unavailable)
  if (controller.attributes.at(kEdgeMaxUpwardGrade)) {
    if (graphtile->header()->has_elevation()) {
      trip_edge->set_max_upward_grade(directededge->max_up_slope());
    } else {
      trip_edge->set_max_upward_grade(kNoElevationData);
    }
  }
  if (controller.attributes.at(kEdgeMaxDownwardGrade)) {
    if (graphtile->header()->has_elevation()) {
      trip_edge->set_max_downward_grade(directededge->max_down_slope());
    } else {
      trip_edge->set_max_downward_grade(kNoElevationData);
    }
  }

  // Set mean elevation if requested (set to kNoElevationData if unavailable)
  if (controller.attributes.at(kEdgeMeanElevation)) {
    if (graphtile->header()->has_elevation()) {
      trip_edge->set_mean_elevation(edgeinfo.mean_elevation());
    } else {
      trip_edge->set_mean_elevation(kNoElevationData);
    }
  }

  if (controller.attributes.at(kEdgeLaneCount)) {
    trip_edge->set_lane_count(directededge->lanecount());
  }

  if (directededge->laneconnectivity() && controller.attributes.at(kEdgeLaneConnectivity)) {
    for (const auto& l : graphtile->GetLaneConnectivity(idx)) {
      TripLeg_LaneConnectivity* path_lane = trip_edge->add_lane_connectivity();
      path_lane->set_from_way_id(l.from());
      path_lane->set_to_lanes(l.to_lanes());
      path_lane->set_from_lanes(l.from_lanes());
    }
  }

  if (directededge->cyclelane() != CycleLane::kNone && controller.attributes.at(kEdgeCycleLane)) {
    trip_edge->set_cycle_lane(GetTripLegCycleLane(directededge->cyclelane()));
  }

  if (controller.attributes.at(kEdgeBicycleNetwork)) {
    trip_edge->set_bicycle_network(directededge->bike_network());
  }

  if (controller.attributes.at(kEdgeSidewalk)) {
    if (directededge->sidewalk_left() && directededge->sidewalk_right()) {
      trip_edge->set_sidewalk(TripLeg_Sidewalk::TripLeg_Sidewalk_kBothSides);
    } else if (directededge->sidewalk_left()) {
      trip_edge->set_sidewalk(TripLeg_Sidewalk::TripLeg_Sidewalk_kLeft);
    } else if (directededge->sidewalk_right()) {
      trip_edge->set_sidewalk(TripLeg_Sidewalk::TripLeg_Sidewalk_kRight);
    }
  }

  if (controller.attributes.at(kEdgeDensity)) {
    trip_edge->set_density(directededge->density());
  }

  if (controller.attributes.at(kEdgeSpeedLimit)) {
    trip_edge->set_speed_limit(edgeinfo.speed_limit());
  }

  if (controller.attributes.at(kEdgeTruckSpeed)) {
    trip_edge->set_truck_speed(directededge->truck_speed());
  }

  if (directededge->truck_route() && controller.attributes.at(kEdgeTruckRoute)) {
    trip_edge->set_truck_route(true);
  }

  /////////////////////////////////////////////////////////////////////////////
  // Process transit information
  if (trip_id && (directededge->use() == Use::kRail || directededge->use() == Use::kBus)) {

    TripLeg_TransitRouteInfo* transit_route_info = trip_edge->mutable_transit_route_info();

    // Set block_id if requested
    if (controller.attributes.at(kEdgeTransitRouteInfoBlockId)) {
      transit_route_info->set_block_id(block_id);
    }

    // Set trip_id if requested
    if (controller.attributes.at(kEdgeTransitRouteInfoTripId)) {
      transit_route_info->set_trip_id(trip_id);
    }

    const TransitDeparture* transit_departure =
        graphtile->GetTransitDeparture(directededge->lineid(), trip_id, current_time);

    if (transit_departure) {

      // Set headsign if requested
      if (controller.attributes.at(kEdgeTransitRouteInfoHeadsign) &&
          transit_departure->headsign_offset()) {
        transit_route_info->set_headsign(graphtile->GetName(transit_departure->headsign_offset()));
      }

      const TransitRoute* transit_route = graphtile->GetTransitRoute(transit_departure->routeid());

      if (transit_route) {
        // Set transit type if requested
        if (controller.attributes.at(kEdgeTransitType)) {
          trip_edge->set_transit_type(GetTripLegTransitType(transit_route->route_type()));
        }

        // Set onestop_id if requested
        if (controller.attributes.at(kEdgeTransitRouteInfoOnestopId) &&
            transit_route->one_stop_offset()) {
          transit_route_info->set_onestop_id(graphtile->GetName(transit_route->one_stop_offset()));
        }

        // Set short_name if requested
        if (controller.attributes.at(kEdgeTransitRouteInfoShortName) &&
            transit_route->short_name_offset()) {
          transit_route_info->set_short_name(graphtile->GetName(transit_route->short_name_offset()));
        }

        // Set long_name if requested
        if (controller.attributes.at(kEdgeTransitRouteInfoLongName) &&
            transit_route->long_name_offset()) {
          transit_route_info->set_long_name(graphtile->GetName(transit_route->long_name_offset()));
        }

        // Set color if requested
        if (controller.attributes.at(kEdgeTransitRouteInfoColor)) {
          transit_route_info->set_color(transit_route->route_color());
        }

        // Set text_color if requested
        if (controller.attributes.at(kEdgeTransitRouteInfoTextColor)) {
          transit_route_info->set_text_color(transit_route->route_text_color());
        }

        // Set description if requested
        if (controller.attributes.at(kEdgeTransitRouteInfoDescription) &&
            transit_route->desc_offset()) {
          transit_route_info->set_description(graphtile->GetName(transit_route->desc_offset()));
        }

        // Set operator_onestop_id if requested
        if (controller.attributes.at(kEdgeTransitRouteInfoOperatorOnestopId) &&
            transit_route->op_by_onestop_id_offset()) {
          transit_route_info->set_operator_onestop_id(
              graphtile->GetName(transit_route->op_by_onestop_id_offset()));
        }

        // Set operator_name if requested
        if (controller.attributes.at(kEdgeTransitRouteInfoOperatorName) &&
            transit_route->op_by_name_offset()) {
          transit_route_info->set_operator_name(
              graphtile->GetName(transit_route->op_by_name_offset()));
        }

        // Set operator_url if requested
        if (controller.attributes.at(kEdgeTransitRouteInfoOperatorUrl) &&
            transit_route->op_by_website_offset()) {
          transit_route_info->set_operator_url(
              graphtile->GetName(transit_route->op_by_website_offset()));
        }
      }
    }
  }

  return trip_edge;
}

void TripLegBuilder::AddTripIntersectingEdge(const AttributesController& controller,
                                             const DirectedEdge* directededge,
                                             const DirectedEdge* prev_de,
                                             uint32_t local_edge_index,
                                             const NodeInfo* nodeinfo,
                                             TripLeg_Node* trip_node,
                                             const DirectedEdge* intersecting_de) {
  TripLeg_IntersectingEdge* itersecting_edge = trip_node->add_intersecting_edge();

  // Set the heading for the intersecting edge if requested
  if (controller.attributes.at(kNodeIntersectingEdgeBeginHeading)) {
    itersecting_edge->set_begin_heading(nodeinfo->heading(local_edge_index));
  }

  Traversability traversability = Traversability::kNone;
  if (intersecting_de != nullptr) {
    if (intersecting_de->forwardaccess() & kPedestrianAccess) {
      traversability = (intersecting_de->reverseaccess() & kPedestrianAccess)
                           ? Traversability::kBoth
                           : Traversability::kForward;
    } else {
      traversability = (intersecting_de->reverseaccess() & kPedestrianAccess)
                           ? Traversability::kBackward
                           : Traversability::kNone;
    }
  }
  // Set the walkability flag for the intersecting edge if requested
  if (controller.attributes.at(kNodeIntersectingEdgeWalkability)) {
    itersecting_edge->set_walkability(GetTripLegTraversability(traversability));
  }

  traversability = Traversability::kNone;
  if (intersecting_de != nullptr) {
    if (intersecting_de->forwardaccess() & kBicycleAccess) {
      traversability = (intersecting_de->reverseaccess() & kBicycleAccess) ? Traversability::kBoth
                                                                           : Traversability::kForward;
    } else {
      traversability = (intersecting_de->reverseaccess() & kBicycleAccess) ? Traversability::kBackward
                                                                           : Traversability::kNone;
    }
  }
  // Set the cyclability flag for the intersecting edge if requested
  if (controller.attributes.at(kNodeIntersectingEdgeCyclability)) {
    itersecting_edge->set_cyclability(GetTripLegTraversability(traversability));
  }

  // Set the driveability flag for the intersecting edge if requested
  if (controller.attributes.at(kNodeIntersectingEdgeDriveability)) {
    itersecting_edge->set_driveability(
        GetTripLegTraversability(nodeinfo->local_driveability(local_edge_index)));
  }

  // Set the previous/intersecting edge name consistency if requested
  if (controller.attributes.at(kNodeIntersectingEdgeFromEdgeNameConsistency)) {
    bool name_consistency =
        (prev_de == nullptr) ? false : prev_de->name_consistency(local_edge_index);
    itersecting_edge->set_prev_name_consistency(name_consistency);
  }

  // Set the current/intersecting edge name consistency if requested
  if (controller.attributes.at(kNodeIntersectingEdgeToEdgeNameConsistency)) {
    itersecting_edge->set_curr_name_consistency(directededge->name_consistency(local_edge_index));
  }
}

} // namespace thor
} // namespace valhalla<|MERGE_RESOLUTION|>--- conflicted
+++ resolved
@@ -375,18 +375,11 @@
  *
  */
 void CopyLocations(TripLeg& trip_path,
-<<<<<<< HEAD
-                   const odin::Location& origin,
-                   const std::list<odin::Location>& throughs,
-                   const odin::Location& dest,
-                   const std::vector<PathInfo>::const_iterator path_begin,
-                   const std::vector<PathInfo>::const_iterator path_end) {
-=======
                    const valhalla::Location& origin,
                    const std::list<valhalla::Location>& throughs,
                    const valhalla::Location& dest,
-                   const std::vector<PathInfo>& path) {
->>>>>>> 64b773f3
+                   const std::vector<PathInfo>::const_iterator path_begin,
+                   const std::vector<PathInfo>::const_iterator path_end) {
   // origin
   trip_path.add_location()->CopyFrom(origin);
   auto pe = path_begin;
@@ -533,18 +526,11 @@
 TripLegBuilder::Build(const AttributesController& controller,
                       GraphReader& graphreader,
                       const std::shared_ptr<sif::DynamicCost>* mode_costing,
-<<<<<<< HEAD
                       const std::vector<PathInfo>::const_iterator path_begin,
                       const std::vector<PathInfo>::const_iterator path_end,
-                      odin::Location& origin,
-                      odin::Location& dest,
-                      const std::list<odin::Location>& through_loc,
-=======
-                      const std::vector<PathInfo>& path,
                       valhalla::Location& origin,
                       valhalla::Location& dest,
                       const std::list<valhalla::Location>& through_loc,
->>>>>>> 64b773f3
                       const std::function<void()>* interrupt_callback,
                       std::unordered_map<size_t, std::pair<RouteDiscontinuity, RouteDiscontinuity>>*
                           route_discontinuities) {
@@ -652,13 +638,8 @@
     if (start_pct > end_pct) {
       start_pct = 1.0f - start_pct;
       end_pct = 1.0f - end_pct;
-<<<<<<< HEAD
       edge = graphreader.GetOpposingEdge(path_begin->edgeid, tile);
-      if (end_sos == odin::Location::SideOfStreet::Location_SideOfStreet_kLeft) {
-=======
-      edge = graphreader.GetOpposingEdge(path.front().edgeid, tile);
       if (end_sos == valhalla::Location::SideOfStreet::Location_SideOfStreet_kLeft) {
->>>>>>> 64b773f3
         tp_dest->set_side_of_street(
             GetTripLegSideOfStreet(valhalla::Location::SideOfStreet::Location_SideOfStreet_kRight));
       } else if (end_sos == valhalla::Location::SideOfStreet::Location_SideOfStreet_kRight) {
