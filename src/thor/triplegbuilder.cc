#include <algorithm>
#include <cmath>
#include <cstdint>
#include <iostream>
#include <ostream>
#include <string>
#include <unordered_map>
#include <utility>

#include "baldr/admin.h"
#include "baldr/datetime.h"
#include "baldr/edgeinfo.h"
#include "baldr/graphconstants.h"
#include "baldr/landmark.h"
#include "baldr/signinfo.h"
#include "baldr/tilehierarchy.h"
#include "baldr/time_info.h"
#include "meili/match_result.h"
#include "midgard/elevation_encoding.h"
#include "midgard/encoded.h"
#include "midgard/logging.h"
#include "midgard/pointll.h"
#include "midgard/util.h"
#include "proto/common.pb.h"
#include "sif/costconstants.h"
#include "sif/recost.h"
#include "thor/triplegbuilder.h"
#include "triplegbuilder_utils.h"

using namespace valhalla;
using namespace valhalla::baldr;
using namespace valhalla::midgard;
using namespace valhalla::sif;
using namespace valhalla::thor;

namespace {

using LinguisticMap = std::unordered_map<uint8_t, std::tuple<uint8_t, uint8_t, std::string>>;

constexpr uint8_t kNotTagged = 0;
constexpr uint8_t kTunnelTag = static_cast<uint8_t>(baldr::TaggedValue::kTunnel);
constexpr uint8_t kBridgeTag = static_cast<uint8_t>(baldr::TaggedValue::kBridge);

uint32_t
GetAdminIndex(const AdminInfo& admin_info,
              std::unordered_map<AdminInfo, uint32_t, AdminInfo::AdminInfoHasher>& admin_info_map,
              std::vector<AdminInfo>& admin_info_list) {

  uint32_t admin_index = 0;
  auto existing_admin = admin_info_map.find(admin_info);

  // If admin was not processed yet
  if (existing_admin == admin_info_map.end()) {

    // Assign new admin index
    admin_index = admin_info_list.size();

    // Add admin info to list
    admin_info_list.emplace_back(admin_info);

    // Add admin info/index pair to map
    admin_info_map.emplace(admin_info, admin_index);
  } // Use known admin
  else {
    admin_index = existing_admin->second;
  }
  return admin_index;
}

void AssignAdmins(const AttributesController& controller,
                  TripLeg& trip_path,
                  const std::vector<AdminInfo>& admin_info_list) {
  if (controller.category_attribute_enabled(kAdminCategory)) {
    // Assign the admins
    trip_path.mutable_admin()->Reserve(admin_info_list.size());
    for (const auto& admin_info : admin_info_list) {
      TripLeg_Admin* trip_admin = trip_path.add_admin();

      // Set country code if requested
      if (controller(kAdminCountryCode)) {
        trip_admin->set_country_code(admin_info.country_iso());
      }

      // Set country text if requested
      if (controller(kAdminCountryText)) {
        trip_admin->set_country_text(admin_info.country_text());
      }

      // Set state code if requested
      if (controller(kAdminStateCode)) {
        trip_admin->set_state_code(admin_info.state_iso());
      }

      // Set state text if requested
      if (controller(kAdminStateText)) {
        trip_admin->set_state_text(admin_info.state_text());
      }
    }
  }
}

// Helper function to get the iso country code from an edge using its endnode
inline std::string country_code_from_edge(const graph_tile_ptr& tile,
                                          const valhalla::baldr::DirectedEdge& de) {
  if (!tile) {
    return std::string();
  }
  return tile->admininfo(tile->node(de.endnode())->admin_index()).country_iso();
}

/**
 * Used to add or update incidents attached to the provided leg. We could do something more exotic to
 * avoid linear scan, like keeping a separate lookup outside of the pbf
 * @param leg        the leg to update
 * @param incident   the incident that applies
 * @param index      what shape index of the leg the index apples to
 */
void UpdateIncident(const std::shared_ptr<const valhalla::IncidentsTile>& incidents_tile,
                    TripLeg& leg,
                    const valhalla::IncidentsTile::Location* incident_location,
                    uint32_t index,
                    const graph_tile_ptr& end_node_tile,
                    const valhalla::baldr::DirectedEdge& de) {
  const uint64_t current_incident_id =
      valhalla::baldr::getIncidentMetadata(incidents_tile, *incident_location).id();
  auto found = std::find_if(leg.mutable_incidents()->begin(), leg.mutable_incidents()->end(),
                            [current_incident_id](const TripLeg::Incident& candidate) {
                              return current_incident_id == candidate.metadata().id();
                            });
  // Are we continuing an incident (this could be a hash look up)
  if (found != leg.mutable_incidents()->end()) {
    found->set_end_shape_index(index);
  } // We are starting a new incident
  else {
    auto* new_incident = leg.mutable_incidents()->Add();

    // Get the full incident metadata from the incident-tile
    const auto& meta = valhalla::baldr::getIncidentMetadata(incidents_tile, *incident_location);
    *new_incident->mutable_metadata() = meta;

    // Set iso country code (2 & 3 char codes) on the new incident obj created for this leg
    std::string country_code_iso_2 = country_code_from_edge(end_node_tile, de);
    if (!country_code_iso_2.empty()) {
      new_incident->mutable_metadata()->set_iso_3166_1_alpha2(country_code_iso_2.c_str());
    }
    std::string country_code_iso_3 = valhalla::baldr::get_iso_3166_1_alpha3(country_code_iso_2);
    if (!country_code_iso_3.empty()) {
      new_incident->mutable_metadata()->set_iso_3166_1_alpha3(country_code_iso_3.c_str());
    }

    new_incident->set_begin_shape_index(index);
    new_incident->set_end_shape_index(index);
  }
}

valhalla::TripLeg_Closure* fetch_last_closure_annotation(TripLeg& leg) {
  return leg.closures_size() ? leg.mutable_closures(leg.closures_size() - 1) : nullptr;
}

valhalla::TripLeg_Closure* fetch_or_create_closure_annotation(TripLeg& leg) {
  valhalla::TripLeg_Closure* closure = fetch_last_closure_annotation(leg);
  // If last closure annotation has its end index populated, create a new
  // closure annotation
  return (!closure || closure->has_end_shape_index_case()) ? leg.add_closures() : closure;
}

/**
 * Chops up the shape for an edge so that we have shape points where speeds change along the edge
 * and where incidents occur along the edge. Also sets the various per shape point attributes
 * such as time, distance, speed. Also updates the incidents list on the edge with their shape indices
 * @param controller
 * @param tile
 * @param edge
 * @param shape
 * @param shape_begin
 * @param leg
 * @param src_pct
 * @param tgt_pct
 * @param edge_seconds
 * @param cut_for_traffic
 * @param incidents
 */
void SetShapeAttributes(const AttributesController& controller,
                        const graph_tile_ptr& tile,
                        const graph_tile_ptr& end_node_tile,
                        const DirectedEdge* edge,
                        std::vector<PointLL>& shape,
                        size_t shape_begin,
                        TripLeg& leg,
                        double src_pct,
                        double tgt_pct,
                        double edge_seconds,
                        bool cut_for_traffic,
                        const valhalla::baldr::IncidentResult& incidents) {
  // TODO: if this is a transit edge then the costing will throw

  // bail if nothing to do
  if (!cut_for_traffic && incidents.start_index == incidents.end_index &&
      !controller.category_attribute_enabled(kShapeAttributesCategory)) {
    return;
  }

  // initialize shape_attributes once
  if (!leg.has_shape_attributes() &&
      controller.category_attribute_enabled(kShapeAttributesCategory)) {
    leg.mutable_shape_attributes();
  }

  // convenient for bundling info about the spots where we cut the shape
  struct cut_t {
    double percent_along;
    double speed; // meters per second
    uint8_t congestion;
    std::vector<const valhalla::IncidentsTile::Location*> incidents;
    bool closed;
  };

  // A list of percent along the edge, corresponding speed (meters per second), incident id
  std::vector<cut_t> cuts;
  double speed = (edge->length() * (tgt_pct - src_pct)) / edge_seconds;
  if (cut_for_traffic) {
    // TODO: we'd like to use the speed from traffic here but because there are synchronization
    // problems with those records changing between when we used them to make the path and when we
    // try to grab them again here, we instead rely on the total time from PathInfo and just do the
    // cutting for now
    const auto& traffic_speed = tile->trafficspeed(edge);
    if (traffic_speed.breakpoint1 > 0) {
      cuts.emplace_back(cut_t{traffic_speed.breakpoint1 / 255.0,
                              speed,
                              static_cast<std::uint8_t>(traffic_speed.congestion1),
                              {},
                              traffic_speed.closed(0)});
      if (traffic_speed.breakpoint2 > 0) {
        cuts.emplace_back(cut_t{traffic_speed.breakpoint2 / 255.0,
                                speed,
                                static_cast<std::uint8_t>(traffic_speed.congestion2),
                                {},
                                traffic_speed.closed(1)});
        if (traffic_speed.breakpoint2 < 255) {
          cuts.emplace_back(cut_t{1,
                                  speed,
                                  static_cast<std::uint8_t>(traffic_speed.congestion3),
                                  {},
                                  traffic_speed.closed(2)});
        }
      }
    }
  }

  // Cap the end so that we always have something to use
  if (cuts.empty() || cuts.back().percent_along < tgt_pct) {
    cuts.emplace_back(cut_t{tgt_pct, speed, UNKNOWN_CONGESTION_VAL, {}, false});
  }

  // sort the start and ends of the incidents along this edge
  for (auto incident_location_index = incidents.start_index;
       incident_location_index != incidents.end_index; ++incident_location_index) {
    if (incident_location_index >= incidents.tile->locations_size()) {
      throw std::logic_error(
          "invalid incident_location_index: " + std::to_string(incident_location_index) + " vs " +
          std::to_string(incidents.tile->locations_size()));
    }
    const auto& incident = incidents.tile->locations(incident_location_index);
    // if the incident is actually on the part of the edge we are using
    if (incident.start_offset() > tgt_pct || incident.end_offset() < src_pct)
      continue;
    // insert the start point and end points
    for (auto offset : {
             std::max((double)incident.start_offset(), src_pct),
             std::min((double)incident.end_offset(), tgt_pct),
         }) {
      // if this is clipped at the beginning of the edge then its not a new cut but we still need to
      // attach the incidents information to the leg
      if (offset == src_pct) {
        UpdateIncident(incidents.tile, leg, &incident, shape_begin, end_node_tile, *edge);
        continue;
      }

      // where does it go in the sorted list
      auto itr = std::partition_point(cuts.begin(), cuts.end(),
                                      [offset](const cut_t& c) { return c.percent_along < offset; });
      // there is already a cut here so we just add the incident
      if (itr != cuts.end() && itr->percent_along == offset) {
        itr->incidents.push_back(&incident);
      } // there wasnt a cut here so we need to make one
      else {
        cuts.insert(itr, cut_t{offset,
                               itr == cuts.end() ? speed : itr->speed,
                               itr == cuts.end() ? UNKNOWN_CONGESTION_VAL : itr->congestion,
                               {&incident},
                               itr == cuts.end() ? false : itr->closed});
      }
    }
  }

  // Find the first cut to the right of where we start on this edge
  auto edgeinfo = tile->edgeinfo(edge);
  double distance_total_pct = src_pct;
  auto cut_itr = std::find_if(cuts.cbegin(), cuts.cend(),
                              [distance_total_pct](const decltype(cuts)::value_type& s) {
                                return distance_total_pct <= s.percent_along;
                              });
  assert(cut_itr != cuts.cend());

  // reservations
  if (controller(kShapeAttributesTime)) {
    leg.mutable_shape_attributes()->mutable_time()->Reserve(leg.shape_attributes().time_size() +
                                                            shape.size() + cuts.size());
  }
  if (controller(kShapeAttributesLength)) {
    leg.mutable_shape_attributes()->mutable_length()->Reserve(leg.shape_attributes().length_size() +
                                                              shape.size() + cuts.size());
  }
  if (controller(kShapeAttributesSpeed)) {
    leg.mutable_shape_attributes()->mutable_speed()->Reserve(leg.shape_attributes().speed_size() +
                                                             shape.size() + cuts.size());
  }
  if (controller(kShapeAttributesSpeedLimit)) {
    leg.mutable_shape_attributes()->mutable_speed_limit()->Reserve(
        leg.shape_attributes().speed_limit_size() + shape.size() + cuts.size());
  }

  // Set the shape attributes
  for (auto i = shape_begin + 1; i < shape.size(); ++i) {
    // when speed changes we need to make a new shape point and continue from there
    double distance = shape[i].Distance(shape[i - 1]); // meters
    double distance_pct = distance / edge->length();
    double next_total = distance_total_pct + distance_pct;
    size_t shift = 0;
    if (next_total > cut_itr->percent_along && std::next(cut_itr) != cuts.cend()) {
      // Calculate where the cut point should be between these two existing shape points
      auto coef = (cut_itr->percent_along - distance_total_pct) / (next_total - distance_total_pct);
      auto point = shape[i - 1].PointAlongSegment(shape[i], coef);
      shape.insert(shape.begin() + i, point);
      next_total = cut_itr->percent_along;
      distance *= coef;
      shift = 1;
    }
    if (controller(kShapeAttributesClosure)) {
      // Process closure annotations
      if (cut_itr->closed) {
        // Found a closure. Fetch a new annotation, or the last closure
        // annotation if it does not have an end index set (meaning the shape
        // is still within an existing closure)
        ::valhalla::TripLeg_Closure* closure = fetch_or_create_closure_annotation(leg);
        if (!closure->has_begin_shape_index_case()) {
          closure->set_begin_shape_index(i - 1);
        }
      } else {
        // Not a closure, check if we need to set the end of an existing
        // closure annotation or not
        ::valhalla::TripLeg_Closure* closure = fetch_last_closure_annotation(leg);
        if (closure && !closure->has_end_shape_index_case()) {
          closure->set_end_shape_index(i - 1);
        }
      }
    }
    distance_total_pct = next_total;
    double time = distance / cut_itr->speed; // seconds
    if (std::isnan(time)) {
      time = 0.;
    }

    // Set shape attributes time per shape point if requested
    if (controller(kShapeAttributesTime)) {
      // convert time to milliseconds and then round to an integer
      leg.mutable_shape_attributes()->add_time((time * kMillisecondPerSec) + 0.5);
    }

    // Set shape attributes length per shape point if requested
    if (controller(kShapeAttributesLength)) {
      // convert length to decimeters and then round to an integer
      leg.mutable_shape_attributes()->add_length((distance * kDecimeterPerMeter) + 0.5);
    }

    // Set shape attributes speed per shape point if requested
    if (controller(kShapeAttributesSpeed)) {
      // convert speed to decimeters per sec and then round to an integer
      double decimeters_sec = (distance * kDecimeterPerMeter / time) + 0.5;
      if (std::isnan(decimeters_sec) || time == 0.) { // avoid NaN
        decimeters_sec = 0.;
      }
      leg.mutable_shape_attributes()->add_speed(decimeters_sec);
    }

    // Set the maxspeed if requested
    if (controller(kShapeAttributesSpeedLimit)) {
      leg.mutable_shape_attributes()->add_speed_limit(edgeinfo.speed_limit());
    }

    // Set the incidents if we just cut or we are at the end
    if ((shift || i == shape.size() - 1) && !cut_itr->incidents.empty()) {
      for (const auto* incident : cut_itr->incidents) {
        UpdateIncident(incidents.tile, leg, incident, i, end_node_tile, *edge);
      }
    }

    // If we just cut the shape we need to go on to the next marker only after setting the attribs
    std::advance(cut_itr, shift);
  }
}

// Set the bounding box (min,max lat,lon) for the shape
void SetBoundingBox(TripLeg& trip_path, std::vector<PointLL>& shape) {
  AABB2<PointLL> bbox(shape);
  LatLng* min_ll = trip_path.mutable_bbox()->mutable_min_ll();
  min_ll->set_lat(bbox.miny());
  min_ll->set_lng(bbox.minx());
  LatLng* max_ll = trip_path.mutable_bbox()->mutable_max_ll();
  max_ll->set_lat(bbox.maxy());
  max_ll->set_lng(bbox.maxx());
}

/**
 * Removes all edges but the one with the id that we are passing
 * @param location  The location
 * @param edge_id   The edge id to keep
 */
void RemovePathEdges(valhalla::Location* location, const GraphId& edge_id) {
  auto pos =
      std::find_if(location->correlation().edges().begin(), location->correlation().edges().end(),
                   [&edge_id](const valhalla::PathEdge& e) { return e.graph_id() == edge_id; });
  if (pos == location->correlation().edges().end())
    throw std::logic_error("Could not find matching edge candidate");

  if (location->correlation().edges_size() > 1) {
    location->mutable_correlation()
        ->mutable_edges()
        ->SwapElements(0, pos - location->correlation().edges().begin());
    location->mutable_correlation()
        ->mutable_edges()
        ->DeleteSubrange(1, location->correlation().edges_size() - 1);
  }
}

/**
 * Copy the subset of options::location into the tripleg::locations and remove edge candidates
 * that werent removed during the construction of the route
 */
void CopyLocations(TripLeg& trip_path,
                   const valhalla::Location& origin,
                   const std::vector<valhalla::Location>& intermediates,
                   const valhalla::Location& dest,
                   const std::vector<PathInfo>::const_iterator path_begin,
                   const std::vector<PathInfo>::const_iterator path_end) {
  // origin
  trip_path.add_location()->CopyFrom(origin);
  RemovePathEdges(&*trip_path.mutable_location()->rbegin(), path_begin->edgeid);
  // intermediates
  std::optional<uint32_t> last_shape_index = std::nullopt;
  for (const auto& intermediate : intermediates) {
    valhalla::Location* tp_intermediate = trip_path.add_location();
    tp_intermediate->CopyFrom(intermediate);
    // we can grab the right edge index in the path because we temporarily set it for trimming
    if (last_shape_index && intermediate.correlation().leg_shape_index() <= *last_shape_index) {
      throw std::logic_error("leg_shape_index not set for intermediate location");
    }
    last_shape_index = intermediate.correlation().leg_shape_index();
    RemovePathEdges(&*trip_path.mutable_location()->rbegin(),
                    (path_begin + *last_shape_index)->edgeid);
  }
  // destination
  trip_path.add_location()->CopyFrom(dest);
  RemovePathEdges(&*trip_path.mutable_location()->rbegin(), std::prev(path_end)->edgeid);
}

/**
 * Set begin and end heading if requested.
 * @param  trip_edge  Trip path edge to add headings.
 * @param  controller Controller specifying attributes to add to trip edge.
 * @param  edge       Directed edge.
 * @param  shape      Trip shape.
 */
void SetHeadings(TripLeg_Edge* trip_edge,
                 const AttributesController& controller,
                 const DirectedEdge* edge,
                 const std::vector<PointLL>& shape,
                 const uint32_t begin_index) {
  if (controller(kEdgeBeginHeading) || controller(kEdgeEndHeading)) {
    float offset = GetOffsetForHeading(edge->classification(), edge->use());
    if (controller(kEdgeBeginHeading)) {
      trip_edge->set_begin_heading(
          std::round(PointLL::HeadingAlongPolyline(shape, offset, begin_index, shape.size() - 1)));
    }
    if (controller(kEdgeEndHeading)) {
      trip_edge->set_end_heading(
          std::round(PointLL::HeadingAtEndOfPolyline(shape, offset, begin_index, shape.size() - 1)));
    }
  }
}

/**
 * Add landmarks in the directed edge to trip edge.
 * @param  edgeinfo    Edge info of the directed edge.
 * @param  trip_edge   Trip path edge to add landmarks.
 * @param  controller  Controller specifying whether we want landmarks in the graph to come out the
 * other side.
 * @param  edge        Directed edge where the landmarks are stored.
 * @param  shape       Trip shape.
 */
void AddLandmarks(const EdgeInfo& edgeinfo,
                  TripLeg_Edge* trip_edge,
                  const AttributesController& controller,
                  const DirectedEdge* edge,
                  const std::vector<PointLL>& shape,
                  const uint32_t begin_index) {
  if (!controller(kEdgeLandmarks)) {
    return;
  }

  for (const auto& tag : edgeinfo.GetTags()) {
    // get landmarks from tagged values in the edge info
    if (tag.first == baldr::TaggedValue::kLandmark) {
      Landmark lan(tag.second);
      PointLL landmark_point = {lan.lng, lan.lat};

      // find the closed point on edge to the landmark
      auto closest = landmark_point.ClosestPoint(shape, begin_index);
      // TODO: in the future maybe we could allow a request option to have a tighter threshold on
      // how far landmarks should be away from an edge

      // add the landmark to trip leg
      auto* landmark = trip_edge->mutable_landmarks()->Add();
      landmark->set_name(lan.name);
      landmark->set_type(static_cast<valhalla::RouteLandmark::Type>(lan.type));
      landmark->mutable_lat_lng()->set_lng(lan.lng);
      landmark->mutable_lat_lng()->set_lat(lan.lat);

      // calculate the landmark's distance along the edge
      // that is to accumulate distance from the begin point to the closest point to it on the edge
      int closest_idx = std::get<2>(closest);
      double distance_along_edge = 0;
      for (int idx = begin_index + 1; idx <= closest_idx; ++idx) {
        distance_along_edge += shape[idx].Distance(shape[idx - 1]);
      }
      distance_along_edge += shape[closest_idx].Distance(std::get<0>(closest));
      // the overall distance shouldn't be larger than edge length
      distance_along_edge = std::min(distance_along_edge, static_cast<double>(edge->length()));
      landmark->set_distance(distance_along_edge);
      // check which side of the edge the landmark is on
      // quirks of the ClosestPoint function
      bool is_right = closest_idx == (int)shape.size() - 1
                          ? landmark_point.IsLeft(shape[closest_idx - 1], shape[closest_idx]) < 0
                          : landmark_point.IsLeft(shape[closest_idx], shape[closest_idx + 1]) < 0;
      landmark->set_right(is_right);
    }
  }
}

// Populate the specified sign element with the specified sign attributes including pronunciation
// attributes if they exist
void PopulateSignElement(uint32_t sign_index,
                         const SignInfo& sign,
                         const LinguisticMap& linguistics,
                         valhalla::TripSignElement* sign_element) {
  sign_element->set_text(sign.text());
  sign_element->set_is_route_number(sign.is_route_num());

  // Assign pronunciation alphabet and value if they exist
  const auto iter = linguistics.find(sign_index);
  if (iter != linguistics.end()) {

    // Lang saved with pronunciation
    auto lang = static_cast<Language>(std::get<kLinguisticMapTupleLanguageIndex>(iter->second));
    if (lang != Language::kNone) {
      sign_element->set_language_tag(GetTripLanguageTag(lang));
    }

    auto alphabet = static_cast<valhalla::baldr::PronunciationAlphabet>(
        std::get<kLinguisticMapTuplePhoneticAlphabetIndex>(iter->second));

    if (alphabet != PronunciationAlphabet::kNone) {

      auto* pronunciation = sign_element->mutable_pronunciation();
      pronunciation->set_alphabet(GetTripPronunciationAlphabet(alphabet));
      pronunciation->set_value(std::get<kLinguisticMapTuplePronunciationIndex>(iter->second));
    }
  }
}

// Walk the edge_signs, add sign information onto the trip_sign, honoring which to
// add per the attributes-controller.
void AddSignInfo(const AttributesController& controller,
                 const std::vector<SignInfo>& edge_signs,
                 const LinguisticMap& linguistics,
                 valhalla::TripSign* trip_sign) {

  if (!edge_signs.empty()) {
    uint32_t sign_index = 0;
    for (const auto& sign : edge_signs) {
      switch (sign.type()) {
        case valhalla::baldr::Sign::Type::kExitNumber: {
          if (controller.attributes.at(kEdgeSignExitNumber)) {
            PopulateSignElement(sign_index, sign, linguistics,
                                trip_sign->mutable_exit_numbers()->Add());
          }
          break;
        }
        case valhalla::baldr::Sign::Type::kExitBranch: {
          if (controller.attributes.at(kEdgeSignExitBranch)) {
            PopulateSignElement(sign_index, sign, linguistics,
                                trip_sign->mutable_exit_onto_streets()->Add());
          }
          break;
        }
        case valhalla::baldr::Sign::Type::kExitToward: {
          if (controller.attributes.at(kEdgeSignExitToward)) {
            PopulateSignElement(sign_index, sign, linguistics,
                                trip_sign->mutable_exit_toward_locations()->Add());
          }
          break;
        }
        case valhalla::baldr::Sign::Type::kExitName: {
          if (controller.attributes.at(kEdgeSignExitName)) {
            PopulateSignElement(sign_index, sign, linguistics,
                                trip_sign->mutable_exit_names()->Add());
          }
          break;
        }
        case valhalla::baldr::Sign::Type::kGuideBranch: {
          if (controller.attributes.at(kEdgeSignGuideBranch)) {
            PopulateSignElement(sign_index, sign, linguistics,
                                trip_sign->mutable_guide_onto_streets()->Add());
          }
          break;
        }
        case valhalla::baldr::Sign::Type::kGuideToward: {
          if (controller.attributes.at(kEdgeSignGuideToward)) {
            PopulateSignElement(sign_index, sign, linguistics,
                                trip_sign->mutable_guide_toward_locations()->Add());
          }
          break;
        }
        case valhalla::baldr::Sign::Type::kGuidanceViewJunction: {
          if (controller.attributes.at(kEdgeSignGuidanceViewJunction)) {
            PopulateSignElement(sign_index, sign, linguistics,
                                trip_sign->mutable_guidance_view_junctions()->Add());
          }
          break;
        }
        case valhalla::baldr::Sign::Type::kGuidanceViewSignboard: {
          if (controller.attributes.at(kEdgeSignGuidanceViewSignboard)) {
            PopulateSignElement(sign_index, sign, linguistics,
                                trip_sign->mutable_guidance_view_signboards()->Add());
          }
          break;
        }
        default: {
          break;
        }
      }
      ++sign_index;
    }
  }
}

void FilterUnneededStreetNumbers(std::vector<std::pair<std::string, bool>>& names_and_types) {
  if (names_and_types.size() < 2) {
    return;
  }
  auto it = names_and_types.begin();
  while (it != names_and_types.end()) {
    if (it->second == true && names_and_types.size() > 1) {
      it = names_and_types.erase(it);
    } else {
      it++;
    }
  }
}

/**
 * Set elevation along the edge if requested.
 * @param  trip_edge   Trip path edge to add elevation.
 * @param  start_pct   Start percent
 * @param  end_pct     End percent
 * @param  start_node  Nodeinfo for start of the edge.
 * @param  edge        Directed edge
 * @param  tile        Graph tile of the edge.
 * @param  graphreader Graphreader in case end node is in a different tile.
 */
void SetElevation(TripLeg_Edge* trip_edge,
                  const double start_pct,
                  const double end_pct,
                  const NodeInfo* start_node,
                  const DirectedEdge* edge,
                  const graph_tile_ptr& tile,
                  GraphReader& graphreader) {

  // Lambda to get elevation at specified distance
  double interval = 0.0;
  const auto find_elevation = [&interval](const std::vector<float> elevation, const double d) {
    // Find index based on the stored interval and the desired distance
    uint32_t index = static_cast<uint32_t>(d / interval);
    if (index >= elevation.size() - 1) {
      return elevation.back();
    }

    // Interpolate between this vertex and the next
    double pct = (d / interval) - index;
    return static_cast<float>((elevation[index] * (1.0 - pct)) + (elevation[index + 1] * pct));
  };

  // Add the elevation at the start node to the elevation vector
  float h1 = start_node->elevation();

  // Get encoded elevation from EdgeInfo edge
  auto encoded = tile->edgeinfo(edge).encoded_elevation(edge->length(), interval);

  // Get the end node and its elevation (if end tile is null just set elevation at
  // the end node to be same as at start node - this should be rare)
  float h2 = h1;
  auto end_tile = graphreader.GetGraphTile(edge->endnode());
  if (end_tile != nullptr) {
    h2 = end_tile->node(edge->endnode())->elevation();
  }

  // Decode elevation and reverse if edge is not forward direction
  std::vector<float> elevation = decode_elevation(encoded, h1, h2, edge->forward());

  // Add to trip edge (protect against both start and end percent == 0.0)
  if (((0.0 < start_pct && start_pct < 1.0) || (0.0 < end_pct && end_pct < 1.0)) &&
      start_pct != end_pct) {
    // Trim elevation - find a new sampling interval based on the partial length
    double partial_length = static_cast<double>(edge->length()) * (end_pct - start_pct);
    double new_interval = sampling_interval(partial_length);
    trip_edge->set_elevation_sampling_interval(new_interval);

    // Add elevation along this portion of the edge
    double d = edge->length() * start_pct;
    double end_distance = edge->length() * end_pct;
    while (d < end_distance + kEpsilon) {
      trip_edge->mutable_elevation()->Add(find_elevation(elevation, d));
      d += new_interval;
    }

    // Validate new size
    if (trip_edge->elevation_size() - 1 != static_cast<int32_t>(partial_length / new_interval)) {
      LOG_ERROR("TRIMMED elevation is wrong size");
    }
  } else {
    // Set trip_edge sampling interval and elevation vector
    trip_edge->set_elevation_sampling_interval(interval);
    for (auto e : elevation) {
      trip_edge->mutable_elevation()->Add(e);
    }
  }
}

/**
 * Add trip intersecting edge.
 * @param  controller   Controller to determine which attributes to set.
 * @param  directededge Directed edge on the path.
 * @param  prev_de  Previous directed edge on the path.
 * @param  local_edge_index  Index of the local intersecting path edge at intersection.
 * @param  nodeinfo  Node information of the intersection.
 * @param  trip_node  Trip node that will store the intersecting edge information.
 * @param  intersecting_de Intersecting directed edge. Will be nullptr except when
 *                         on the local hierarchy.
 */
void AddTripIntersectingEdge(const AttributesController& controller,
                             const graph_tile_ptr& graphtile,
                             const DirectedEdge* directededge,
                             const DirectedEdge* prev_de,
                             uint32_t local_edge_index,
                             const NodeInfo* nodeinfo,
                             TripLeg_Node* trip_node,
                             const DirectedEdge* intersecting_de) {
  TripLeg_IntersectingEdge* intersecting_edge = trip_node->add_intersecting_edge();

  // Set the heading for the intersecting edge if requested
  if (controller(kNodeIntersectingEdgeBeginHeading)) {
    intersecting_edge->set_begin_heading(nodeinfo->heading(local_edge_index));
  }

  Traversability traversability = Traversability::kNone;
  // Determine walkability
  if (intersecting_de->forwardaccess() & kPedestrianAccess) {
    traversability = (intersecting_de->reverseaccess() & kPedestrianAccess)
                         ? Traversability::kBoth
                         : Traversability::kForward;
  } else {
    traversability = (intersecting_de->reverseaccess() & kPedestrianAccess)
                         ? Traversability::kBackward
                         : Traversability::kNone;
  }
  // Set the walkability flag for the intersecting edge if requested
  if (controller(kNodeIntersectingEdgeWalkability)) {
    intersecting_edge->set_walkability(GetTripLegTraversability(traversability));
  }

  traversability = Traversability::kNone;
  // Determine cyclability
  if (intersecting_de->forwardaccess() & kBicycleAccess) {
    traversability = (intersecting_de->reverseaccess() & kBicycleAccess) ? Traversability::kBoth
                                                                         : Traversability::kForward;
  } else {
    traversability = (intersecting_de->reverseaccess() & kBicycleAccess) ? Traversability::kBackward
                                                                         : Traversability::kNone;
  }
  // Set the cyclability flag for the intersecting edge if requested
  if (controller(kNodeIntersectingEdgeCyclability)) {
    intersecting_edge->set_cyclability(GetTripLegTraversability(traversability));
  }

  // Set the driveability flag for the intersecting edge if requested
  if (controller(kNodeIntersectingEdgeDriveability)) {
    intersecting_edge->set_driveability(
        GetTripLegTraversability(nodeinfo->local_driveability(local_edge_index)));
  }

  // Set the previous/intersecting edge name consistency if requested
  if (controller(kNodeIntersectingEdgeFromEdgeNameConsistency)) {
    bool name_consistency =
        (prev_de == nullptr) ? false : prev_de->name_consistency(local_edge_index);
    intersecting_edge->set_prev_name_consistency(name_consistency);
  }

  // Set the current/intersecting edge name consistency if requested
  if (controller(kNodeIntersectingEdgeToEdgeNameConsistency)) {
    intersecting_edge->set_curr_name_consistency(directededge->name_consistency(local_edge_index));
  }

  // Add names to edge if requested
  if (controller.attributes.at(kEdgeNames)) {
    // Get the edgeinfo
    auto edgeinfo = graphtile->edgeinfo(intersecting_de);
    std::vector<uint8_t> types;
    auto names_and_types = edgeinfo.GetNamesAndTypes(types, true);
    FilterUnneededStreetNumbers(names_and_types);
    intersecting_edge->mutable_name()->Reserve(names_and_types.size());
    for (const auto& name_and_type : names_and_types) {
      auto* trip_edge_name = intersecting_edge->mutable_name()->Add();
      trip_edge_name->set_value(name_and_type.first);
      trip_edge_name->set_is_route_number(name_and_type.second);
    }
  }

  // Set the use for the intersecting edge if requested
  if (controller(kNodeIntersectingEdgeUse)) {
    intersecting_edge->set_use(GetTripLegUse(intersecting_de->use()));
  }

  // Set the road class for the intersecting edge if requested
  if (controller(kNodeIntersectingEdgeRoadClass)) {
    intersecting_edge->set_road_class(GetRoadClass(intersecting_de->classification()));
  }

  // Set the lane count for the intersecting edge if requested
  if (controller(kNodeIntersectingEdgeLaneCount)) {
    intersecting_edge->set_lane_count(intersecting_de->lanecount());
  }

  // Set the sign info for the intersecting edge if requested
  if (controller(kNodeIntersectingEdgeSignInfo)) {
    if (intersecting_de->sign()) {
      LinguisticMap linguistics;
      std::vector<SignInfo> edge_signs =
          graphtile->GetSigns(intersecting_de - graphtile->directededge(0), linguistics);
      if (!edge_signs.empty()) {
        valhalla::TripSign* sign = intersecting_edge->mutable_sign();
        AddSignInfo(controller, edge_signs, linguistics, sign);
      }
    }
  }
}

/**
 * Adds the intersecting edges in the graph at the current node. Skips edges which are on the path
 * as well as those which are duplicates due to shortcut edges.
 * @param controller               tells us what info we should add about the intersecting edges
 * @param start_tile               the tile which contains the node
 * @param node                     the node at which we are copying intersecting edges
 * @param directededge             the current edge leaving the current node in the path
 * @param prev_de                  the previous edge in the path
 * @param prior_opp_local_index    opposing edge local index of previous edge in the path
 * @param graphreader              graph reader for graph access
 * @param trip_node                pbf node in the pbf structure we are building
 */
void AddIntersectingEdges(const AttributesController& controller,
                          const graph_tile_ptr& start_tile,
                          const NodeInfo* node,
                          const DirectedEdge* directededge,
                          const DirectedEdge* prev_de,
                          uint32_t prior_opp_local_index,
                          GraphReader& graphreader,
                          valhalla::TripLeg::Node* trip_node) {
  /* Add connected edges from the start node. Do this after the first trip
     edge is added

     Our path is from 1 to 2 to 3 (nodes) to ... n nodes.
     Each letter represents the edge info.
     So at node 2, we will store the edge info for D and we will store the
     intersecting edge info for B, C, E, F, and G.  We need to make sure
     that we don't store the edge info from A and D again.

         (X)    (3)   (X)
           \\   ||   //
          C \\ D|| E//
             \\ || //
          B   \\||//   F
     (X)======= (2) ======(X)
                ||\\
              A || \\ G
                ||  \\
                (1)  (X)
  */

  // prepare for some edges
  trip_node->mutable_intersecting_edge()->Reserve(node->local_edge_count());

  // Iterate through edges on this level to find any intersecting edges
  // Follow any upwards or downward transitions
  const DirectedEdge* intersecting_edge = start_tile->directededge(node->edge_index());
  for (uint32_t idx1 = 0; idx1 < node->edge_count(); ++idx1, intersecting_edge++) {

    // Skip shortcut edges AND the opposing edge of the previous edge in the path AND
    // the current edge in the path AND the superseded edge of the current edge in the path
    // if the current edge in the path is a shortcut
    if (intersecting_edge->is_shortcut() ||
        intersecting_edge->localedgeidx() == prior_opp_local_index ||
        intersecting_edge->localedgeidx() == directededge->localedgeidx() ||
        (directededge->is_shortcut() && directededge->shortcut() & intersecting_edge->superseded()) ||
        intersecting_edge->use() == Use::kConstruction) {
      continue;
    }

    // Add intersecting edges on the same hierarchy level and not on the path
    AddTripIntersectingEdge(controller, start_tile, directededge, prev_de,
                            intersecting_edge->localedgeidx(), node, trip_node, intersecting_edge);
  }

  // Add intersecting edges on different levels (follow NodeTransitions)
  if (node->transition_count() > 0) {
    const NodeTransition* trans = start_tile->transition(node->transition_index());
    for (uint32_t i = 0; i < node->transition_count(); ++i, ++trans) {
      // Get the end node tile and its directed edges
      GraphId endnode = trans->endnode();
      graph_tile_ptr endtile = graphreader.GetGraphTile(endnode);
      if (endtile == nullptr) {
        continue;
      }
      const NodeInfo* nodeinfo2 = endtile->node(endnode);
      const DirectedEdge* intersecting_edge2 = endtile->directededge(nodeinfo2->edge_index());
      for (uint32_t idx2 = 0; idx2 < nodeinfo2->edge_count(); ++idx2, intersecting_edge2++) {
        // Skip shortcut edges and edges on the path
        if (intersecting_edge2->is_shortcut() ||
            intersecting_edge2->localedgeidx() == prior_opp_local_index ||
            intersecting_edge2->localedgeidx() == directededge->localedgeidx() ||
            intersecting_edge2->use() == Use::kConstruction) {
          continue;
        }

        AddTripIntersectingEdge(controller, endtile, directededge, prev_de,
                                intersecting_edge2->localedgeidx(), nodeinfo2, trip_node,
                                intersecting_edge2);
      }
    }
  }
}

void ProcessNonTaggedValue(valhalla::StreetName* trip_edge_name,
                           const LinguisticMap& linguistics,
                           const std::tuple<std::string, bool, uint8_t>& name_and_type,
                           const uint8_t name_index) {
  // Assign name and type
  trip_edge_name->set_value(std::get<0>(name_and_type));
  trip_edge_name->set_is_route_number(std::get<1>(name_and_type));

  const auto iter = linguistics.find(name_index);

  if (iter != linguistics.end()) {

    auto lang = static_cast<Language>(std::get<kLinguisticMapTupleLanguageIndex>(iter->second));
    if (lang != Language::kNone) {
      trip_edge_name->set_language_tag(GetTripLanguageTag(lang));
    }

    auto alphabet = static_cast<valhalla::baldr::PronunciationAlphabet>(
        std::get<kLinguisticMapTuplePhoneticAlphabetIndex>(iter->second));

    if (alphabet != PronunciationAlphabet::kNone) {

      auto* pronunciation = trip_edge_name->mutable_pronunciation();
      pronunciation->set_alphabet(
          GetTripPronunciationAlphabet(static_cast<valhalla::baldr::PronunciationAlphabet>(
              std::get<kLinguisticMapTuplePhoneticAlphabetIndex>(iter->second))));
      pronunciation->set_value(std::get<kLinguisticMapTuplePronunciationIndex>(iter->second));
    }
  }
}

void ProcessTunnelBridgeTaggedValue(valhalla::StreetName* trip_edge_name,
                                    const LinguisticMap& linguistics,
                                    const std::tuple<std::string, bool, uint8_t>& name_and_type,
                                    const uint8_t name_index) {

  trip_edge_name->set_value(std::get<0>(name_and_type));
  trip_edge_name->set_is_route_number(std::get<1>(name_and_type));

  const auto iter = linguistics.find(name_index);
  if (iter != linguistics.end()) {

    auto lang = static_cast<Language>(std::get<kLinguisticMapTupleLanguageIndex>(iter->second));
    if (lang != Language::kNone) {
      trip_edge_name->set_language_tag(GetTripLanguageTag(lang));
    }

    auto alphabet = static_cast<valhalla::baldr::PronunciationAlphabet>(
        std::get<kLinguisticMapTuplePhoneticAlphabetIndex>(iter->second));

    if (alphabet != PronunciationAlphabet::kNone) {

      auto* pronunciation = trip_edge_name->mutable_pronunciation();
      pronunciation->set_alphabet(
          GetTripPronunciationAlphabet(static_cast<valhalla::baldr::PronunciationAlphabet>(
              std::get<kLinguisticMapTuplePhoneticAlphabetIndex>(iter->second))));
      pronunciation->set_value(std::get<kLinguisticMapTuplePronunciationIndex>(iter->second));
    }
  }
}

/**
 * Add trip edge. (TODO more comments)
 * @param  controller         Controller to determine which attributes to set.
 * @param  edge               Identifier of an edge within the tiled, hierarchical graph.
 * @param  trip_id            Trip Id (0 if not a transit edge).
 * @param  block_id           Transit block Id (0 if not a transit edge)
 * @param  mode               Travel mode for the edge: Biking, walking, etc.
 * @param  directededge       Directed edge information.
 * @param  drive_right        Right side driving for this edge.
 * @param  trip_node          Trip node to add the edge information to.
 * @param  graphtile          Graph tile for accessing data.
 * @param  second_of_week     The time, from the beginning of the week in seconds at which
 *                            the path entered this edge (always monday at noon on timeless route)
 * @param  start_node_idx     The start node index
 * @param  has_junction_name  True if named junction exists, false otherwise
 * @param  start_tile         The start tile of the start node
 *
 */
TripLeg_Edge* AddTripEdge(const AttributesController& controller,
                          const GraphId& edge,
                          const uint32_t trip_id,
                          const uint32_t block_id,
                          const sif::TravelMode mode,
                          const uint8_t travel_type,
                          const std::shared_ptr<sif::DynamicCost>& costing,
                          const DirectedEdge* directededge,
                          const bool drive_on_right,
                          TripLeg_Node* trip_node,
                          const graph_tile_ptr& graphtile,
                          const baldr::TimeInfo& time_info,
                          const uint32_t start_node_idx,
                          const bool has_junction_name,
                          const graph_tile_ptr& start_tile,
                          const uint8_t restrictions_idx,
                          float elapsed_secs) {

  // Index of the directed edge within the tile
  uint32_t idx = edge.id();
  TripLeg_Edge* trip_edge = trip_node->mutable_edge();

  // Get the edgeinfo
  auto edgeinfo = graphtile->edgeinfo(directededge);

  // Add names to edge if requested
  if (controller(kEdgeNames)) {
<<<<<<< HEAD
    std::vector<uint8_t> types;
    auto names_and_types = edgeinfo.GetNamesAndTypes(types, true);
    FilterUnneededStreetNumbers(names_and_types);
=======
    const auto names_and_types = edgeinfo.GetNamesAndTypes(true);
>>>>>>> 381bce06
    trip_edge->mutable_name()->Reserve(names_and_types.size());
    const auto linguistics = edgeinfo.GetLinguisticMap();

    uint8_t name_index = 0;
    for (const auto& name_and_type : names_and_types) {
      switch (std::get<2>(name_and_type)) {
        case kNotTagged: {
          ProcessNonTaggedValue(trip_edge->mutable_name()->Add(), linguistics, name_and_type,
                                name_index);
          break;
        }
        case kTunnelTag:
        case kBridgeTag: {
          ProcessTunnelBridgeTaggedValue(trip_edge->mutable_tunnel_name()->Add(), linguistics,
                                         name_and_type, name_index);
          break;
        }
        default:
          // Skip the rest tagged names
          LOG_TRACE(std::string("skipped tagged value= ") +
                    std::to_string(std::get<2>(name_and_type)));
          break;
      }
      ++name_index;
    }
  }

  // Add tagged names to the edge if requested
  if (controller(kEdgeTaggedValues)) {
    const auto& tagged_values_and_types = edgeinfo.GetTags();
    trip_edge->mutable_tagged_value()->Reserve(tagged_values_and_types.size());
    for (const auto& tagged_value_and_type : tagged_values_and_types) {
      auto* trip_edge_tag_name = trip_edge->mutable_tagged_value()->Add();
      trip_edge_tag_name->set_value(tagged_value_and_type.second);
      trip_edge_tag_name->set_type(
          static_cast<TaggedValue_Type>(static_cast<uint8_t>(tagged_value_and_type.first)));
    }
  }

#ifdef LOGGING_LEVEL_TRACE
  LOG_TRACE(std::string("wayid=") + std::to_string(edgeinfo.wayid()));
#endif

  // Set the signs (if the directed edge has sign information) and if requested
  if (directededge->sign()) {
    // Add the edge signs
    LinguisticMap linguistics;
    std::vector<SignInfo> edge_signs = graphtile->GetSigns(idx, linguistics);
    if (!edge_signs.empty()) {
      valhalla::TripSign* sign = trip_edge->mutable_sign();
      AddSignInfo(controller, edge_signs, linguistics, sign);
    }
  }

  // Process the named junctions at nodes
  if (has_junction_name && start_tile) {
    // Add the node signs
    LinguisticMap linguistics;
    std::vector<SignInfo> node_signs = start_tile->GetSigns(start_node_idx, linguistics, true);
    if (!node_signs.empty()) {
      valhalla::TripSign* trip_sign = trip_edge->mutable_sign();
      uint32_t sign_index = 0;
      for (const auto& sign : node_signs) {
        switch (sign.type()) {
          case valhalla::baldr::Sign::Type::kJunctionName: {
            if (controller.attributes.at(kEdgeSignJunctionName)) {
              PopulateSignElement(sign_index, sign, linguistics,
                                  trip_sign->mutable_junction_names()->Add());
            }
            break;
          }
          default:
            break;
        }
        ++sign_index;
      }
    }
  }

  // If turn lanes exist
  if (directededge->turnlanes()) {
    auto turnlanes = graphtile->turnlanes(idx);
    trip_edge->mutable_turn_lanes()->Reserve(turnlanes.size());
    for (auto tl : turnlanes) {
      TurnLane* turn_lane = trip_edge->add_turn_lanes();
      turn_lane->set_directions_mask(tl);
    }
  }

  // Set road class if requested
  if (controller(kEdgeRoadClass)) {
    trip_edge->set_road_class(GetRoadClass(directededge->classification()));
  }

  // Set speed if requested
  // TODO: what to do about transit edges?
  if (controller(kEdgeSpeed)) {
    // TODO: could get better precision speed here by calling GraphTile::GetSpeed but we'd need to
    // know whether or not the costing actually cares about the speed of the edge. Perhaps a
    // refactor of costing to have a GetSpeed function which EdgeCost calls internally but which we
    // can also call externally
    double speed = 0;
    if (mode == sif::TravelMode::kPublicTransit) {
      // TODO(nils): get the actual speed here by passing in the elapsed seconds (or the whole
      // pathinfo)
      speed = directededge->length() / elapsed_secs * kMetersPerSectoKPH;
    } else {
      uint8_t flow_sources;
      speed = directededge->length() /
              costing->EdgeCost(directededge, graphtile, time_info, flow_sources).secs *
              kMetersPerSectoKPH;
    }
    trip_edge->set_speed(speed);
  }

  uint8_t kAccess = 0;
  if (mode == sif::TravelMode::kBicycle) {
    kAccess = kBicycleAccess;
  } else if (mode == sif::TravelMode::kDrive) {
    kAccess = kAutoAccess;
  } else if (mode == sif::TravelMode::kPedestrian || mode == sif::TravelMode::kPublicTransit) {
    kAccess = kPedestrianAccess;
  }

  // Test whether edge is traversed forward or reverse
  if (directededge->forward()) {
    // Set traversability for forward directededge if requested
    if (controller(kEdgeTraversability)) {
      if ((directededge->forwardaccess() & kAccess) && (directededge->reverseaccess() & kAccess)) {
        trip_edge->set_traversability(TripLeg_Traversability::TripLeg_Traversability_kBoth);
      } else if ((directededge->forwardaccess() & kAccess) &&
                 !(directededge->reverseaccess() & kAccess)) {
        trip_edge->set_traversability(TripLeg_Traversability::TripLeg_Traversability_kForward);
      } else if (!(directededge->forwardaccess() & kAccess) &&
                 (directededge->reverseaccess() & kAccess)) {
        trip_edge->set_traversability(TripLeg_Traversability::TripLeg_Traversability_kBackward);
      } else {
        trip_edge->set_traversability(TripLeg_Traversability::TripLeg_Traversability_kNone);
      }
    }
  } else {
    // Set traversability for reverse directededge if requested
    if (controller(kEdgeTraversability)) {
      if ((directededge->forwardaccess() & kAccess) && (directededge->reverseaccess() & kAccess)) {
        trip_edge->set_traversability(TripLeg_Traversability::TripLeg_Traversability_kBoth);
      } else if (!(directededge->forwardaccess() & kAccess) &&
                 (directededge->reverseaccess() & kAccess)) {
        trip_edge->set_traversability(TripLeg_Traversability::TripLeg_Traversability_kForward);
      } else if ((directededge->forwardaccess() & kAccess) &&
                 !(directededge->reverseaccess() & kAccess)) {
        trip_edge->set_traversability(TripLeg_Traversability::TripLeg_Traversability_kBackward);
      } else {
        trip_edge->set_traversability(TripLeg_Traversability::TripLeg_Traversability_kNone);
      }
    }
  }

  if (directededge->access_restriction() && restrictions_idx != kInvalidRestriction) {
    const std::vector<baldr::AccessRestriction>& restrictions =
        graphtile->GetAccessRestrictions(edge.id(), costing->access_mode());
    trip_edge->mutable_restriction()->set_type(
        static_cast<uint32_t>(restrictions[restrictions_idx].type()));
  }

  trip_edge->set_has_time_restrictions(restrictions_idx != kInvalidRestriction);

  // Set the trip path use based on directed edge use if requested
  if (controller(kEdgeUse)) {
    trip_edge->set_use(GetTripLegUse(directededge->use()));
  }

  // Set toll flag if requested
  if (directededge->toll() && controller(kEdgeToll)) {
    trip_edge->set_toll(true);
  }

  // Set unpaved flag if requested
  if (directededge->unpaved() && controller(kEdgeUnpaved)) {
    trip_edge->set_unpaved(true);
  }

  // Set tunnel flag if requested
  if (directededge->tunnel() && controller(kEdgeTunnel)) {
    trip_edge->set_tunnel(true);
  }

  // Set bridge flag if requested
  if (directededge->bridge() && controller(kEdgeBridge)) {
    trip_edge->set_bridge(true);
  }

  // Set roundabout flag if requested
  if (directededge->roundabout() && controller(kEdgeRoundabout)) {
    trip_edge->set_roundabout(true);
  }

  // Set internal intersection flag if requested
  if (directededge->internal() && controller(kEdgeInternalIntersection)) {
    trip_edge->set_internal_intersection(true);
  }

  // Set drive_on_right if requested
  if (controller(kEdgeDriveOnRight)) {
    trip_edge->set_drive_on_left(!drive_on_right);
  }

  // Set surface if requested
  if (controller(kEdgeSurface)) {
    trip_edge->set_surface(GetTripLegSurface(directededge->surface()));
  }

  if (directededge->destonly() && controller(kEdgeDestinationOnly)) {
    trip_edge->set_destination_only(directededge->destonly());
  }

  // Set indoor flag if requested
  if (directededge->indoor() && controller(kEdgeIndoor)) {
    trip_edge->set_indoor(true);
  }

  // Set the mode and travel type
  if (mode == sif::TravelMode::kBicycle) {
    // Override bicycle mode with pedestrian if dismount flag or steps
    if (directededge->dismount() || directededge->use() == Use::kSteps) {
      if (controller(kEdgeTravelMode)) {
        trip_edge->set_travel_mode(valhalla::TravelMode::kPedestrian);
      }
      if (controller(kEdgePedestrianType)) {
        trip_edge->set_pedestrian_type(valhalla::PedestrianType::kFoot);
      }
    } else {
      if (controller(kEdgeTravelMode)) {
        trip_edge->set_travel_mode(valhalla::TravelMode::kBicycle);
      }
      if (controller(kEdgeBicycleType)) {
        trip_edge->set_bicycle_type(GetTripLegBicycleType(travel_type));
      }
    }
  } else if (mode == sif::TravelMode::kDrive) {
    if (controller(kEdgeTravelMode)) {
      trip_edge->set_travel_mode(valhalla::TravelMode::kDrive);
    }
    if (controller(kEdgeVehicleType)) {
      trip_edge->set_vehicle_type(GetTripLegVehicleType(travel_type));
    }
  } else if (mode == sif::TravelMode::kPedestrian) {
    if (controller(kEdgeTravelMode)) {
      trip_edge->set_travel_mode(valhalla::TravelMode::kPedestrian);
    }
    if (controller(kEdgePedestrianType)) {
      trip_edge->set_pedestrian_type(GetTripLegPedestrianType(travel_type));
    }
  } else if (mode == sif::TravelMode::kPublicTransit) {
    if (controller(kEdgeTravelMode)) {
      trip_edge->set_travel_mode(valhalla::TravelMode::kTransit);
    }
  }

  // Set edge id (graphid value) if requested
  if (controller(kEdgeId)) {
    trip_edge->set_id(edge.value);
  }

  // Set way id (base data id) if requested
  if (controller(kEdgeWayId)) {
    trip_edge->set_way_id(edgeinfo.wayid());
  }

  // Set weighted grade if requested
  if (controller(kEdgeWeightedGrade)) {
    trip_edge->set_weighted_grade((directededge->weighted_grade() - 6.f) / 0.6f);
  }

  // Set maximum upward and downward grade if requested (set to kNoElevationData if unavailable)
  if (controller(kEdgeMaxUpwardGrade)) {
    if (graphtile->header()->has_elevation()) {
      trip_edge->set_max_upward_grade(directededge->max_up_slope());
    } else {
      trip_edge->set_max_upward_grade(kNoElevationData);
    }
  }
  if (controller(kEdgeMaxDownwardGrade)) {
    if (graphtile->header()->has_elevation()) {
      trip_edge->set_max_downward_grade(directededge->max_down_slope());
    } else {
      trip_edge->set_max_downward_grade(kNoElevationData);
    }
  }

  // Set mean elevation if requested (will be kNoElevationData if unavailable)
  if (controller(kEdgeMeanElevation)) {
    trip_edge->set_mean_elevation(edgeinfo.mean_elevation());
  }

  if (controller(kEdgeLaneCount)) {
    trip_edge->set_lane_count(directededge->lanecount());
  }

  if (directededge->laneconnectivity() && controller(kEdgeLaneConnectivity)) {
    auto laneconnectivity = graphtile->GetLaneConnectivity(idx);
    trip_edge->mutable_lane_connectivity()->Reserve(laneconnectivity.size());
    for (const auto& l : laneconnectivity) {
      TripLeg_LaneConnectivity* path_lane = trip_edge->add_lane_connectivity();
      path_lane->set_from_way_id(l.from());
      path_lane->set_to_lanes(l.to_lanes());
      path_lane->set_from_lanes(l.from_lanes());
    }
  }

  if (directededge->cyclelane() != CycleLane::kNone && controller(kEdgeCycleLane)) {
    trip_edge->set_cycle_lane(GetTripLegCycleLane(directededge->cyclelane()));
  }

  if (controller(kEdgeBicycleNetwork)) {
    trip_edge->set_bicycle_network(directededge->bike_network());
  }

  if (controller(kEdgeSacScale)) {
    trip_edge->set_sac_scale(GetTripLegSacScale(directededge->sac_scale()));
  }

  if (controller(kEdgeShoulder)) {
    trip_edge->set_shoulder(directededge->shoulder());
  }

  if (controller(kEdgeSidewalk)) {
    if (directededge->sidewalk_left() && directededge->sidewalk_right()) {
      trip_edge->set_sidewalk(TripLeg_Sidewalk::TripLeg_Sidewalk_kBothSides);
    } else if (directededge->sidewalk_left()) {
      trip_edge->set_sidewalk(TripLeg_Sidewalk::TripLeg_Sidewalk_kLeft);
    } else if (directededge->sidewalk_right()) {
      trip_edge->set_sidewalk(TripLeg_Sidewalk::TripLeg_Sidewalk_kRight);
    }
  }

  if (controller(kEdgeDensity)) {
    trip_edge->set_density(directededge->density());
  }

  if (controller(kEdgeIsUrban)) {
    bool is_urban = (directededge->density() > 8) ? true : false;
    trip_edge->set_is_urban(is_urban);
  }

  if (controller(kEdgeSpeedLimit)) {
    trip_edge->set_speed_limit(edgeinfo.speed_limit());
  }

  if (controller(kEdgeDefaultSpeed)) {
    trip_edge->set_default_speed(directededge->speed());
  }

  if (controller(kEdgeTruckSpeed)) {
    trip_edge->set_truck_speed(directededge->truck_speed());
  }

  if (directededge->truck_route() && controller(kEdgeTruckRoute)) {
    trip_edge->set_truck_route(true);
  }

  /////////////////////////////////////////////////////////////////////////////
  // Process transit information
  if (trip_id && (directededge->use() == Use::kRail || directededge->use() == Use::kBus)) {

    TransitRouteInfo* transit_route_info = trip_edge->mutable_transit_route_info();

    // Set block_id if requested
    if (controller(kEdgeTransitRouteInfoBlockId)) {
      transit_route_info->set_block_id(block_id);
    }

    // Set trip_id if requested
    if (controller(kEdgeTransitRouteInfoTripId)) {
      transit_route_info->set_trip_id(trip_id);
    }

    const TransitDeparture* transit_departure =
        graphtile->GetTransitDeparture(directededge->lineid(), trip_id,
                                       time_info.second_of_week % kSecondsPerDay);

    if (transit_departure) {

      // Set headsign if requested
      if (controller(kEdgeTransitRouteInfoHeadsign) && transit_departure->headsign_offset()) {
        transit_route_info->set_headsign(graphtile->GetName(transit_departure->headsign_offset()));
      }

      const TransitRoute* transit_route = graphtile->GetTransitRoute(transit_departure->routeindex());

      if (transit_route) {
        // Set transit type if requested
        if (controller(kEdgeTransitType)) {
          trip_edge->set_transit_type(GetTripLegTransitType(transit_route->route_type()));
        }

        // Set onestop_id if requested
        if (controller(kEdgeTransitRouteInfoOnestopId) && transit_route->one_stop_offset()) {
          transit_route_info->set_onestop_id(graphtile->GetName(transit_route->one_stop_offset()));
        }

        // Set short_name if requested
        if (controller(kEdgeTransitRouteInfoShortName) && transit_route->short_name_offset()) {
          transit_route_info->set_short_name(graphtile->GetName(transit_route->short_name_offset()));
        }

        // Set long_name if requested
        if (controller(kEdgeTransitRouteInfoLongName) && transit_route->long_name_offset()) {
          transit_route_info->set_long_name(graphtile->GetName(transit_route->long_name_offset()));
        }

        // Set color if requested
        if (controller(kEdgeTransitRouteInfoColor)) {
          transit_route_info->set_color(transit_route->route_color());
        }

        // Set text_color if requested
        if (controller(kEdgeTransitRouteInfoTextColor)) {
          transit_route_info->set_text_color(transit_route->route_text_color());
        }

        // Set description if requested
        if (controller(kEdgeTransitRouteInfoDescription) && transit_route->desc_offset()) {
          transit_route_info->set_description(graphtile->GetName(transit_route->desc_offset()));
        }

        // Set operator_onestop_id if requested
        if (controller(kEdgeTransitRouteInfoOperatorOnestopId) &&
            transit_route->op_by_onestop_id_offset()) {
          transit_route_info->set_operator_onestop_id(
              graphtile->GetName(transit_route->op_by_onestop_id_offset()));
        }

        // Set operator_name if requested
        if (controller(kEdgeTransitRouteInfoOperatorName) && transit_route->op_by_name_offset()) {
          transit_route_info->set_operator_name(
              graphtile->GetName(transit_route->op_by_name_offset()));
        }

        // Set operator_url if requested
        if (controller(kEdgeTransitRouteInfoOperatorUrl) && transit_route->op_by_website_offset()) {
          transit_route_info->set_operator_url(
              graphtile->GetName(transit_route->op_by_website_offset()));
        }
      }
    }
  }

  return trip_edge;
}

/**
 * This adds cost information at every node using supplementary costings provided at request time
 * There are some limitations here:
 * For multipoint routes the date_time used will not reflect the time offset that would have been if
 * you used the supplementary costing instead it is using the time at which the primary costing
 * arrived at the start of the leg
 * The same limitation is also true for arrive by routes in which the start time of the leg will be
 * the start time computed via the time offset from the primary costings time estimation
 * @param options     the api request options
 * @param src_pct     percent along the first edge of the path the start location snapped
 * @param tgt_pct     percent along the last edge of the path the end location snapped
 * @param time_info   the time tracking information representing the local time before
 *                    traversing the first edge
 * @param invariant   static date_time, dont offset the time as the path lengthens
 * @param reader      graph reader for tile access
 * @param leg         the already constructed trip leg to which extra cost information is added
 */
// TODO: care about the src and tgt pct per edge not just on first and last edges
void AccumulateRecostingInfoForward(const valhalla::Options& options,
                                    float src_pct,
                                    float tgt_pct,
                                    const baldr::TimeInfo& time_info,
                                    const bool invariant,
                                    valhalla::baldr::GraphReader& reader,
                                    valhalla::TripLeg& leg) {
  // bail if this is empty for some reason
  if (leg.node_size() == 0) {
    return;
  }

  // setup a callback for the recosting to get each edge
  auto in_itr = leg.node().begin();
  sif::EdgeCallback edge_cb = [&in_itr]() -> baldr::GraphId {
    auto edge_id = in_itr->has_edge() ? baldr::GraphId(in_itr->edge().id()) : baldr::GraphId{};
    ++in_itr;
    return edge_id;
  };

  // setup a callback for the recosting to tell us about the new label each made
  auto out_itr = leg.mutable_node()->begin();
  sif::LabelCallback label_cb = [&out_itr](const sif::PathEdgeLabel& label) -> void {
    // get the turn cost at this node
    out_itr->mutable_recosts()->rbegin()->mutable_transition_cost()->set_seconds(
        label.transition_cost().secs);
    out_itr->mutable_recosts()->rbegin()->mutable_transition_cost()->set_cost(
        label.transition_cost().cost);
    // get the elapsed time at the end of this labels edge and hang it on the next node
    ++out_itr;
    out_itr->mutable_recosts()->Add()->mutable_elapsed_cost()->set_seconds(label.cost().secs);
    out_itr->mutable_recosts()->rbegin()->mutable_elapsed_cost()->set_cost(label.cost().cost);
  };

  // do each recosting
  sif::CostFactory factory;
  for (const auto& recosting : options.recostings()) {
    // get the costing
    auto costing = factory.Create(recosting);
    // reset to the beginning of the route
    in_itr = leg.node().begin();
    out_itr = leg.mutable_node()->begin();
    // no elapsed time yet at the start of the leg
    out_itr->mutable_recosts()->Add()->mutable_elapsed_cost()->set_seconds(0);
    out_itr->mutable_recosts()->rbegin()->mutable_elapsed_cost()->set_cost(0);
    // do the recosting for this costing
    try {
      sif::recost_forward(reader, *costing, edge_cb, label_cb, src_pct, tgt_pct, time_info,
                          invariant);
      // no turn cost at the end of the leg
      out_itr->mutable_recosts()->rbegin()->mutable_transition_cost()->set_seconds(0);
      out_itr->mutable_recosts()->rbegin()->mutable_transition_cost()->set_cost(0);
    } // couldnt be recosted (difference in access for example) so we fill it with nulls to show this
    catch (...) {
      int should_have = leg.node(0).recosts_size();
      for (auto& node : *leg.mutable_node()) {
        if (node.recosts_size() == should_have) {
          node.mutable_recosts()->RemoveLast();
        }
        node.mutable_recosts()->Add();
      }
    }
  }
}

} // namespace

namespace valhalla {
namespace thor {

void TripLegBuilder::Build(
    const valhalla::Options& options,
    const AttributesController& controller,
    GraphReader& graphreader,
    const sif::mode_costing_t& mode_costing,
    const std::vector<PathInfo>::const_iterator path_begin,
    const std::vector<PathInfo>::const_iterator path_end,
    valhalla::Location& origin,
    valhalla::Location& dest,
    TripLeg& trip_path,
    const std::vector<std::string>& algorithms,
    const std::function<void()>* interrupt_callback,
    const std::unordered_map<size_t, std::pair<EdgeTrimmingInfo, EdgeTrimmingInfo>>& edge_trimming,
    const std::vector<valhalla::Location>& intermediates) {
  // Test interrupt prior to building trip path
  if (interrupt_callback) {
    (*interrupt_callback)();
  }

  // Remember what algorithms were used to create this leg
  *trip_path.mutable_algorithms() = {algorithms.begin(), algorithms.end()};

  // Set origin, any through locations, and destination. Origin and
  // destination are assumed to be breaks.
  CopyLocations(trip_path, origin, intermediates, dest, path_begin, path_end);
  auto* tp_orig = trip_path.mutable_location(0);
  auto* tp_dest = trip_path.mutable_location(trip_path.location_size() - 1);

  // Keep track of the time
  baldr::DateTime::tz_sys_info_cache_t tz_cache;
  const auto forward_time_info = baldr::TimeInfo::make(origin, graphreader, &tz_cache);

  // check if we should use static time or offset time as the path lengthens
  const bool invariant = options.date_time_type() == Options::invariant;

  // Create an array of travel types per mode
  uint8_t travel_types[4];
  for (uint32_t i = 0; i < 4; i++) {
    travel_types[i] = (mode_costing[i] != nullptr) ? mode_costing[i]->travel_type() : 0;
  }

  // Get the first nodes graph id by using the end node of the first edge to get the tile with the
  // opposing edge then use the opposing index to get the opposing edge, and its end node is the
  // begin node of the original edge
  auto begin_tile = graphreader.GetGraphTile(path_begin->edgeid);
  if (begin_tile == nullptr) {
    throw tile_gone_error_t("TripLegBuilder::Build failed", path_begin->edgeid);
  }
  const auto* first_edge = begin_tile->directededge(path_begin->edgeid);
  auto first_tile = graphreader.GetGraphTile(first_edge->endnode());
  if (first_tile == nullptr) {
    throw tile_gone_error_t("TripLegBuilder::Build failed", first_edge->endnode());
  }
  auto* first_node = first_tile->node(first_edge->endnode());
  GraphId startnode =
      first_tile->directededge(first_node->edge_index() + first_edge->opp_index())->endnode();

  // Partial edge at the start and side of street (sos)
  float start_pct = 0.;
  valhalla::Location::SideOfStreet start_sos =
      valhalla::Location::SideOfStreet::Location_SideOfStreet_kNone;
  PointLL start_vrt;
  for (const auto& e : origin.correlation().edges()) {
    if (e.graph_id() == path_begin->edgeid) {
      start_pct = e.percent_along();
      start_sos = e.side_of_street();
      start_vrt = PointLL(e.ll().lng(), e.ll().lat());
      break;
    }
  }

  // Set the origin projected location
  LatLng* proj_ll = tp_orig->mutable_correlation()->mutable_projected_ll();
  proj_ll->set_lat(start_vrt.lat());
  proj_ll->set_lng(start_vrt.lng());

  // Set the origin side of street, if one exists
  if (start_sos != valhalla::Location::SideOfStreet::Location_SideOfStreet_kNone) {
    tp_orig->set_side_of_street(GetTripLegSideOfStreet(start_sos));
  }

  // Partial edge at the end
  float end_pct = 1.;
  valhalla::Location::SideOfStreet end_sos =
      valhalla::Location::SideOfStreet::Location_SideOfStreet_kNone;
  PointLL end_vrt;
  for (const auto& e : dest.correlation().edges()) {
    if (e.graph_id() == (path_end - 1)->edgeid) {
      end_pct = e.percent_along();
      end_sos = e.side_of_street();
      end_vrt = PointLL(e.ll().lng(), e.ll().lat());
      break;
    }
  }

  // Set the destination projected location
  proj_ll = tp_dest->mutable_correlation()->mutable_projected_ll();
  proj_ll->set_lat(end_vrt.lat());
  proj_ll->set_lng(end_vrt.lng());

  // Set the destination side of street, if one exists
  if (end_sos != valhalla::Location::SideOfStreet::Location_SideOfStreet_kNone) {
    tp_dest->set_side_of_street(GetTripLegSideOfStreet(end_sos));
  }

  // Structures to process admins
  std::unordered_map<AdminInfo, uint32_t, AdminInfo::AdminInfoHasher> admin_info_map;
  std::vector<AdminInfo> admin_info_list;

  // Iterate through path
  uint32_t prior_opp_local_index = -1;
  std::vector<PointLL> trip_shape;
  uint64_t osmchangeset = 0;
  size_t edge_index = 0;
  const DirectedEdge* prev_de = nullptr;
  graph_tile_ptr graphtile = nullptr;
  TimeInfo time_info = forward_time_info;
  // remember that MultimodalBuilder keeps 'time_info' as reference,
  // so we should care about 'time_info' updates during iterations
  MultimodalBuilder multimodal_builder(origin, time_info);

  // prepare to make some edges!
  trip_path.mutable_node()->Reserve((path_end - path_begin) + 1);

  // we track the intermediate locations while we iterate so we can update their shape index
  // from the edge index that we assigned to them earlier in route_action
  auto intermediate_itr = trip_path.mutable_location()->begin() + 1;
  double total_distance = 0;

  // loop over the edges to build the trip leg
  for (auto edge_itr = path_begin; edge_itr != path_end; ++edge_itr, ++edge_index) {
    const GraphId& edge = edge_itr->edgeid;
    graphtile = graphreader.GetGraphTile(edge, graphtile);
    if (graphtile == nullptr) {
      throw tile_gone_error_t("TripLegBuilder::Build failed", edge);
    }
    const DirectedEdge* directededge = graphtile->directededge(edge);
    const sif::TravelMode mode = edge_itr->mode;
    const uint8_t travel_type = travel_types[static_cast<uint32_t>(mode)];
    const auto& costing = mode_costing[static_cast<uint32_t>(mode)];

    // Set node attributes - only set if they are true since they are optional
    graph_tile_ptr start_tile = graphtile;
    graphreader.GetGraphTile(startnode, start_tile);
    if (start_tile == nullptr) {
      throw tile_gone_error_t("TripLegBuilder::Build failed", startnode);
    }
    const NodeInfo* node = start_tile->node(startnode);

    if (osmchangeset == 0 && controller(kOsmChangeset)) {
      osmchangeset = start_tile->header()->dataset_id();
    }

    const bool is_first_edge = edge_itr == path_begin;
    const bool is_last_edge = edge_itr == (path_end - 1);

    // have to always compute the offset in case the timezone changes along the path
    // we could cache the timezone and just add seconds when the timezone doesnt change
    const float seconds_offset =
        (is_first_edge || invariant) ? 0.f : std::prev(edge_itr)->elapsed_cost.secs;
    time_info = forward_time_info.forward(seconds_offset, static_cast<int>(node->timezone()));

    // Add a node to the trip path and set its attributes.
    TripLeg_Node* trip_node = trip_path.add_node();

    if (controller(kNodeType)) {
      trip_node->set_type(GetTripLegNodeType(node->type()));
      if (node->traffic_signal())
        trip_node->set_traffic_signal(true);
    }

    if (node->intersection() == IntersectionType::kFork) {
      if (controller(kNodeFork)) {
        trip_node->set_fork(true);
      }
    }

    // Assign the elapsed time from the start of the leg
    if (controller(kNodeElapsedTime)) {
      if (edge_itr == path_begin) {
        trip_node->mutable_cost()->mutable_elapsed_cost()->set_seconds(0);
        trip_node->mutable_cost()->mutable_elapsed_cost()->set_cost(0);
      } else {
        trip_node->mutable_cost()->mutable_elapsed_cost()->set_seconds(
            std::prev(edge_itr)->elapsed_cost.secs);
        trip_node->mutable_cost()->mutable_elapsed_cost()->set_cost(
            std::prev(edge_itr)->elapsed_cost.cost);
      }
    }

    // Assign the admin index
    if (controller(kNodeAdminIndex)) {
      trip_node->set_admin_index(
          GetAdminIndex(start_tile->admininfo(node->admin_index()), admin_info_map, admin_info_list));
    }

    if (controller(kNodeTimeZone)) {
      auto tz = DateTime::get_tz_db().from_index(node->timezone());
      if (tz) {
        trip_node->set_time_zone(tz->name());
      }
    }

    if (controller(kNodeTransitionTime)) {
      trip_node->mutable_cost()->mutable_transition_cost()->set_seconds(
          edge_itr->transition_cost.secs);
      trip_node->mutable_cost()->mutable_transition_cost()->set_cost(edge_itr->transition_cost.cost);
    }

    // Add multi modal stuff
    multimodal_builder.Build(trip_node, edge_itr->trip_id, node, startnode, directededge, edge,
                             start_tile, graphtile, mode_costing, controller, graphreader);

    // Add edge to the trip node and set its attributes
    TripLeg_Edge* trip_edge =
        AddTripEdge(controller, edge, edge_itr->trip_id, multimodal_builder.block_id, mode,
                    travel_type, costing, directededge, node->drive_on_right(), trip_node, graphtile,
                    time_info, startnode.id(), node->named_intersection(), start_tile,
                    edge_itr->restriction_index, edge_itr->elapsed_cost.secs);

    // some information regarding shape/length trimming
    float trim_start_pct = is_first_edge ? start_pct : 0;
    float trim_end_pct = is_last_edge ? end_pct : 1;

    // Some edges at the beginning and end of the path and at intermediate locations will need trimmed
    uint32_t begin_index = is_first_edge ? 0 : trip_shape.size() - 1;
    auto edgeinfo = graphtile->edgeinfo(directededge);
    auto trimming = edge_trimming.end();
    if (!edge_trimming.empty() &&
        (trimming = edge_trimming.find(edge_index)) != edge_trimming.end()) {
      // Get edge shape and reverse it if directed edge is not forward.
      auto edge_shape = edgeinfo.shape();
      if (!directededge->forward()) {
        std::reverse(edge_shape.begin(), edge_shape.end());
      }

      // Grab the edge begin and end info
      const auto& edge_begin_info = trimming->second.first;
      const auto& edge_end_info = trimming->second.second;

      // Start by assuming no trimming
      double begin_trim_dist = 0, end_trim_dist = 1;
      auto begin_trim_vrt = edge_shape.front(), end_trim_vrt = edge_shape.back();

      // Trimming needed
      if (edge_begin_info.trim) {
        begin_trim_dist = edge_begin_info.distance_along;
        begin_trim_vrt = edge_begin_info.vertex;
      }
      // Handle partial shape for first edge
      else if (is_first_edge && !edge_begin_info.trim) {
        begin_trim_dist = start_pct;
        begin_trim_vrt = start_vrt;
      }

      // Trimming needed
      if (edge_end_info.trim) {
        end_trim_dist = edge_end_info.distance_along;
        end_trim_vrt = edge_end_info.vertex;
      } // Handle partial shape for last edge
      else if (is_last_edge && !edge_end_info.trim) {
        end_trim_dist = end_pct;
        end_trim_vrt = end_vrt;
      }

      // Overwrite the trimming information for the edge length now that we know what it is
      trim_start_pct = begin_trim_dist;
      trim_end_pct = end_trim_dist;

      // Trim the shape
      auto edge_length = static_cast<float>(directededge->length());
      trim_shape(begin_trim_dist * edge_length, begin_trim_vrt, end_trim_dist * edge_length,
                 end_trim_vrt, edge_shape);
      // Add edge shape to the trip and skip the first point when its redundant with the previous edge
      trip_shape.insert(trip_shape.end(), edge_shape.begin() + !is_first_edge, edge_shape.end());
    } // We need to clip the shape if its at the beginning or end
    else if (is_first_edge || is_last_edge) {
      // Get edge shape and reverse it if directed edge is not forward.
      auto edge_shape = edgeinfo.shape();
      if (!directededge->forward()) {
        std::reverse(edge_shape.begin(), edge_shape.end());
      }
      float total = static_cast<float>(directededge->length());
      // Trim both ways
      if (is_first_edge && is_last_edge) {
        trim_shape(start_pct * total, start_vrt, end_pct * total, end_vrt, edge_shape);
      } // Trim the shape at the front for the first edge
      else if (is_first_edge) {
        trim_shape(start_pct * total, start_vrt, total, edge_shape.back(), edge_shape);
      } // And at the back if its the last edge
      else {
        trim_shape(0, edge_shape.front(), end_pct * total, end_vrt, edge_shape);
      }
      // Keep the shape
      trip_shape.insert(trip_shape.end(), edge_shape.begin() + !is_first_edge, edge_shape.end());
    } // Just get the shape in there in the right direction no clipping needed
    else {
      if (directededge->forward()) {
        trip_shape.insert(trip_shape.end(), edgeinfo.shape().begin() + 1, edgeinfo.shape().end());
      } else {
        trip_shape.insert(trip_shape.end(), edgeinfo.shape().rbegin() + 1, edgeinfo.shape().rend());
      }
    }

    // Set the portion of the edge we used
    // TODO: attributes controller and then use this in recosting
    trip_edge->set_source_along_edge(trim_start_pct);
    trip_edge->set_target_along_edge(trim_end_pct);

    // We need the total offset from the beginning of leg for the intermediate locations
    auto previous_total_distance = total_distance;
    total_distance += directededge->length() * (trim_end_pct - trim_start_pct);

    // If we are at a node or if we hit the edge index that matches our through location edge index,
    // we need to reset to the shape index then increment the iterator
    if (intermediate_itr != trip_path.mutable_location()->end() &&
        intermediate_itr->correlation().leg_shape_index() == edge_index) {
      intermediate_itr->mutable_correlation()->set_leg_shape_index(trip_shape.size() - 1);
      intermediate_itr->mutable_correlation()->set_distance_from_leg_origin(total_distance);
      // NOTE:
      // So for intermediate locations that dont have any trimming we know they occur at the node
      // In this case and only for ARRIVE_BY, the edge index that we convert to shape is off by 1
      // So here we need to set this one as if it were at the end of the previous edge in the path
      if (trimming == edge_trimming.end() && options.date_time_type() == Options::arrive_by) {
        intermediate_itr->mutable_correlation()->set_leg_shape_index(begin_index);
        intermediate_itr->mutable_correlation()->set_distance_from_leg_origin(
            previous_total_distance);
      }
      ++intermediate_itr;
    }

    // Set length if requested. Convert to km
    if (controller(kEdgeLength)) {
      float km =
          std::max(directededge->length() * kKmPerMeter * (trim_end_pct - trim_start_pct), 0.0f);
      trip_edge->set_length_km(km);
    }

    // How long on this edge?
    auto edge_seconds = edge_itr->elapsed_cost.secs - edge_itr->transition_cost.secs;
    if (edge_itr != path_begin)
      edge_seconds -= std::prev(edge_itr)->elapsed_cost.secs;

    // Set shape attributes, sending incidents enables them in the pbf
    auto incidents = controller(kIncidents) ? graphreader.GetIncidents(edge_itr->edgeid, graphtile)
                                            : valhalla::baldr::IncidentResult{};

    graph_tile_ptr end_node_tile = graphtile;
    graphreader.GetGraphTile(directededge->endnode(), end_node_tile);
    SetShapeAttributes(controller, graphtile, end_node_tile, directededge, trip_shape, begin_index,
                       trip_path, trim_start_pct, trim_end_pct, edge_seconds,
                       costing->flow_mask() & kCurrentFlowMask, incidents);

    // Set begin shape index if requested
    if (controller(kEdgeBeginShapeIndex)) {
      trip_edge->set_begin_shape_index(begin_index);
    }

    // Set end shape index if requested
    if (controller(kEdgeEndShapeIndex)) {
      trip_edge->set_end_shape_index(trip_shape.size() - 1);
    }

    // Set begin and end heading if requested. Uses trip_shape so
    // must be done after the edge's shape has been added.
    SetHeadings(trip_edge, controller, directededge, trip_shape, begin_index);

    // Add elevation along the edge if requested
    if (controller(kEdgeElevation)) {
      SetElevation(trip_edge, trim_start_pct, trim_end_pct, node, directededge, graphtile,
                   graphreader);
    }

    // Add landmarks in the directededge to the trip leg
    AddLandmarks(edgeinfo, trip_edge, controller, directededge, trip_shape, begin_index);

    // Add the intersecting edges at the node. Skip it if the node was an inner node (excluding start
    // node and end node) of a shortcut that was recovered.
    if (startnode.Is_Valid() && !edge_itr->start_node_is_recovered) {
      AddIntersectingEdges(controller, start_tile, node, directededge, prev_de, prior_opp_local_index,
                           graphreader, trip_node);
    }

    ////////////// Prepare for the next iteration

    // Set the endnode of this directed edge as the startnode of the next edge.
    startnode = directededge->endnode();

    // Save the opposing edge as the previous DirectedEdge (for name consistency)
    if (!directededge->IsTransitLine()) {
      graph_tile_ptr t2 =
          directededge->leaves_tile() ? graphreader.GetGraphTile(directededge->endnode()) : graphtile;
      if (t2 == nullptr) {
        continue;
      }
      GraphId oppedge = t2->GetOpposingEdgeId(directededge);
      prev_de = t2->directededge(oppedge);
    }

    // Save the index of the opposing local directed edge at the end node
    prior_opp_local_index = directededge->opp_local_idx();
  }

  // Add the last node
  auto* node = trip_path.add_node();
  if (controller(kNodeAdminIndex)) {
    auto last_tile = graphreader.GetGraphTile(startnode);
    if (last_tile == nullptr) {
      throw tile_gone_error_t("TripLegBuilder::Build failed", startnode);
    }
    node->set_admin_index(
        GetAdminIndex(last_tile->admininfo(last_tile->node(startnode)->admin_index()), admin_info_map,
                      admin_info_list));
  }
  if (controller(kNodeElapsedTime)) {
    node->mutable_cost()->mutable_elapsed_cost()->set_seconds(std::prev(path_end)->elapsed_cost.secs);
    node->mutable_cost()->mutable_elapsed_cost()->set_cost(std::prev(path_end)->elapsed_cost.cost);
  }

  if (controller(kNodeTransitionTime)) {
    node->mutable_cost()->mutable_transition_cost()->set_seconds(0);
    node->mutable_cost()->mutable_transition_cost()->set_cost(0);
  }

  if (controller(kShapeAttributesClosure)) {
    // Set the end shape index if we're ending on a closure as the last index is
    // not processed in SetShapeAttributes above
    valhalla::TripLeg_Closure* closure = fetch_last_closure_annotation(trip_path);
    if (closure && !closure->has_end_shape_index_case()) {
      closure->set_end_shape_index(trip_shape.size() - 1);
    }
  }

  // Assign the admins
  AssignAdmins(controller, trip_path, admin_info_list);

  // Set the bounding box of the shape
  SetBoundingBox(trip_path, trip_shape);

  // Set shape if requested
  if (controller(kShape)) {
    trip_path.set_shape(encode<std::vector<PointLL>>(trip_shape));
  }

  if (osmchangeset != 0 && controller(kOsmChangeset)) {
    trip_path.set_osm_changeset(osmchangeset);
  }

  // Add that extra costing information if requested
  AccumulateRecostingInfoForward(options, start_pct, end_pct, forward_time_info, invariant,
                                 graphreader, trip_path);
}

} // namespace thor
} // namespace valhalla<|MERGE_RESOLUTION|>--- conflicted
+++ resolved
@@ -654,13 +654,14 @@
   }
 }
 
-void FilterUnneededStreetNumbers(std::vector<std::pair<std::string, bool>>& names_and_types) {
+void FilterUnneededStreetNumbers(
+    std::vector<std::tuple<std::string, bool, uint8_t>>& names_and_types) {
   if (names_and_types.size() < 2) {
     return;
   }
   auto it = names_and_types.begin();
   while (it != names_and_types.end()) {
-    if (it->second == true && names_and_types.size() > 1) {
+    if (std::get<1>(*it) == true && names_and_types.size() > 1) {
       it = names_and_types.erase(it);
     } else {
       it++;
@@ -824,14 +825,13 @@
   if (controller.attributes.at(kEdgeNames)) {
     // Get the edgeinfo
     auto edgeinfo = graphtile->edgeinfo(intersecting_de);
-    std::vector<uint8_t> types;
-    auto names_and_types = edgeinfo.GetNamesAndTypes(types, true);
+    auto names_and_types = edgeinfo.GetNamesAndTypes(true);
     FilterUnneededStreetNumbers(names_and_types);
     intersecting_edge->mutable_name()->Reserve(names_and_types.size());
     for (const auto& name_and_type : names_and_types) {
       auto* trip_edge_name = intersecting_edge->mutable_name()->Add();
-      trip_edge_name->set_value(name_and_type.first);
-      trip_edge_name->set_is_route_number(name_and_type.second);
+      trip_edge_name->set_value(std::get<0>(name_and_type));
+      trip_edge_name->set_is_route_number(std::get<1>(name_and_type));
     }
   }
 
@@ -1064,13 +1064,8 @@
 
   // Add names to edge if requested
   if (controller(kEdgeNames)) {
-<<<<<<< HEAD
-    std::vector<uint8_t> types;
-    auto names_and_types = edgeinfo.GetNamesAndTypes(types, true);
+    const auto names_and_types = edgeinfo.GetNamesAndTypes(true);
     FilterUnneededStreetNumbers(names_and_types);
-=======
-    const auto names_and_types = edgeinfo.GetNamesAndTypes(true);
->>>>>>> 381bce06
     trip_edge->mutable_name()->Reserve(names_and_types.size());
     const auto linguistics = edgeinfo.GetLinguisticMap();
 
