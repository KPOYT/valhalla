file(GLOB headers ${VALHALLA_SOURCE_DIR}/valhalla/midgard/*.h)

set(sources
  linesegment2.cc
  tiles.cc
  polyline2.cc
  obb2.cc
  pointll.cc
  point_tile_index.cc
  aabb2.cc
  point2.cc
  util.cc
  ellipse.cc
  logging.cc)

valhalla_module(NAME midgard
  SOURCES ${sources}
  HEADERS ${headers}
  INCLUDE_DIRECTORIES
    PUBLIC
      ${VALHALLA_SOURCE_DIR}
      ${VALHALLA_SOURCE_DIR}/valhalla
  SYSTEM_INCLUDE_DIRECTORIES
    PUBLIC
      $<$<BOOL:${WIN32}>:${dirent_include_dir}>
    PRIVATE
<<<<<<< HEAD
=======
      ${robinhoodhashing_include_dir}
>>>>>>> ba5730e9
  DEPENDS
    Boost::boost
    absl::container_common)<|MERGE_RESOLUTION|>--- conflicted
+++ resolved
@@ -24,10 +24,7 @@
     PUBLIC
       $<$<BOOL:${WIN32}>:${dirent_include_dir}>
     PRIVATE
-<<<<<<< HEAD
-=======
       ${robinhoodhashing_include_dir}
->>>>>>> ba5730e9
   DEPENDS
     Boost::boost
     absl::container_common)