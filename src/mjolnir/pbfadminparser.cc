--- conflicted
+++ resolved
@@ -26,7 +26,7 @@
 
 // Node equality
 const auto WayNodeEquals = [](const OSMWayNode& a, const OSMWayNode& b) {
-  return a.node.osmid == b.node.osmid;
+  return a.node_id == b.node_id;
 };
 
 struct admin_callback : public OSMPBF::Callback {
@@ -56,29 +56,7 @@
 
     ++osmdata_.osm_node_count;
 
-<<<<<<< HEAD
-    //unsorted extracts are just plain nasty, so they can bugger off!
-    if(osmid < last_node_)
-      throw std::runtime_error("Detected unsorted input data");
-    last_node_ = osmid;
-
-    //find a node we need to update
-    current_way_node_index_ = way_nodes_->find_first_of(OSMWayNode{osmid}, WayNodeEquals, current_way_node_index_);
-    //we found the first one
-    if(current_way_node_index_ < way_nodes_->size()) {
-      //update all the nodes that match it
-      OSMWayNode way_node;
-      sequence<OSMWayNode>::iterator element = (*way_nodes_)[current_way_node_index_];
-      while(current_way_node_index_ < way_nodes_->size() && (way_node = element = (*way_nodes_)[current_way_node_index_]).node.osmid == osmid) {
-        way_node.node.osmid = osmid;
-        way_node.node.lng = static_cast<float>(lng);
-        way_node.node.lat = static_cast<float>(lat);
-        element = way_node;
-        ++current_way_node_index_;
-      }
-=======
     osmdata_.shape_map.emplace(osmid, PointLL(lng,lat));
->>>>>>> 0b2fcfd7
 
     if (osmdata_.shape_map.size() % 500000 == 0) {
       LOG_INFO("Processed " + std::to_string(osmdata_.shape_map.size()) + " nodes on ways");
@@ -92,27 +70,7 @@
       return;
     }
 
-<<<<<<< HEAD
-    // Transform tags. If no results that means the way does not have tags
-    // suitable for use in routing.
-    auto results = lua_.Transform(OSMType::kWay, tags);
-    if (results.size() == 0) {
-      return;
-    }
-
-    //unsorted extracts are just plain nasty, so they can bugger off!
-    if(osmid < last_way_)
-      throw std::runtime_error("Detected unsorted input data");
-    last_way_ = osmid;
-
-    // Add the refs to the node reference list
-    for (size_t i = 0; i < nodes.size(); ++i) {
-      const auto& node = nodes[i];
-      //keep the node
-      way_nodes_->push_back({{node}, ways_->size(), i});
-=======
     for (const auto node : nodes) {
->>>>>>> 0b2fcfd7
       ++osmdata_.node_count;
       // Mark the nodes that we will care about when processing nodes
       shape_.set(node);
@@ -197,25 +155,6 @@
   LOG_INFO("Admin ways count = " + std::to_string(osmdata.way_map.size()));
   LOG_INFO("Number of noderefs = " + std::to_string(osmdata.node_count));
 
-<<<<<<< HEAD
-  //we need to sort the refs so that we can easily (sequentially) update them
-  //during node processing, we use memory mapping here because otherwise we aren't
-  //using much mem, the scoping makes sure to let it go when done sorting
-  LOG_INFO("Sorting osm way node references by node id");
-  t = std::chrono::high_resolution_clock::now();
-  {
-    sequence<OSMWayNode> way_nodes(osmdata.way_node_references_file, false);
-    way_nodes.sort(
-      [](const OSMWayNode& a, const OSMWayNode& b){
-        return a.node.osmid < b.node.osmid;
-      }
-    );
-  }
-  msecs = std::chrono::duration_cast<std::chrono::milliseconds>(std::chrono::high_resolution_clock::now()-t).count();
-  LOG_INFO("Sorting osm way node references took " + std::to_string(msecs) + " ms");
-
-=======
->>>>>>> 0b2fcfd7
   // Parse node in all the input files. Skip any that are not marked from
   // being used in a way.
   LOG_INFO("Parsing nodes but only keeping " + std::to_string(osmdata.node_count));
