

#include "mjolnir/graphbuilder.h"
#include "mjolnir/util.h"

// Use open source PBF reader from:
//     https://github.com/CanalTP/libosmpbfreader
#include "osmpbfreader.h"

#include <future>
#include <utility>
#include <thread>
#include <boost/format.hpp>
#include <boost/algorithm/string.hpp>

#include <valhalla/midgard/logging.h>
#include <valhalla/midgard/aabb2.h>
#include <valhalla/midgard/pointll.h>
#include <valhalla/midgard/polyline2.h>
#include <valhalla/midgard/tiles.h>
#include <valhalla/baldr/graphid.h>
#include <valhalla/baldr/graphconstants.h>
#include <valhalla/baldr/signinfo.h>

#include "mjolnir/graphtilebuilder.h"
#include "mjolnir/edgeinfobuilder.h"

using namespace valhalla::midgard;
using namespace valhalla::baldr;

namespace valhalla {
namespace mjolnir {

// Number of tries when determining not thru edges
constexpr uint32_t kMaxNoThruTries = 256;

// Absurd classification.
constexpr uint32_t kAbsurdRoadClass = 777777;

// Method to get the shape for an edge - since LL is stored as a pair of
// floats we need to change into PointLL to get length of an edge
std::vector<midgard::PointLL> Edge::shape() const {
  std::vector<midgard::PointLL> lls;
  for (const OSMLatLng& ll : latlngs_) {
    lls.emplace_back(ll.first, ll.second);
  }
  return lls;
}


// Construct GraphBuilder based on properties file and input PBF extract
GraphBuilder::GraphBuilder(const boost::property_tree::ptree& pt)
    : tile_hierarchy_(pt.get_child("hierarchy")),
      stats_(new DataQuality()),
      threads_(std::max(static_cast<unsigned int>(1), pt.get<unsigned int>("concurrency", std::thread::hardware_concurrency()))){
}

// Delete the OSM node map.
void delete_node_map(OSMData& osmdata) {
  std::unordered_map<uint64_t, OSMNode> tmp;
  tmp.swap(osmdata.nodes);
}

// Delete the OSM node reference vector.
void delete_noderefs(OSMData& osmdata) {
  NodeRefVector tmp;
  tmp.swap(osmdata.noderefs);
}

// Build the graph from the input
void GraphBuilder::Build(OSMData& osmdata) {
  // Construct edges
  std::clock_t start = std::clock();
  ConstructEdges(osmdata);
  uint32_t msecs = (std::clock() - start) / (double)(CLOCKS_PER_SEC / 1000);
  LOG_INFO("ConstructEdges took " + std::to_string(msecs) + " ms");

  // No longer need the OSMNodes map in osmdata - can we recover its
  // memory?
  LOG_INFO("Sizeof OSM node map: " + std::to_string(osmdata.nodes.size()));
  delete_node_map(osmdata);
  LOG_INFO("After delete: Sizeof OSM node map: " + std::to_string(osmdata.nodes.size()));
  LOG_INFO("Sizeof OSM node refs: " + std::to_string(osmdata.noderefs.size()));
  delete_noderefs(osmdata);
  LOG_INFO("After delete: Sizeof OSM node refs: " + std::to_string(osmdata.noderefs.size()));

  // Sort the edge indexes at the nodes (by driveability and importance)
  // TODO (do we still need to do this??)
/** start = std::clock();
  SortEdgesFromNodes();
  msecs = (std::clock() - start) / (double)(CLOCKS_PER_SEC / 1000);
  LOG_INFO("SortEdges took " + std::to_string(msecs) + " ms");  **/

  // Reclassify links (ramps). Cannot do this when building tiles since the
  // edge list needs to be modified
  start = std::clock();
  ReclassifyLinks(osmdata.ways);
  msecs = (std::clock() - start) / (double)(CLOCKS_PER_SEC / 1000);
  LOG_INFO("ReclassifyLinks took " + std::to_string(msecs) + " ms");

  // Tile the nodes at the base (local) level
  start = std::clock();
  const auto& tl = tile_hierarchy_.levels().rbegin();
  TileNodes(tl->second.tiles.TileSize(), tl->second.level);
  msecs = (std::clock() - start) / (double)(CLOCKS_PER_SEC / 1000);
  LOG_INFO("TileNodes took " + std::to_string(msecs) + " ms");

  // Iterate through edges - tile the end nodes to create connected graph
  start = std::clock();
  BuildLocalTiles(tl->second.level, osmdata.ways,osmdata.node_ref,
                  osmdata.node_exit_to, osmdata.node_name, osmdata.way_ref,
                  osmdata.ref_offset_map, osmdata.name_offset_map);
  msecs = (std::clock() - start) / (double)(CLOCKS_PER_SEC / 1000);
  LOG_INFO("BuildLocalTiles took " + std::to_string(msecs) + " ms");

  // Log statistics and issues
  stats_->Log();
}

// Construct edges in the graph.
// TODO - compare logic to example_routing app. to see why the edge
// count differs.
void GraphBuilder::ConstructEdges(const OSMData& osmdata) {
  // Reserve size for the Node map
  nodes_.reserve(osmdata.intersection_count);

  // Iterate through the OSM ways
  uint32_t edgeindex = 0;
  uint64_t startnodeid, nodeid;
  edges_.reserve(osmdata.edge_count);
  for (size_t wayindex = 0; wayindex < osmdata.ways.size(); wayindex++) {
    // Get some way attributes needed for the edge
    const auto& way = osmdata.ways[wayindex];

    // Start an edge at the first node of the way and add the
    // edge index to the node
    startnodeid = nodeid = osmdata.noderefs[way.noderef_index()];
    const auto& osmnode = osmdata.nodes.find(nodeid)->second;
    Edge edge(nodeid, wayindex, osmnode.latlng(), way);

    // If Node exists add an edge to it, otherwise construct Node, add an
    // edge and add it to the map
    auto node = nodes_.find(nodeid);
    if (node == nodes_.end()) {
      nodes_.emplace(std::piecewise_construct,
                     std::forward_as_tuple(nodeid),
                     std::forward_as_tuple(osmnode, edgeindex, way.link()));
    }
    else {
      node->second.AddEdge(edgeindex, way.link());
    }

    // Iterate through the nodes of the way and add lat,lng to the current
    // way until a node with > 1 uses is found.
    for (size_t i = 1; i < way.node_count(); i++) {
      // Add the node lat,lng to the edge shape.
      nodeid  = osmdata.noderefs[way.noderef_index() + i];
      const auto& osmnode = osmdata.nodes.find(nodeid)->second;
      edge.AddLL(osmnode.latlng());

      // If a is an intersection or the end of the way
      // it's a node of the road network graph
      if (osmnode.intersection()) {
        // End the current edge and add its edge index to the node
        edge.targetnode_ = nodeid;

        // If Node exists add an edge to it, otherwise construct Node, add an
        // edge and add it to the map
        auto node = nodes_.find(nodeid);
        if (node == nodes_.end()) {
          nodes_.emplace(std::piecewise_construct,
                         std::forward_as_tuple(nodeid),
                         std::forward_as_tuple(osmnode, edgeindex, way.link()));

          // Is there a better way to save this for use later?
          node = nodes_.find(nodeid);
        }
        else {
          // Add the edgeindex to the node (unless this is a loop with same
          // start and end node Ids)
          if (startnodeid != nodeid) {
            node->second.AddEdge(edgeindex, way.link());
          }
        }

        // Add the edge to the list of edges
        edges_.emplace_back(std::move(edge));
        edgeindex++;

        // Start a new edge if this is not the last node in the way
        if (i < way.node_count() - 1) {
          startnodeid = nodeid;
          edge = Edge(nodeid, wayindex, osmnode.latlng(), way);
          node->second.AddEdge(edgeindex, way.link());
        }
      }
    }
  }
  LOG_INFO("Constructed " + std::to_string(edges_.size()) + " edges");
}

class EdgeSorter {
 public:
  EdgeSorter(const std::vector<Edge>& edges)
     : osmnodeid_(0),
       edges_(edges) {
  }
  void SetNodeId(const uint64_t nodeid) {
    osmnodeid_ = nodeid;
  }
  bool operator() (const uint32_t e1index, const uint32_t e2index) const {
    const Edge& e1 = edges_[e1index];
    const Edge& e2 = edges_[e2index];

    // Check if edges are forward or reverse
    bool e1forward = (e1.sourcenode_ == osmnodeid_);
    bool e2forward = (e2.sourcenode_ == osmnodeid_);

    bool e1drive = ((e1forward && e1.attributes_.fields.driveableforward) ||
                       (!e1forward && e1.attributes_.fields.driveablereverse));
    bool e2drive = ((e2forward && e2.attributes_.fields.driveableforward) ||
                       (!e2forward && e2.attributes_.fields.driveablereverse));

    // If both driveable or both not driveable, compare importance
    if (e1drive == e2drive) {
      return e1.attributes_.fields.importance < e2.attributes_.fields.importance;
    } else if (e1drive && !e2drive) {
      return true;
    } else {
      return false;
    }
  }
 private:
  uint64_t osmnodeid_;
  const std::vector<Edge>& edges_;
};

// Sort edge indexes from each node
void GraphBuilder::SortEdgesFromNodes() {
  // Sort the directed edges from the node
  EdgeSorter sorter(edges_);
  for (auto& node : nodes_) {
    sorter.SetNodeId(node.first);
    std::sort(node.second.mutable_edges().begin(),
              node.second.mutable_edges().end(), sorter);
  }
}

uint32_t GraphBuilder::GetBestNonLinkClass(const Node& node) const {
  uint32_t bestrc = kAbsurdRoadClass;
  for (auto idx : node.edges()) {
    const Edge& edge = edges_[idx];
    if (!edge.attributes_.fields.link) {
      if (edge.attributes_.fields.importance < bestrc)
        bestrc = edge.attributes_.fields.importance;
    }
  }
  return bestrc;
}

// Reclassify links (ramps and turn channels).
void GraphBuilder::ReclassifyLinks(const WayVector& ways) {
  uint32_t count = 0;
  std::unordered_set<uint64_t> visitedset;  // Set of visited nodes
  std::unordered_set<uint64_t> expandset;   // Set of nodes to expand
  std::vector<uint32_t> linkedgeindexes;    // Edge indexes to reclassify
  for (const auto& node : nodes_) {
    if (node.second.link_edge() && node.second.non_link_edge()) {
      // Get the highest classification of non-link edges at this node
      uint32_t beststartrc = GetBestNonLinkClass(node.second);

      // Expand from all link edges
      for (auto startedgeindex : node.second.edges()) {
        // Get the edge information. Skip non-link edges
        const Edge& startedge = edges_[startedgeindex];
        if (!startedge.attributes_.fields.link) {
          continue;
        }

        // Clear the sets and edge list
        visitedset.clear();
        expandset.clear();
        linkedgeindexes.clear();

        // Add the start edge to list of links edges to potentially reclassify
        linkedgeindexes.push_back(startedgeindex);

        // If the first end node contains a non-link edge we compute the best
        // classification. If not we add the end node to the expand set.
        uint32_t bestendrc = kAbsurdRoadClass;
        uint64_t endnode = (startedge.sourcenode_ == node.first) ?
            startedge.targetnode_ : startedge.sourcenode_;
        auto firstendnode = nodes_.find(endnode);
        if (firstendnode != nodes_.end()) {
          if (firstendnode->second.non_link_edge()) {
            bestendrc = GetBestNonLinkClass(firstendnode->second);
          } else {
            expandset.insert(endnode);
          }
        }

        // Expand edges until all paths reach a node that has a non-link
        for (uint32_t n = 0; n < 512; n++) {
          // Once expand list is empty - mark all link edges encountered
          // with the specified classification / importance and break out
          // of this loop (can still expand other ramp edges
          // from the starting node
          if (expandset.empty()) {
            // Make sure this connects...
            if (bestendrc == kAbsurdRoadClass)  {
              stats_->AddIssue(kUnconnectedLinkEdge, GraphId(),
                             ways[startedge.wayindex_].way_id(), 0);
            } else {
              // Set to the lower of the 2 best road classes (start and end).
              // Apply this to each of the link edges
              uint32_t rc = std::max(beststartrc, bestendrc);
              for (auto idx : linkedgeindexes) {
                if (rc > edges_[idx].attributes_.fields.importance) {
                  edges_[idx].attributes_.fields.importance = rc;
                  count++;
                }
              }
            }
            break;
          }

          // Get the node off of the expand list and add it to the visited list
          uint64_t expandnode = *expandset.begin();
          expandset.erase(expandset.begin());
          visitedset.insert(expandnode);

          // Expand all edges from this node
          const auto nd = nodes_.find(expandnode);
          if (nd == nodes_.end()) {
            continue;
          }
          for (const auto& edgeindex : nd->second.edges()) {
            // Do not allow use of the start edge
            if (edgeindex == startedgeindex) {
              continue;
            }

            // Add this edge (it should be a link edge) and get its end node
            const Edge& nextedge = edges_[edgeindex];
            if (!nextedge.attributes_.fields.link) {
              LOG_ERROR("Expanding onto non-link edge!");
              continue;
            }
            uint32_t osmendnode = (nextedge.sourcenode_ == expandnode) ?
                    nextedge.targetnode_ : nextedge.sourcenode_;
            linkedgeindexes.push_back(edgeindex);
            const auto endnd = nodes_.find(osmendnode);
            if (endnd == nodes_.end()) {
              continue;
            }

            // If the end node contains any non-links find the best
            // classification - do not expand from this node
            if (endnd->second.non_link_edge()) {
              uint32_t rc = GetBestNonLinkClass(endnd->second);
              if (rc < bestendrc) {
                bestendrc = rc;
              }
            } else if (visitedset.find(osmendnode) == visitedset.end()) {
              // Add to the expand set if not in the visited set
              expandset.insert(osmendnode);
            }
          }
        }
      }
    }
  }
  LOG_INFO((boost::format("Reclassify Links: Count %1%") % count).str());
}

namespace {

class graphbuilder : public GraphBuilder {
 public:
  using GraphBuilder::CreateExitSignInfoList;
  using GraphBuilder::GetRef;
};

// Test if this is a "not thru" edge. These are edges that enter a region that
// has no exit other than the edge entering the region
bool IsNoThroughEdge(const uint64_t startnode, const uint64_t endnode,
                     const uint32_t startedgeindex,
                     const std::unordered_map<uint64_t, Node>& nodes,
                     const std::vector<Edge>& edges) {
  // Add the end node Id to the set of nodes to expand
  std::unordered_set<uint64_t> visitedset;
  std::unordered_set<uint64_t> expandset;
  expandset.insert(endnode);

  // Expand edges until exhausted, the maximum number of expansions occur,
  // or end up back at the starting node. No node can be visited twice.
  for (uint32_t n = 0; n < kMaxNoThruTries; n++) {
    // If expand list is exhausted this is "not thru"
    if (expandset.empty()) {
      return true;
    }

    // Get the node off of the expand list and add it to the visited list.
    // Expand edges from this node.
    uint64_t node = *expandset.begin();
    expandset.erase(expandset.begin());
    visitedset.emplace(node);
    const auto nd = nodes.find(node);
    if (nd != nodes.end()) {
      for (const auto& edgeindex : nd->second.edges()) {
        if (edgeindex == startedgeindex) {
          // Do not allow use of the start edge
          continue;
        }

        // Return false if we have returned back to the start node or we
        // encounter a tertiary road (or better)
        const Edge& edge = edges[edgeindex];
        uint64_t osmendnode = (edge.sourcenode_ == node) ?
                  edge.targetnode_ : edge.sourcenode_;
        if (osmendnode == startnode ||
            edge.attributes_.fields.importance <=
            static_cast<uint32_t>(RoadClass::kTertiaryUnclassified)) {
          return false;
        }

        // Add to the expand set if not in the visited set
        if (visitedset.find(osmendnode) == visitedset.end()) {
          expandset.insert(osmendnode);
        }
      }
    }
  }
  return false;
}

/**
 * Test if a pair of one-way edges exist at the node. One must be
 * inbound and one must be outbound. The current edge is skipped.
 */
bool OnewayPairEdgesExist(const Node& node,
                          const uint32_t edgeindex,
                          const uint64_t wayid,
                          const std::vector<Edge>& edges,
                          const WayVector& ways) {
  // Iterate through the edges from this node. Skip the one with
  // the specified edgeindex
  uint32_t idx;
  bool inbound  = false;
  bool outbound = false;
  for (const auto idx : node.edges()) {
    if (idx == edgeindex) {
      continue;
    }

    // Get the edge and way
    const Edge& edge = edges[idx];
    const OSMWay &w = ways[edge.wayindex_];

    // Skip if this has matching way Id
    if (w.way_id() == wayid) {
      return false;
    }

    // Check if this is oneway inbound
    if (!w.auto_forward() && w.auto_backward()) {
      inbound = true;
    }

    // Check if this is oneway outbound
    if (w.auto_forward() && !w.auto_backward()) {
      outbound = true;
    }
  }
}

bool IsIntersectionInternal(const uint64_t startnode, const uint64_t endnode,
                            const uint32_t edgeindex, const uint64_t wayid,
                            const float length,
                            const std::unordered_map<uint64_t, Node>& nodes,
                            const std::vector<Edge>& edges,
                            const WayVector& ways) {
  // Limit the length of intersection internal edges
  if (length > kMaxInternalLength) {
    return false;
  }

  // Both end nodes must connect to at least 3 edges
  const auto& node1 = nodes.find(startnode)->second;
  if (node1.edge_count() < 3) {
    return false;
  }
  const auto& node2 = nodes.find(endnode)->second;
  if (node2.edge_count() < 3) {
    return false;
  }

  // Each node must have a pair of oneways (one inbound and one outbound)
  if (!OnewayPairEdgesExist(node1, edgeindex, wayid, edges, ways) ||
      !OnewayPairEdgesExist(node2, edgeindex, wayid, edges, ways)) {
    return false;
  }

  // Assume this is an intersection internal edge
  return true;
}

/**
 * Get the use for a link (either a kRamp or kTurnChannel)
 * TODO - validate logic with some real world cases.
 */
Use GetLinkUse(const RoadClass rc, const float length,
               const uint64_t startnode,  const uint64_t endnode,
               const std::unordered_map<uint64_t, Node>& nodes) {
  // Assume link that has highway = motorway or trunk is a ramp.
  // Also, if length is > kMaxTurnChannelLength we assume this is a ramp
  if (rc == RoadClass::kMotorway || rc == RoadClass::kTrunk ||
      length > kMaxTurnChannelLength) {
    return Use::kRamp;
  }

  // TODO - if there is a exit sign or exit number present this is
  // considered kRamp

  // Both end nodes have to connect to a non-link edge. If either end node
  // connects only to "links" this likely indicates a split or fork,
  // which are not so prevalent in turn channels.
  auto startnd = nodes.find(startnode);
  if (startnd != nodes.end()) {
    auto endnd = nodes.find(endnode);
    if (endnd != nodes.end()) {
      if (startnd->second.non_link_edge() && endnd->second.non_link_edge())
        return Use::kTurnChannel;
    }
  }
  return Use::kRamp;
}

float UpdateLinkSpeed(const Use use, const RoadClass rc, const float spd) {
  if (use == Use::kTurnChannel) {
    return spd * 1.25f;
  } else if (use == Use::kRamp) {
    if (rc == RoadClass::kMotorway) {
      return 95.0f;
    } else if (rc == RoadClass::kTrunk) {
      return 80.0f;
    } else if (rc == RoadClass::kPrimary) {
      return 65.0f;
    } else if (rc == RoadClass::kSecondary) {
      return 50.0f;
    } else if (rc == RoadClass::kTertiaryUnclassified) {
      return 40.0f;
    } else {
      return 25.0f;
    }
  }
  return spd;
}

struct DuplicateEdgeInfo {
  uint32_t edgeindex;
  uint32_t length;

  DuplicateEdgeInfo() : edgeindex(0), length(0) { }
  DuplicateEdgeInfo(const uint32_t idx, const uint32_t l)
      : edgeindex(idx),
        length(l) {
  }
};

void CheckForDuplicates(const uint64_t osmnodeid, const Node& node,
                        const std::vector<uint32_t>& edgelengths,
                        const std::unordered_map<uint64_t, Node>& nodes,
                        const std::vector<Edge>& edges,
                        const WayVector& ways, std::atomic<DataQuality*>& stats) {
  uint32_t edgeindex;
  uint64_t endnode;
  std::unordered_map<uint64_t, DuplicateEdgeInfo> endnodes;
  for (size_t n = 0; n < node.edge_count(); n++) {
    edgeindex = node.edges().at(n);
    const Edge& edge = edges[edgeindex];
    if (edge.sourcenode_ == osmnodeid) {
      endnode = nodes.find(edge.targetnode_)->second.graphid().value;
    } else {
      endnode = nodes.find(edge.sourcenode_)->second.graphid().value;
    }

    // Check if the end node is already in the set of edges from this node
    const auto en = endnodes.find(endnode);
    if (en != endnodes.end() && en->second.length == edgelengths[n]) {
      uint64_t wayid1 = ways[edges[en->second.edgeindex].wayindex_].way_id();
      uint64_t wayid2 = ways[edges[edgeindex].wayindex_].way_id();
      (*stats).AddIssue(kDuplicateWays, GraphId(), wayid1, wayid2);
    } else {
      endnodes.emplace(std::piecewise_construct,
                       std::forward_as_tuple(endnode),
                       std::forward_as_tuple(edgeindex, edgelengths[n]));
    }
  }
}

void BuildTileSet(
    std::unordered_map<GraphId, std::vector<uint64_t> >::const_iterator tile_start,
    std::unordered_map<GraphId, std::vector<uint64_t> >::const_iterator tile_end,
    const std::unordered_map<uint64_t, Node>& nodes,
    const WayVector& ways, const std::vector<Edge>& edges,
    const baldr::TileHierarchy& hierarchy,
    const std::unordered_map<uint64_t, std::string>& map_ref,
    const std::unordered_map<uint64_t, std::string>& map_name,
    const std::unordered_map<uint64_t, std::string>& map_exit_to,
    const std::unordered_map<uint64_t, std::string>& way_ref,
    const UniqueNames& ref_offset_map, const UniqueNames& name_offset_map,
    std::atomic<DataQuality*>& stats,
    std::promise<size_t>& result) {

  std::string thread_id = static_cast<std::ostringstream&>(std::ostringstream()
        << std::this_thread::get_id()).str();
  LOG_INFO("Thread " + thread_id + " started");

  // A place to keep information about what was done
  size_t written = 0;

  // For each tile in the task
  bool added = false;
  bool not_thru, forward, internal;
  uint32_t edgeindex;
  int64_t source, target;
  for(; tile_start != tile_end; ++tile_start) {
    try {
     // What actually writes the tile
      GraphTileBuilder graphtile;

      // Iterate through the nodes
      uint32_t idx = 0;                 // Current directed edge index
      uint32_t directededgecount = 0;
      for (const auto& osmnodeid : tile_start->second) {
        const Node& node = nodes.find(osmnodeid)->second; //TODO: check validity?

        // Compute edge lengths from the edge lat,lngs (round to nearest meter)
        std::vector<uint32_t> edgelengths;
        for (auto edgeindex : node.edges()) {
          float length = PointLL().Length(edges[edgeindex].shape());
          edgelengths.push_back(static_cast<uint32_t>(length + 0.5f));
        }

        // Look for potential duplicates
        CheckForDuplicates(osmnodeid, node, edgelengths, nodes, edges,
                           ways, stats);

        // Build directed edges. Track the best classification/importance
        // of outbound edges from this node.
        RoadClass bestclass = RoadClass::kOther;
        std::vector<DirectedEdgeBuilder> directededges;
        for (size_t n = 0; n < node.edge_count(); n++) {
          // Get the edge and way
          edgeindex = node.edges().at(n);
          const Edge& edge = edges[edgeindex];
          const OSMWay &w = ways[edge.wayindex_];

          // Assign nodes
          const GraphId& nodea = nodes.find(edge.sourcenode_)->second.graphid();
          if (!nodea.Is_Valid()) {
            throw std::runtime_error("NodeA: OSMID = " +
                 std::to_string(edge.sourcenode_) + " GraphId is not valid");
          }
          const GraphId& nodeb = nodes.find(edge.targetnode_)->second.graphid();
          if (!nodeb.Is_Valid()) {
            throw std::runtime_error("NodeB: OSMID = " +
                 std::to_string(edge.targetnode_) + " GraphId is not valid");
          }

          // Determine orientation along the edge (forward or reverse between
          // the 2 nodes). Check for edge error.
          if (edge.sourcenode_ == osmnodeid) {
            forward = true;
            source = edge.sourcenode_;
            target = edge.targetnode_;
          } else if (edge.targetnode_ == osmnodeid) {
            forward = false;
            source = edge.targetnode_;
            target = edge.sourcenode_;
          } else {
            // ERROR!!!
            LOG_ERROR((boost::format("WayID =  %1% Edge Index = %2% Edge nodes %3% and %4% did not match the OSM node Id %5%")
              % w.way_id() % edgeindex %  edge.sourcenode_  % edge.targetnode_ % osmnodeid).str());
          }

          // Check for not_thru edge (only on low importance edges)
          if (edge.attributes_.fields.importance <=
              static_cast<uint32_t>(RoadClass::kTertiaryUnclassified)) {
            not_thru = false;
          } else {
            not_thru = IsNoThroughEdge(source, target, edgeindex,
                             nodes, edges);
          }

          // Test if an internal intersection edge
          internal = IsIntersectionInternal(source, target, edgeindex,
                  w.way_id(), edgelengths[n], nodes, edges, ways);

          // Set the end node
          const GraphId& endnode = (forward) ? nodeb : nodea;

          // If link is set test to see if we can infer that the edge
          // is a turn channel. Update speed for link edges.
          float speed = w.speed();
          RoadClass rc = static_cast<RoadClass>(edge.attributes_.fields.importance);
          Use use = w.use();
          if (w.link()) {
            if (use != Use::kNone) {
              (*stats).AddIssue(kIncompatibleLinkUse, GraphId(), w.way_id(), 0);
            }
            use   = GetLinkUse(rc, edgelengths[n], edge.sourcenode_,
                                edge.targetnode_, nodes);
            speed = UpdateLinkSpeed(use, rc, w.speed());
          }

          // Does the directed edge contain exit information?
          //bool has_exitinfo = (node.ref() || node.name() || node.exit_to() || w.exit());

          // Add a directed edge and get a reference to it
          directededges.emplace_back(w, endnode, forward, edgelengths[n],
                        speed, use, not_thru, internal, rc);
          DirectedEdgeBuilder& directededge = directededges.back();

          // Update the node's best class
          bestclass = std::min(bestclass, directededge.importance());

          std::string ref;
          // Check for updated ref from relations.
          auto iter = way_ref.find(w.way_id());
          if (iter != way_ref.end()) {
            if (w.ref() != 0)
              ref = graphbuilder::GetRef(ref_offset_map.name(w.ref()),iter->second);
          }

          // Add edge info to the tile and set the offset in the directed edge
          uint32_t edge_info_offset = graphtile.AddEdgeInfo(edgeindex,
               nodea, nodeb, edge.shape(), w.GetNames(ref, ref_offset_map, name_offset_map), added);
          directededge.set_edgeinfo_offset(edge_info_offset);

          // TODO - update logic so we limit the CreateExitSignInfoList calls
          // TODO - Also, we will have to deal with non ramp signs
          // Any exits for this directed edge?
          // is auto and oneway?
          std::vector<SignInfo> exits = graphbuilder::CreateExitSignInfoList(
<<<<<<< HEAD
                osmnodeid, node, w, map_ref, map_name, map_exit_to, ref_offset_map, name_offset_map);
          if (!exits.empty() &&
              ((directededge.forwardaccess() && osmnodeid == source) ||
               (directededge.reverseaccess() && osmnodeid == target))) {
=======
                osmnodeid, node, w, map_ref, map_name, map_exit_to);
          if (!exits.empty() && directededge.forwardaccess()
              && (osmnodeid == source) && directededge.use() == Use::kRamp) {
>>>>>>> 7aac2f00
            graphtile.AddSigns(idx, exits);

            directededge.set_exitsign(true);
          }

          // Increment the directed edge index within the tile
          idx++;

          // Add to general statistics
          (*stats).AddStats(tile_start->first, directededge);
        }

        // Set the node lat,lng, index of the first outbound edge, and the
        // directed edge count from this edge and the best road class
        // from the node. Increment directed edge count.
        NodeInfoBuilder nodebuilder(node.latlng(), directededgecount,
                                    node.edge_count(), bestclass);
        directededgecount += node.edge_count();

        // Add node and directed edge information to the tile
        graphtile.AddNodeAndDirectedEdges(nodebuilder, directededges);
      }

      // Write the actual tile to disk
      graphtile.StoreTileData(hierarchy, tile_start->first);

      // Made a tile
      LOG_INFO((boost::format("Thread %1% wrote tile %2%: %3% bytes") % thread_id % tile_start->first % graphtile.size()).str());
      written += graphtile.size();
    }// Whatever happens in Vegas..
    catch(std::exception& e) {
      // ..gets sent back to the main thread
      result.set_exception(std::current_exception());
      LOG_ERROR((boost::format("Thread %1% failed tile %2%: %3%") % thread_id % tile_start->first % e.what()).str());
      return;
    }
  }
  // Let the main thread see how this thread faired
  result.set_value(written);
}

}

std::string GraphBuilder::GetRef(const std::string& way_ref,const std::string& relation_ref) {

  std::string refs;

  std::vector<std::string> way_refs = GetTagTokens(way_ref); // US 51;I 57

  std::vector<std::string> refdirs = GetTagTokens(relation_ref);// US 51|north;I 57|north

  bool found = false;

  for (auto& ref : way_refs) {

    found = false;

    for (auto& refdir : refdirs) {

      std::vector<std::string> tmp = GetTagTokens(refdir,'|'); // US 51|north

      if (tmp.size() == 2)
      {
        if (tmp[0] == ref) { // US 51 == US 51
          if (!refs.empty())
            refs += ";" + ref + " " + tmp[1];// ref order of the way wins.
          else
            refs = ref + " " + tmp[1];
          found = true;
          break;
        }
      }
    }

    if (!found) // no direction found in relations for this ref
    {
      if (!refs.empty())
        refs += ";" + ref;
      else
        refs = ref;
    }
  }

  return refs;

}

std::vector<SignInfo> GraphBuilder::CreateExitSignInfoList(
    const uint64_t osmnodeid, const Node& node, const OSMWay& way,
    const std::unordered_map<uint64_t, std::string>& map_ref,
    const std::unordered_map<uint64_t, std::string>& map_name,
    const std::unordered_map<uint64_t, std::string>& map_exit_to,
    const UniqueNames& ref_offset_map, const UniqueNames& name_offset_map) {

  std::vector<SignInfo> exit_list;

  // Exit sign number
  if (way.junction_ref() != 0) {
    exit_list.emplace_back(Sign::Type::kExitNumber, ref_offset_map.name(way.junction_ref()));
  }  else if (node.ref()) {
    exit_list.emplace_back(Sign::Type::kExitNumber, map_ref.find(osmnodeid)->second);
  }

  // Exit sign branch refs
  bool has_branch = false;
  if (way.destination_ref() != 0) {
    has_branch = true;
    std::vector<std::string> branch_refs = GetTagTokens(ref_offset_map.name(way.destination_ref()));
    for (auto& branch_ref : branch_refs) {
      exit_list.emplace_back(Sign::Type::kExitBranch, branch_ref);
    }
  }

  // Exit sign toward refs
  bool has_toward = false;
  if (way.destination_ref_to() != 0) {
    has_toward = true;
    std::vector<std::string> toward_refs = GetTagTokens(ref_offset_map.name(way.destination_ref_to()));
    for (auto& toward_ref : toward_refs) {
      exit_list.emplace_back(Sign::Type::kExitToward, toward_ref);
    }
  }

  // Exit sign toward names
  if (way.destination() != 0) {
    has_toward = true;
    std::vector<std::string> toward_names = GetTagTokens(name_offset_map.name(way.destination()));
    for (auto& toward_name : toward_names) {
      exit_list.emplace_back(Sign::Type::kExitToward, toward_name);
    }
  }

  // Process exit_to only if other branch or toward info does not exist
  if (!has_branch && !has_toward) {
    if (node.exit_to()) {

      std::string tmp;
      std::size_t pos;

      std::vector<std::string> exit_tos = GetTagTokens(map_exit_to.find(osmnodeid)->second);
      for (auto& exit_to : exit_tos) {

        tmp = exit_to;

        boost::algorithm::to_lower(tmp);

        //remove the "To" For example:  US 11;To I 81;Carlisle;Harrisburg
        if (boost::starts_with(tmp, "to ")) {
            exit_list.emplace_back(Sign::Type::kExitToward, exit_to.substr(3));
            continue;
        }
        //remove the "Toward" For example:  US 11;Toward I 81;Carlisle;Harrisburg
        if (boost::starts_with(tmp, "toward ")) {
            exit_list.emplace_back(Sign::Type::kExitToward, exit_to.substr(7));
            continue;
        }

        std::size_t found = tmp.find(" to ");

        //Default to kToward if found twice or "toward" found as well; otherwise, <branch> to <toward>
        //For example:  I 95 to I 695
        if (found != std::string::npos &&
           (tmp.find(" to ",found+4) == std::string::npos && tmp.find(" toward ") == std::string::npos)) {

            exit_list.emplace_back(Sign::Type::kExitBranch, exit_to.substr(0,found));

            exit_list.emplace_back(Sign::Type::kExitToward, exit_to.substr(found+4));
            continue;
        }

        found = tmp.find(" toward ");

        //Default to kToward if found twice or "to" found as well; otherwise, <branch> toward <toward>
        //For example:  I 95 to I 695
        if (found != std::string::npos &&
            (tmp.find(" toward ",found+8) == std::string::npos && tmp.find(" to ") == std::string::npos)) {

          exit_list.emplace_back(Sign::Type::kExitBranch, exit_to.substr(0,found));

          exit_list.emplace_back(Sign::Type::kExitToward, exit_to.substr(found+8));
          continue;
        }

        //default to toward.
        exit_list.emplace_back(Sign::Type::kExitToward, exit_to);

      }
    }
  }

  // Exit sign name
  if (node.name()) {
    std::vector<std::string> names = GetTagTokens(map_name.find(osmnodeid)->second);
    for (auto& name : names) {
      exit_list.emplace_back(Sign::Type::kExitName, name);
    }
  }

  return exit_list;
}

void GraphBuilder::TileNodes(const float tilesize, const uint8_t level) {
  LOG_INFO("Tiling nodes");

  // Get number of tiles and reserve space for them
  // < 30% of the earth is land and most roads are on land, even less than that even has roads
  Tiles tiles(AABB2({-180.0f, -90.0f}, {180.0f, 90.0f}), tilesize);
  tilednodes_.reserve(tiles.TileCount() * .3f);
  // Iterate through all OSM nodes and assign GraphIds
  for (auto& node : nodes_) {
    // Skip any nodes that have no edges
    if (node.second.edge_count() == 0) {
      continue;
    }
    // Put the node into the tile
    GraphId id = tile_hierarchy_.GetGraphId(static_cast<midgard::PointLL>(node.second.latlng()), level);
    std::vector<uint64_t>& tile = tilednodes_[id];
    tile.emplace_back(node.first);
    // Set the GraphId for this OSM node.
    node.second.set_graphid(GraphId(id.tileid(), id.level(), tile.size() - 1));
  }

  LOG_INFO("Tiled nodes created");
}

// Build tiles for the local graph hierarchy
void GraphBuilder::BuildLocalTiles(const uint8_t level,
                                   const WayVector& ways,
                                   const std::unordered_map<uint64_t, std::string>& node_ref,
                                   const std::unordered_map<uint64_t, std::string>& node_exit_to,
                                   const std::unordered_map<uint64_t, std::string>& node_name,
                                   const std::unordered_map<uint64_t, std::string>& way_ref,
                                   const UniqueNames& ref_offset_map, const UniqueNames& name_offset_map) const {
  // A place to hold worker threads and their results, be they exceptions or otherwise
  std::vector<std::shared_ptr<std::thread> > threads(threads_);
  // A place to hold the results of those threads, be they exceptions or otherwise
  std::vector<std::promise<size_t> > results(threads.size());
  // Divvy up the work
  size_t floor = tilednodes_.size() / threads.size();
  size_t at_ceiling = tilednodes_.size() - (threads.size() * floor);
  std::unordered_map<GraphId, std::vector<uint64_t> >::const_iterator tile_start, tile_end = tilednodes_.begin();
  // Atomically pass around stats info
  std::atomic<DataQuality*> atomic_stats(stats_.get());
  LOG_INFO(std::to_string(tilednodes_.size()) + " tiles");
  for (size_t i = 0; i < threads.size(); ++i) {
    // Figure out how many this thread will work on (either ceiling or floor)
    size_t tile_count = (i < at_ceiling ? floor + 1 : floor);
    // Where the range begins
    tile_start = tile_end;
    // Where the range ends
    std::advance(tile_end, tile_count);
    // Make the thread
    threads[i].reset(
      new std::thread(BuildTileSet, tile_start, tile_end, nodes_, ways, edges_,
                      tile_hierarchy_, node_ref, node_name, node_exit_to, way_ref,
                      ref_offset_map, name_offset_map,
                      std::ref(atomic_stats), std::ref(results[i]))
    );
  }

  // Join all the threads to wait for them to finish up their work
  for (auto& thread : threads) {
    thread->join();
  }

  // Check all of the outcomes
  for (auto& result : results) {
    // If something bad went down this will rethrow it
    try {
      auto pass_fail = result.get_future().get();
      //TODO: print out stats about how many tiles or bytes were written by the thread?
    }
    catch(std::exception& e) {
      //TODO: throw further up the chain?
    }
  }

  /*// Wait for results to come back from the threads, logging what happened and removing the result
  auto process_result = [] (std::unordered_map<GraphId, std::future<size_t> >& results) {
    // For each task
    for (std::unordered_map<GraphId, std::future<size_t> >::iterator result = results.begin(); result != results.end(); ++result) {
      try {
        // Block until the result is ready
        auto status = result->second.wait_for(std::chrono::microseconds(1));
        // If it was ready
        if (status == std::future_status::ready) {
          size_t bytes = result->second.get();
          LOG_INFO((boost::format("Wrote tile %1%: %2% bytes") % result->first % bytes).str());
          results.erase(result);
          break;
        }
      }
      catch (const std::exception& e) {
        //TODO: log and rethrow
        LOG_ERROR((boost::format("Failed tile %1%: %2%") % result->first % << e.what()).str());
        results.erase(result);
        break;
      }
    }
  };

  // Process each tile asynchronously
  std::unordered_map<GraphId, std::future<size_t> > results(8);
  for (const auto& tile : tilednodes_) {
    // If we can squeeze this task in
    if(results.size() < kMaxInFlightTasks) {
      // Build the tile
      results.emplace(tile.first, std::async(std::launch::async, BuildTile, tile, nodes_, ways_, edges_, tile_hierarchy_.tile_dir()));
      continue;
    }

    // If We already have too many in flight wait for some to finish
    while(results.size() >= kMaxInFlightTasks) {
      // Try to get some results
      process_result(results);
    }
  }

  // We're done adding tasks but there may be more results
  while(results.size())
    process_result(results);*/
}


}
}<|MERGE_RESOLUTION|>--- conflicted
+++ resolved
@@ -744,18 +744,10 @@
           // Any exits for this directed edge?
           // is auto and oneway?
           std::vector<SignInfo> exits = graphbuilder::CreateExitSignInfoList(
-<<<<<<< HEAD
-                osmnodeid, node, w, map_ref, map_name, map_exit_to, ref_offset_map, name_offset_map);
-          if (!exits.empty() &&
-              ((directededge.forwardaccess() && osmnodeid == source) ||
-               (directededge.reverseaccess() && osmnodeid == target))) {
-=======
-                osmnodeid, node, w, map_ref, map_name, map_exit_to);
+                osmnodeid, node, w, map_ref, map_name, map_exit_to,  ref_offset_map, name_offset_map);
           if (!exits.empty() && directededge.forwardaccess()
               && (osmnodeid == source) && directededge.use() == Use::kRamp) {
->>>>>>> 7aac2f00
             graphtile.AddSigns(idx, exits);
-
             directededge.set_exitsign(true);
           }
 
