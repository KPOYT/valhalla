--- conflicted
+++ resolved
@@ -85,11 +85,7 @@
    PRIVATE
       ${CMAKE_CURRENT_BINARY_DIR}
       ${CMAKE_CURRENT_BINARY_DIR}/valhalla
-<<<<<<< HEAD
-      ${VALHALLA_SOURCE_DIR}/third_party/boost_geometry_correct
-=======
       ${VALHALLA_SOURCE_DIR}/third_party/just_gtfs/include
->>>>>>> 2f40cee4
   DEPENDS
     valhalla::proto
     valhalla::baldr
