--- conflicted
+++ resolved
@@ -557,13 +557,8 @@
           // TODO - other attributes
 
           // Add to the map
-<<<<<<< HEAD
           edge_offset_map.insert(
               std::make_pair(node_pair_item, edge_info_offset));
-=======
-       //   edge_offset_map.insert(
-       //       std::make_pair<node_pair, size_t>(node_pair_item, edge_info_offset));
->>>>>>> 38507226
 
           // Add to the list
           edgeinfo_list.push_back(edgeinfo);
