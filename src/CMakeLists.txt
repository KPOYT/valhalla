--- conflicted
+++ resolved
@@ -77,12 +77,9 @@
   target_compile_definitions(${library}
     PUBLIC
       RAPIDJSON_HAS_STDSTRING
-<<<<<<< HEAD
     PRIVATE
-      $<$<BOOL:${USE_STD_REGEX}>:USE_STD_REGEX=1>)
-=======
+      $<$<BOOL:${USE_STD_REGEX}>:USE_STD_REGEX=1>
       $<$<BOOL:${LOGGING_LEVEL}>:LOGGING_LEVEL_${LOGGING_LEVEL}>)
->>>>>>> 9ea94b29
   target_include_directories(${library} ${MODULE_INCLUDE_DIRECTORIES}
      PRIVATE
        ${LIBVALHALLA_BINARY_DIR}
