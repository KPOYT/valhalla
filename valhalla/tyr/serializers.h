#ifndef __VALHALLA_TYR_SERVICE_H__
#define __VALHALLA_TYR_SERVICE_H__

#include <iostream>
#include <list>
#include <string>
#include <unordered_map>
#include <vector>

#include <valhalla/baldr/graphreader.h>
#include <valhalla/baldr/location.h>
#include <valhalla/baldr/pathlocation.h>
#include <valhalla/midgard/gridded_data.h>
#include <valhalla/proto/directions.pb.h>
#include <valhalla/proto/directions_options.pb.h>
#include <valhalla/proto/trip.pb.h>
#include <valhalla/thor/attributes_controller.h>
#include <valhalla/thor/costmatrix.h>
#include <valhalla/thor/match_result.h>
#include <valhalla/tyr/actor.h>
#include <valhalla/worker.h>

namespace valhalla {
namespace tyr {

/**
 * Turn path and directions into a route that one can follow
 */
std::string serializeDirections(const valhalla_request_t& request,
                                std::list<odin::TripLeg>& path_legs,
                                const std::list<odin::DirectionsLeg>& directions_legs);

/**
 * Turn a time distance matrix into json that one can look up location pair results from
 */
std::string serializeMatrix(const valhalla_request_t& request,
                            const std::vector<thor::TimeDistance>& time_distances,
                            double distance_scale);

/**
 * Turn grid data contours into geojson
 *
 * @param grid_contours    the contours generated from the grid
 * @param colors           the #ABC123 hex string color used in geojson fill color
 */
template <class coord_t>
std::string
serializeIsochrones(const valhalla_request_t& request,
                    const typename midgard::GriddedData<coord_t>::contours_t& grid_contours,
                    bool polygons = true,
                    const std::unordered_map<float, std::string>& colors = {},
                    bool show_locations = false);

/**
 * Turn heights and ranges into a height response
 *
 * @param request  The original request
 * @param heights  The actual height at each shape point
 * @param ranges   The distances between each point. If this is empty no ranges are serialized
 */
std::string serializeHeight(const valhalla_request_t& request,
                            const std::vector<double>& heights,
                            const std::vector<float>& ranges = {});

/**
 * Turn some correlated points on the graph into info about those locations
 *
 * @param request      The original request
 * @param locations    The input locations
 * @param projections  The correlated locations
 * @param reader       A graph reader to get at each correlated points info
 */
std::string
serializeLocate(const valhalla_request_t& request,
                const std::vector<baldr::Location>& locations,
                const std::unordered_map<baldr::Location, baldr::PathLocation>& projections,
                baldr::GraphReader& reader);

/**
 * Turn a list of locations into a list of locations with a bool that says whether transit tiles are
 * near by
 *
 * @param request    The original request
 * @param locations  The input locations
 * @param found      Which locations had transit
 */
std::string serializeTransitAvailable(const valhalla_request_t& request,
                                      const std::vector<baldr::Location>& locations,
                                      const std::unordered_set<baldr::Location>& found);

/**
 * Turn trip paths and the match results of each into attributes based on the filter specified
 *
 * @param request     The original request
 * @param controller  The filter for what attributes should be serialized
 * @param results     The vector of trip paths and match results for each match found
 */
std::string serializeTraceAttributes(
    const valhalla_request_t& request,
    const thor::AttributesController& controller,
<<<<<<< HEAD
    std::vector<std::tuple<float, float, std::vector<thor::MatchResult>, std::list<odin::TripPath>>>&
        results);
=======
    std::vector<std::tuple<float, float, std::vector<thor::MatchResult>, odin::TripLeg>>& results);
>>>>>>> 1349ca35

} // namespace tyr
} // namespace valhalla

namespace osrm {

/*
 *
 */
valhalla::baldr::json::MapPtr waypoint(const valhalla::odin::Location& location,
                                       bool tracepoint = false,
                                       const bool optimized = false,
                                       const uint32_t waypoint_index = 0);

/*
 *
 */
valhalla::baldr::json::ArrayPtr
waypoints(const google::protobuf::RepeatedPtrField<valhalla::odin::Location>& locations,
          bool tracepoints = false);

} // namespace osrm

#endif //__VALHALLA_TYR_SERVICE_H__<|MERGE_RESOLUTION|>--- conflicted
+++ resolved
@@ -98,12 +98,8 @@
 std::string serializeTraceAttributes(
     const valhalla_request_t& request,
     const thor::AttributesController& controller,
-<<<<<<< HEAD
-    std::vector<std::tuple<float, float, std::vector<thor::MatchResult>, std::list<odin::TripPath>>>&
+    std::vector<std::tuple<float, float, std::vector<thor::MatchResult>, std::list<odin::TripLeg>>>&
         results);
-=======
-    std::vector<std::tuple<float, float, std::vector<thor::MatchResult>, odin::TripLeg>>& results);
->>>>>>> 1349ca35
 
 } // namespace tyr
 } // namespace valhalla
