#pragma once

#include <algorithm>
#include <cerrno>
#include <cmath>
#include <cstdint>
#include <cstdlib>
#include <cstring>
#include <fstream>
#include <functional>
#include <iostream>
#include <iterator>
#include <list>
#include <map>
#include <memory>
#include <queue>
#include <stdexcept>
#include <string>
#include <type_traits>
#include <unordered_map>
#include <utility>
#include <vector>

#include <valhalla/filesystem.h>

#ifdef _WIN32
#include <io.h>
#define stat _stat64
#else
#include <sys/mman.h>
#include <sys/stat.h>
#include <unistd.h>
#endif // _WIN32
#include <fcntl.h>

// if we are on android
#ifdef __ANDROID__
// we didnt get a posix alias until 23
#if __ANDROID_API__ < 23
#define posix_madvise madvise
#endif
// we didnt get these posix aliases until M
#if __ANDROID_API__ < __ANDROID_API_M__
#define POSIX_MADV_NORMAL MADV_NORMAL
#define POSIX_MADV_RANDOM MADV_RANDOM
#define POSIX_MADV_SEQUENTIAL MADV_SEQUENTIAL
#define POSIX_MADV_WILLNEED MADV_WILLNEED
#define POSIX_MADV_DONTNEED MADV_DONTNEED
#endif
#endif

#ifdef _WIN32
#ifndef WIN32_LEAN_AND_MEAN
#define WIN32_LEAN_AND_MEAN 1
#endif
#ifndef VC_EXTRALEAN
#define VC_EXTRALEAN 1
#endif
#ifndef _CRT_SECURE_NO_DEPRECATE
#define _CRT_SECURE_NO_DEPRECATE 1
#endif
#ifndef _CRT_NONSTDC_NO_WARNINGS
#define _CRT_NONSTDC_NO_WARNINGS 1
#endif
#include <windows.h>

#define PROT_READ 0x01
#define PROT_WRITE 0x02
#define MAP_SHARED 0x01
#define MAP_PRIVATE 0x02
#define MAP_ANONYMOUS 0x20
#define MAP_FAILED (reinterpret_cast<void*>(static_cast<LONG_PTR>(-1)))
#define POSIX_MADV_NORMAL 0     // ignored
#define POSIX_MADV_SEQUENTIAL 2 // ignored

inline void* mmap(void* addr, size_t length, int prot, int flags, int fd, long long offset) {
  (void)addr; // ignored

  DWORD access = 0;
  DWORD protect = 0;
  if ((prot & PROT_WRITE)) {
    if ((flags & MAP_PRIVATE)) {
      access = FILE_MAP_COPY;
      protect = PAGE_WRITECOPY;
    } else {
      access = FILE_MAP_WRITE;
      protect = PAGE_READWRITE;
    }
  } else if ((prot & PROT_READ)) {
    access = FILE_MAP_READ;
    protect = PAGE_READONLY;
  }

  HANDLE file_handle = INVALID_HANDLE_VALUE;
  if ((fd != -1) && (flags & MAP_ANONYMOUS) == 0) {
    file_handle = reinterpret_cast<HANDLE>(_get_osfhandle(fd));
  }

  void* map = nullptr;
  HANDLE mapped_handle = ::CreateFileMapping(file_handle, nullptr, protect, 0, 0, nullptr);
  if (mapped_handle) {
    map = ::MapViewOfFile(mapped_handle, access, (DWORD)((offset >> 32) & 0xffffffffUL),
                          (DWORD)(offset & 0xffffffffUL), 0);

    BOOL rc = FALSE;
    rc = ::CloseHandle(mapped_handle); // release internal reference to mapped view
  }

  if (!map) {
    return static_cast<void*>(static_cast<char*>(MAP_FAILED));
  }

  return static_cast<void*>(static_cast<char*>(map));
}

inline int munmap(void* addr, size_t length) {
  (void)length; // ignored
  if (::UnmapViewOfFile(addr) == 0) {
    return -1;
  }
  return 0;
}

#endif // _MSC_VER

namespace valhalla {
namespace midgard {

template <class T> class mem_map {
public:
  // non-copyable
  mem_map(mem_map&&) = default;
  mem_map& operator=(mem_map&&) = default;
  mem_map(const mem_map&) = delete;
  mem_map& operator=(const mem_map&) = delete;

  // default constructable to nothing loaded
  mem_map() : ptr(nullptr), count(0), file_name("") {
  }

  // construct with file
  mem_map(const std::string& file_name,
          size_t size,
          int advice = POSIX_MADV_NORMAL,
          bool readonly = false)
      : ptr(nullptr), count(0), file_name("") {
    map(file_name, size, advice, readonly);
  }

  // unmap when done
  ~mem_map() {
    unmap();
  }

  // create a new file to map with a given size
  void create(const std::string& new_file_name, size_t new_count, int advice = POSIX_MADV_NORMAL) {
    auto target_size = new_count * sizeof(T);
    struct stat s;
    if (stat(new_file_name.c_str(), &s) || s.st_size != target_size) {
      // open, create and truncate the file
      std::ofstream f(new_file_name, std::ios::binary | std::ios::out | std::ios::trunc);
      // seek to the new size and put a null char
      f.seekp(new_count * sizeof(T) - 1);
      f.write("\0", 1);
    }
    // map it
    map(new_file_name, new_count, advice);
  }

  // reset to another file or another size
  void map(const std::string& new_file_name,
           size_t new_count,
           int advice = POSIX_MADV_NORMAL,
           bool readonly = false) {
    // just in case there was already something
    unmap();

    // has to be something to map
    if (new_count > 0) {
      auto fd =
#if defined(_WIN32)
          _open(new_file_name.c_str(), (readonly ? O_RDONLY : O_RDWR), 0);
#else
          open(new_file_name.c_str(), (readonly ? O_RDONLY : O_RDWR), 0);
#endif
      if (fd == -1) {
        throw std::runtime_error(new_file_name + "(open): " + strerror(errno));
      }
      ptr = mmap(nullptr, new_count * sizeof(T), (readonly ? PROT_READ : PROT_READ | PROT_WRITE),
                 MAP_SHARED, fd, 0);
      if (ptr == MAP_FAILED) {
        throw std::runtime_error(new_file_name + "(mmap): " + strerror(errno));
      }

#if defined(_WIN32)
      auto cl = _close(fd);
#else
      auto cl = close(fd);
      posix_madvise(ptr, new_count * sizeof(T), advice);
#endif
      if (cl == -1) {
        throw std::runtime_error(new_file_name + "(close): " + strerror(errno));
      }
      count = new_count;
      file_name = new_file_name;
    }
  }

  // reset to another file or another size with readonly permissions
  void
  map_readonly(const std::string& new_file_name, size_t new_count, int advice = POSIX_MADV_NORMAL) {
    map(new_file_name, new_count, advice, true /* readonly */);
  }

  // drop the map
  void unmap() {
    // has to be something to unmap
    if (ptr) {
      // unmap
      auto un = munmap(ptr, count * sizeof(T));
      if (un == -1) {
        throw std::runtime_error(file_name + "(munmap): " + strerror(errno));
      }

      // clear
      ptr = nullptr;
      count = 0;
      file_name = "";
    }
  }

  T* get() const {
    return static_cast<T*>(ptr);
  }

  operator T*() {
    return static_cast<T*>(ptr);
  }

  operator const T*() const {
    return static_cast<const T*>(ptr);
  }

  operator bool() const {
    return ptr != nullptr;
  }

  size_t size() const {
    return count;
  }

  const std::string& name() const {
    return file_name;
  }

protected:
  void* ptr;
  size_t count;
  std::string file_name;
};

template <class T> class sequence {
public:
  // static_assert(std::is_pod<T>::value, "sequence requires POD types for now");
  static const size_t npos = -1;

  using value_type = T;

  sequence() = delete;

  sequence(const sequence&) = delete;

  sequence(const std::string& file_name,
           bool create = false,
           size_t write_buffer_size = 1024 * 1024 * 32 / sizeof(T))
      : file(new std::fstream(file_name,
                              std::ios_base::binary | std::ios_base::in | std::ios_base::out |
                                  (create ? std::ios_base::trunc : std::ios_base::ate))),
        file_name(file_name) {

    // crack open the file
    if (!*file) {
      throw std::runtime_error("sequence: " + file_name + ": " + strerror(errno));
    }
    auto end = file->tellg();
    auto element_count = static_cast<std::streamoff>(std::ceil(end / sizeof(T)));
    if (end != static_cast<decltype(end)>(element_count * sizeof(T))) {
      throw std::runtime_error("sequence: " + file_name + " has an incorrect size for type");
    }
    write_buffer.reserve(write_buffer_size ? write_buffer_size : 1);

    // memory map the file for reading
    memmap.map(file_name, element_count);
  }

  ~sequence() {
    // finish writing whatever it was to file
    flush();
  }

  // add an element to the sequence
  void push_back(const T& obj) {
    write_buffer.push_back(obj);
    // push it to the file
    if (write_buffer.size() == write_buffer.capacity()) {
      flush();
    }
  }

  // finds the first matching object by scanning O(n)
  // assumes nothing about the order of the file
  // the predicate should be something like an equality check
  size_t find_first_of(const T& target,
                       const std::function<bool(const T&, const T&)>& predicate,
                       size_t start_index = 0) {
    flush();
    // keep looking while we have stuff to look at
    while (start_index < memmap.size()) {
      T candidate = memmap ? *(static_cast<const T*>(memmap) + start_index) : (*this)[start_index];
      if (predicate(target, candidate)) {
        return start_index;
      }
      ++start_index;
    }
    return npos;
  }

  // sort the file based on the predicate, and outputs to output_seq
  //
  // Strategy is to first sort sub-ranges of length buffer_size in place.
  // These should all fit in memory. Then, merge the sub-ranges into the
  // output sequence via priority queue.
  void sort(const std::function<bool(const T&, const T&)>& predicate,
<<<<<<< HEAD
            size_t buffer_size = 1024 * 1024 * 512 / sizeof(T));
=======
            size_t buffer_size = 1024 * 1024 * 512 / sizeof(T)) {
    flush();
    // if no elements we are done
    if (memmap.size() == 0) {
      return;
    }

    // If there wont be any merging we may as well take the simple approach
    if (buffer_size > memmap.size() + write_buffer.size()) {
      std::sort(static_cast<T*>(memmap), static_cast<T*>(memmap) + memmap.size(), predicate);
      return;
    }

    auto tmp_path = filesystem::path(file_name).replace_filename(
        filesystem::path(file_name).filename().string() + ".tmp");
    {
      // we need a temporary sequence to merge the sorted subsections into
      sequence<T> output_seq(tmp_path.string(), true);

      // Comparator needs to be inverted for pq to provide constant time *smallest* lookup
      // Pq keeps track of element and its index.
      auto cmp = [&predicate](const std::pair<T, int>& a, std::pair<T, int>& b) {
        return predicate(b.first, a.first);
      };
      std::priority_queue<std::pair<T, int>, std::vector<std::pair<T, int>>, decltype(cmp)> pq(cmp);

      // Sort the subsections
      for (size_t i = 0; i < memmap.size(); i += buffer_size) {
        std::sort(static_cast<T*>(memmap) + i,
                  static_cast<T*>(memmap) + std::min(memmap.size(), i + buffer_size), predicate);
        pq.emplace(*at(i), i);
      }

      // Perform the merge
      while (!pq.empty()) {
        auto tmp = pq.top();
        pq.pop();
        output_seq.push_back(tmp.first);
        auto new_idx = tmp.second + 1;
        if (new_idx % buffer_size != 0 && new_idx < memmap.size()) {
          pq.emplace(*at(new_idx), new_idx);
        }
      }
      output_seq.flush();
    }

    // Forget about this file for a second so we can swap in the temp file
    file.reset();
    memmap.unmap();

    // Move the sorted result back into place
    filesystem::remove(file_name);
    filesystem::rename(tmp_path, file_name);

    // Reload the sequence
    sequence<T> reloaded(file_name, false);
    std::swap(file, reloaded.file);
    std::swap(memmap, reloaded.memmap);
    return;
  }
>>>>>>> c634f27f

  // perform an volatile operation on all the items of this sequence
  void transform(const std::function<void(T&)>& predicate) {
    flush();
    for (size_t i = 0; i < memmap.size(); ++i) {
      // grab the element
      auto element = at(i);
      // grab the underlying item
      auto item = *element;
      // transform it
      predicate(item);
      // put it back
      element = item;
    }
  }

  // perform a non-volatile operation on all the items of this sequence
  void enumerate(const std::function<void(const T&)>& predicate) {
    flush();
    // grab each element and do something with it
    for (size_t i = 0; i < memmap.size(); ++i) {
      predicate(*(at(i)));
    }
  }

  // force writing whatever we have in the write_buffer to file
  void flush() {
    if (write_buffer.size()) {
      file->seekg(0, file->end);
      file->write(static_cast<const char*>(static_cast<const void*>(write_buffer.data())),
                  write_buffer.size() * sizeof(T));
      file->flush();
      memmap.map(file_name, memmap.size() + write_buffer.size());
      write_buffer.clear();
    }
  }

  // how many things have been written so far
  size_t size() const {
    return memmap.size() + write_buffer.size();
  }

  // a read/writeable object within the sequence, accessed through memory mapped file
  struct iterator {
    friend class sequence;

  public:
    using iterator_category = std::random_access_iterator_tag;
    using value_type = T;
    using difference_type = std::ptrdiff_t;
    using pointer = T*;
    using reference = T&;

    // static_assert(std::is_pod<T>::value, "sequence_element requires POD types for now");
    iterator() = delete;
    iterator& operator=(const iterator& other) {
      parent = other.parent;
      index = other.index;
      return *this;
    }
    iterator& operator=(const T& other) {
      // If index is beyond the end of the mmap buffer, then
      // access items that may be in the write_buffer.
      if (index >= parent->memmap.size()) {
        parent->write_buffer[index - parent->memmap.size()] = other;
      } else {
        *(static_cast<T*>(parent->memmap) + index) = other;
      }
      return *this;
    }
    operator T() {
      // If index is beyond the end of the mmap buffer, then
      // access items that may be in the write_buffer.
      if (index >= parent->memmap.size()) {
        return parent->write_buffer.at(index - parent->memmap.size());
      } else {
        return *(static_cast<T*>(parent->memmap) + index);
      }
    }
    T operator*() {
      return operator T();
    }
    iterator& operator++() {
      ++index;
      return *this;
    }
    iterator operator++(int) {
      auto other = *this;
      ++index;
      return other;
    }
    iterator& operator+=(size_t offset) {
      index += offset;
      return *this;
    }
    iterator operator+(size_t offset) {
      auto other = *this;
      other.index += offset;
      return other;
    }
    iterator& operator--() {
      --index;
      return *this;
    }
    iterator operator--(int) {
      auto other = *this;
      --index;
      return other;
    }
    iterator& operator-=(size_t offset) {
      index -= offset;
      return *this;
    }
    iterator operator-(size_t offset) {
      auto other = *this;
      other.index -= offset;
      return other;
    }
    bool operator==(const iterator& other) const {
      return parent == other.parent && index == other.index;
    }
    bool operator!=(const iterator& other) const {
      return index != other.index || parent != other.parent;
    }
    size_t operator-(const iterator& other) const {
      return index - other.index;
    }
    size_t position() const {
      return index;
    }

  protected:
    iterator(sequence* base, size_t offset) : parent(base), index(offset) {
    }
    sequence* parent;
    size_t index;
  };

  // search for an object using binary search O(logn)
  // assumes the file was written in sorted order
  // the predicate should be something like a less than or greater than check
  iterator find(const T& target, const std::function<bool(const T&, const T&)>& predicate) {
    flush();
    // if no elements we are done
    if (memmap.size() == 0) {
      return end();
    }
    // if we did find it return the iterator to it
    auto* found = std::lower_bound(static_cast<const T*>(memmap),
                                   static_cast<const T*>(memmap) + memmap.size(), target, predicate);
    // if we got to the end, no element we have
    if (found == static_cast<const T*>(memmap) + memmap.size()) {
      return end();
    }

    if (!(predicate(target, *found) || predicate(*found, target))) {
      return at(found - static_cast<const T*>(memmap));
    }
    // we didnt find it
    return end();
  }

  iterator at(size_t index) {
    // dump to file and make an element
    return iterator(this, index);
  }

  // write/read at certain index
  iterator operator[](size_t index) {
    return at(index);
  }

  // write/read at the beginning
  T front() {
    return *at(0);
  }

  // write/read at the end
  T back() {
    flush();
    return *iterator(this, memmap.size() - 1);
  }

  // first iterator
  iterator begin() {
    return at(0);
  }

  // invalid end iterator
  iterator end() {
    return iterator(this, memmap.size() + write_buffer.size());
  }

  std::string file_name;

protected:
  std::shared_ptr<std::fstream> file;
  std::vector<T> write_buffer;
  mem_map<T> memmap;
};

const auto in_mode = std::ios::binary;
const auto out_mode = std::ios::binary;

template <typename T> class BufferedReader {
public:
  BufferedReader() {
  }

  explicit BufferedReader(std::string filename, std::ios::openmode mode = in_mode)
      : is_(std::move(filename), mode) {
    auto end = is_.tellg();
    element_count_ = static_cast<std::streamoff>(std::ceil(end / sizeof(T)));
    if (end != static_cast<decltype(end)>(element_count_ * sizeof(T))) {
      throw std::runtime_error("sequence: " + filename + " has an incorrect size for type");
    }
  }

  void open(std::string filename, std::ios::openmode mode) {
    is_.open(std::move(filename), mode);
  }

  void close() {
    is_.close();
  }

  size_t size() const {
    return element_count_;
  }

  T Read() {
    if (ptr_ + sizeof(T) > end_) {
      std::copy(ptr_, end_, buf_);
      int tail = end_ - ptr_;
      is_.read(buf_ + tail, ptr_ - buf_);
      ptr_ = buf_;
    }
    T value = *reinterpret_cast<T*>(ptr_);
    ptr_ += sizeof(T);
    return value;
  }

private:
  static const size_t kInitialSize = 1000;
  char buf_[kInitialSize];
  char* end_ = buf_ + kInitialSize;
  char* ptr_ = end_;
  std::ifstream is_;
  size_t element_count_;
};

class BufferedWriter {
public:
  BufferedWriter() {
  }

  explicit BufferedWriter(std::string filename, std::ios::openmode mode = out_mode)
      : os_(std::move(filename), mode) {
  }

  void open(std::string filename, std::ios::openmode mode) {
    os_.open(std::move(filename), mode);
  }

  void close() {
    if (ptr_ != buf_) {
      os_.write(buf_, ptr_ - buf_);
    }
  }

  template <class T> void Write(T t) {
    if (ptr_ + sizeof(T) > end_) {
      os_.write(buf_, ptr_ - buf_);
      ptr_ = buf_;
    }
    *reinterpret_cast<T*>(ptr_) = t;
    ptr_ += sizeof(T);
  }

  ~BufferedWriter() {
    close();
  }

private:
  static const size_t kInitialSize = 1000;
  char buf_[kInitialSize];
  char* end_ = buf_ + kInitialSize;
  char* ptr_ = buf_;
  std::ofstream os_;
};

template <typename T>
std::queue<std::string> Split(sequence<T>& seq,
                              std::function<bool(T const&, T const&)> const& predicate,
                              size_t buffer_size) {
  std::queue<std::string> filenames;
  for (size_t i = 0; i < seq.size();) {
    size_t part_end = std::min(seq.size(), i + buffer_size / sizeof(T));
    std::string filename = "_" + std::to_string(filenames.size());
    filenames.push(filename);

    std::vector<T> part;
    part.reserve(part_end - i);
    for (; i < part_end; ++i) {
      part.push_back(seq[i]);
    }
    std::sort(part.begin(), part.end(), predicate);

    BufferedWriter seq_part(filename, true);
    for (const auto& j : part) {
      seq_part.Write(j);
    }
  }
  return filenames;
}

template <typename T>
void Merge(std::queue<std::string>&& parts,
           std::function<bool(T const&, T const&)> const& predicate,
           size_t buffer_size,
           const std::string& output_file) {
  size_t file_count = parts.size();
  auto pred2 = [&predicate](const std::pair<T, int>& a, const std::pair<T, int>& b) {
    return predicate(a.first, b.first);
  };

  while (true) {
    std::vector<std::unique_ptr<BufferedReader<T>>> fins;
    std::vector<int64_t> indexes;
    using elem = std::pair<T, int>;
    std::priority_queue<elem, std::vector<elem>, decltype(pred2)> pq(pred2);

    auto part_count = std::min(static_cast<int>(parts.size()), 1000);
    fins.reserve(part_count);
    indexes.assign(part_count, 1);

    for (size_t i = 0; i < part_count; ++i) {
      fins.emplace_back(std::make_unique<BufferedReader<T>>(parts.front()));
      parts.pop();

      pq.emplace(fins.back()->Read(), i);
    }

    auto output_name =
        (parts.size() == 0 ? output_file : std::string("_") + std::to_string(file_count++));
    BufferedWriter output(output_name, true);
    while (!pq.empty()) {
      auto top = pq.top();
      pq.pop();
      int file_index = top.second;

      output.Write<T>(top.first);
      if (indexes[file_index] != fins[file_index]->size()) {
        pq.emplace(fins[file_index]->Read(), file_index);
        ++indexes[file_index];
      }
    }
    parts.push(output_name);

    if (parts.size() == 1) {
      break;
    }
  }
}

template <typename T>
void ExternalSort(sequence<T>& seq,
                  std::function<bool(T const&, T const&)> const& predicate,
                  size_t buffer_size) {
  std::queue<std::string> parts = Split(seq, predicate, buffer_size);
  Merge(std::move(parts), predicate, buffer_size, seq.file_name);
}

template <class T>
void sequence<T>::sort(std::function<bool(T const&, T const&)> const& predicate, size_t buffer_size) {
  flush();
  // if no elements we are done
  if (memmap.size() == 0) {
    return;
  }

  ExternalSort(*this, predicate, buffer_size);
}

struct tar {
  struct header_t {
    char name[100];
    char mode[8];
    char uid[8];
    char gid[8];
    char size[12];
    char mtime[12];
    char chksum[8];
    char typeflag;
    char linkname[100];
    char magic[6];
    char version[2];
    char uname[32];
    char gname[32];
    char devmajor[8];
    char devminor[8];
    char prefix[155];
    char padding[12];

    static uint64_t octal_to_int(const char* data, size_t size = 12) {
      const unsigned char* ptr = (const unsigned char*)data + size;
      uint64_t sum = 0;
      uint64_t multiplier = 1;
      // Skip everything after the last NUL/space character
      // In some TAR archives the size field has non-trailing NULs/spaces, so this is necessary
      const unsigned char* check = ptr; // This is used to check where the last NUL/space char is
      for (; check >= (unsigned char*)data; check--) {
        if ((*check) == 0 || (*check) == ' ') {
          ptr = check - 1;
        }
      }
      for (; ptr >= (unsigned char*)data; ptr--) {
        sum += ((*ptr) - 48) * multiplier;
        multiplier *= 8;
      }
      return sum;
    }
    bool is_ustar() const {
      return (memcmp("ustar", magic, 5) == 0);
    }
    size_t get_file_size() const {
      return octal_to_int(size);
    }
    bool blank() const {
      constexpr header_t BLANK{};
      return !memcmp(this, &BLANK, sizeof(header_t));
    }
    bool verify() const {
      // make a copy and blank the checksum
      header_t temp = *this;
      memset(temp.chksum, ' ', 8);
      int64_t sum = 0;
      uint64_t usum = 0;
      // compute the checksum
      for (int i = 0; static_cast<size_t>(i) < sizeof(header_t); i++) {
        usum += ((unsigned char*)&temp)[i];
        sum += ((char*)&temp)[i];
      }
      // check if its right
      uint64_t rsum = octal_to_int(chksum);
      return rsum == usum || static_cast<int64_t>(rsum) == sum;
    }
  };

  tar(const std::string& tar_file, bool regular_files_only = true)
      : tar_file(tar_file), corrupt_blocks(0) {
    // get the file size
    struct stat s;
    if (stat(tar_file.c_str(), &s))
      throw std::runtime_error("(stat): " + tar_file + " " + strerror(errno));
    if (s.st_size == 0 || (s.st_size % sizeof(header_t)) != 0) {
      throw std::runtime_error(tar_file + "(stat): invalid archive size " +
                               std::to_string(s.st_size) + " with header size " +
                               std::to_string(sizeof(header_t)));
      return;
    }

    // map the file
    mm.map_readonly(tar_file, s.st_size);

    // determine opposite of preferred path separator (needed to update OS-specific path separator)
    const char opp_sep = filesystem::path::preferred_separator == '/' ? '\\' : '/';

    // rip through the tar to see whats in it noting that most tars end with 2 empty blocks
    // but we can concatenate tars and get empty blocks in between so we'll just be pretty
    // lax about it and we'll count the ones we cant make sense of
    const char* position = mm.get();
    while (position < mm.get() + mm.size()) {
      // get the header for this file
      const header_t* h = static_cast<const header_t*>(static_cast<const void*>(position));
      position += sizeof(header_t);
      // if it doesnt checkout ignore it and move on one block at a time
      if (!h->verify()) {
        corrupt_blocks += !h->blank();
        continue;
      }
      auto size = h->get_file_size();
      // do we record entry file or not
      if (!regular_files_only || (h->typeflag == '0' || h->typeflag == '\0')) {
        // tar doesn't automatically update path separators based on OS, so we need to do it...
        std::string name{h->name};
        std::replace(name.begin(), name.end(), opp_sep, filesystem::path::preferred_separator);
        contents.emplace(std::piecewise_construct, std::forward_as_tuple(name),
                         std::forward_as_tuple(position, size));
      }
      // every entry's data is rounded to the nearst header_t sized "block"
      auto blocks = static_cast<size_t>(std::ceil(static_cast<double>(size) / sizeof(header_t)));
      position += blocks * sizeof(header_t);
    }
  }

  std::string tar_file;
  mem_map<char> mm;
  using entry_name_t = std::string;
  using entry_location_t = std::pair<const char*, size_t>;
  std::unordered_map<entry_name_t, entry_location_t> contents;
  size_t corrupt_blocks;
};

} // namespace midgard
} // namespace valhalla<|MERGE_RESOLUTION|>--- conflicted
+++ resolved
@@ -331,70 +331,7 @@
   // These should all fit in memory. Then, merge the sub-ranges into the
   // output sequence via priority queue.
   void sort(const std::function<bool(const T&, const T&)>& predicate,
-<<<<<<< HEAD
             size_t buffer_size = 1024 * 1024 * 512 / sizeof(T));
-=======
-            size_t buffer_size = 1024 * 1024 * 512 / sizeof(T)) {
-    flush();
-    // if no elements we are done
-    if (memmap.size() == 0) {
-      return;
-    }
-
-    // If there wont be any merging we may as well take the simple approach
-    if (buffer_size > memmap.size() + write_buffer.size()) {
-      std::sort(static_cast<T*>(memmap), static_cast<T*>(memmap) + memmap.size(), predicate);
-      return;
-    }
-
-    auto tmp_path = filesystem::path(file_name).replace_filename(
-        filesystem::path(file_name).filename().string() + ".tmp");
-    {
-      // we need a temporary sequence to merge the sorted subsections into
-      sequence<T> output_seq(tmp_path.string(), true);
-
-      // Comparator needs to be inverted for pq to provide constant time *smallest* lookup
-      // Pq keeps track of element and its index.
-      auto cmp = [&predicate](const std::pair<T, int>& a, std::pair<T, int>& b) {
-        return predicate(b.first, a.first);
-      };
-      std::priority_queue<std::pair<T, int>, std::vector<std::pair<T, int>>, decltype(cmp)> pq(cmp);
-
-      // Sort the subsections
-      for (size_t i = 0; i < memmap.size(); i += buffer_size) {
-        std::sort(static_cast<T*>(memmap) + i,
-                  static_cast<T*>(memmap) + std::min(memmap.size(), i + buffer_size), predicate);
-        pq.emplace(*at(i), i);
-      }
-
-      // Perform the merge
-      while (!pq.empty()) {
-        auto tmp = pq.top();
-        pq.pop();
-        output_seq.push_back(tmp.first);
-        auto new_idx = tmp.second + 1;
-        if (new_idx % buffer_size != 0 && new_idx < memmap.size()) {
-          pq.emplace(*at(new_idx), new_idx);
-        }
-      }
-      output_seq.flush();
-    }
-
-    // Forget about this file for a second so we can swap in the temp file
-    file.reset();
-    memmap.unmap();
-
-    // Move the sorted result back into place
-    filesystem::remove(file_name);
-    filesystem::rename(tmp_path, file_name);
-
-    // Reload the sequence
-    sequence<T> reloaded(file_name, false);
-    std::swap(file, reloaded.file);
-    std::swap(memmap, reloaded.memmap);
-    return;
-  }
->>>>>>> c634f27f
 
   // perform an volatile operation on all the items of this sequence
   void transform(const std::function<void(T&)>& predicate) {
